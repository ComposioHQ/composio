"""
Setup configuration for Composio Julep plugin.
"""

from pathlib import Path

from setuptools import setup


setup(
    name="composio_julep",
<<<<<<< HEAD
    version="0.3.9rc4",
=======
    version="0.3.9",
>>>>>>> b6138b2a
    author="Sawradip",
    author_email="sawradip@composio.dev",
    description="Use Composio to get an array of tools with your Julep wokflow.",
    long_description=(Path(__file__).parent / "README.md").read_text(encoding="utf-8"),
    long_description_content_type="text/markdown",
    url="https://github.com/SamparkAI/composio_sdk",
    classifiers=[
        "Programming Language :: Python :: 3",
        "License :: OSI Approved :: Apache Software License",
        "Operating System :: OS Independent",
    ],
    python_requires=">=3.9,<4",
<<<<<<< HEAD
    install_requires=["composio_openai===0.3.9rc4", "julep>=0.3.2"],
=======
    install_requires=["composio_openai===0.3.9", "julep>=0.3.2"],
>>>>>>> b6138b2a
    include_package_data=True,
)<|MERGE_RESOLUTION|>--- conflicted
+++ resolved
@@ -9,11 +9,7 @@
 
 setup(
     name="composio_julep",
-<<<<<<< HEAD
-    version="0.3.9rc4",
-=======
     version="0.3.9",
->>>>>>> b6138b2a
     author="Sawradip",
     author_email="sawradip@composio.dev",
     description="Use Composio to get an array of tools with your Julep wokflow.",
@@ -26,10 +22,6 @@
         "Operating System :: OS Independent",
     ],
     python_requires=">=3.9,<4",
-<<<<<<< HEAD
-    install_requires=["composio_openai===0.3.9rc4", "julep>=0.3.2"],
-=======
     install_requires=["composio_openai===0.3.9", "julep>=0.3.2"],
->>>>>>> b6138b2a
     include_package_data=True,
 )