"""
Langchain demo.
"""

import os

import dotenv
from composio_langchain import App, Action, ComposioToolSet
from langchain.agents import AgentExecutor, create_openai_functions_agent
from langchain_openai import ChatOpenAI

from langchain import hub  # type: ignore


# Load environment variables from .env
dotenv.load_dotenv()

# Pull relevant agent model.
prompt = hub.pull("hwchase17/openai-functions-agent")

# Initialize tools.
openai_client = ChatOpenAI(api_key=os.environ["OPENAI_API_KEY"])

<<<<<<< HEAD
# Get All the tools
tools = composio_toolset.get_actions(
    actions=[Action.GITHUB_ACTIVITY_STAR_REPO_FOR_AUTHENTICATED_USER]
)
=======
def main():
    composio_toolset = ComposioToolSet()
>>>>>>> 21ad9bf9

    # Get All the tools
    tools = composio_toolset.get_tools(apps=[App.GITHUB])

    # Define task
    task = "Star a repo SamparkAI/docs on GitHub"

    # Define agent
    agent = create_openai_functions_agent(openai_client, tools, prompt)
    agent_executor = AgentExecutor(agent=agent, tools=tools, verbose=True)

    # Execute using agent_executor
    agent_executor.invoke({"input": task})

if __name__ == "__main__":
    main()<|MERGE_RESOLUTION|>--- conflicted
+++ resolved
@@ -21,18 +21,12 @@
 # Initialize tools.
 openai_client = ChatOpenAI(api_key=os.environ["OPENAI_API_KEY"])
 
-<<<<<<< HEAD
-# Get All the tools
-tools = composio_toolset.get_actions(
-    actions=[Action.GITHUB_ACTIVITY_STAR_REPO_FOR_AUTHENTICATED_USER]
-)
-=======
+
 def main():
     composio_toolset = ComposioToolSet()
->>>>>>> 21ad9bf9
 
     # Get All the tools
-    tools = composio_toolset.get_tools(apps=[App.GITHUB])
+    tools = composio_toolset.get_actions(apps=[Action.GITHUB_ACTIVITY_STAR_REPO_FOR_AUTHENTICATED_USER])
 
     # Define task
     task = "Star a repo SamparkAI/docs on GitHub"
