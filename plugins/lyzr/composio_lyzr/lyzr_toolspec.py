import os
import types
from inspect import Signature
from typing import Dict, Optional, Union

from lyzr_automata import Tool

from composio import Action, ComposioCore, FrameworkEnum
from composio.sdk.enums import App
from composio.sdk.shared_utils import (
    get_signature_format_from_schema_params,
    json_schema_to_model,
)


client = ComposioCore(
    framework=FrameworkEnum.LYZR, api_key=os.environ.get("COMPOSIO_API_KEY", None)
)


class ComposioToolset:
<<<<<<< HEAD
    def __init__(
        self,
        entity_id: str = "default",
        connection_ids: Optional[Dict[Union[str, App], str]] = None,
    ):
        global client
=======
    def __init__(self, client: ComposioCore = client, entity_id: str = "default"):
>>>>>>> 74b5e276
        self.client = client
        self.entity_id = entity_id
        self.connection_ids = connection_ids or {}

    def get_lyzr_tool(self, action: Action):
        action_schema = self.client.sdk.get_list_of_actions(actions=[action])[0]
        request_model = json_schema_to_model(action_schema["parameters"])
        response_model = json_schema_to_model(action_schema["response"])

        name = action_schema["name"]
        description = action_schema["description"]
        appName = action_schema["appName"]
        connection_id = self.connection_ids.get(
            appName, self.connection_ids.get(App(appName))
        )
        func_params = get_signature_format_from_schema_params(
            action_schema["parameters"]
        )
        action_signature = Signature(parameters=func_params)
        placeholder_function = (
            lambda **kwargs: self.client.execute_action(  # noqa: E731
                action,
                kwargs,
                entity_id=self.entity_id,
                connection_id=connection_id,
            )
        )
        action_func = types.FunctionType(
            placeholder_function.__code__,
            globals=globals(),
            name=name,
            closure=placeholder_function.__closure__,
        )
        action_func.__signature__ = action_signature
        action_func.__doc__ = description

        lyzr_tool = Tool(
            name=name,
            desc=description,
            function=action_func,
            function_input=request_model,
            function_output=response_model,
            default_params={},
        )

        return lyzr_tool<|MERGE_RESOLUTION|>--- conflicted
+++ resolved
@@ -19,16 +19,7 @@
 
 
 class ComposioToolset:
-<<<<<<< HEAD
-    def __init__(
-        self,
-        entity_id: str = "default",
-        connection_ids: Optional[Dict[Union[str, App], str]] = None,
-    ):
-        global client
-=======
-    def __init__(self, client: ComposioCore = client, entity_id: str = "default"):
->>>>>>> 74b5e276
+    def __init__(self, client: ComposioCore = client, entity_id: str = "default", connection_ids: Optional[Dict[Union[str, App], str]] = None):
         self.client = client
         self.entity_id = entity_id
         self.connection_ids = connection_ids or {}
