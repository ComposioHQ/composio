---
title: "Creating a Local Tool"
sidebarTitle: "Local Tools"
icon: "gear"
description: "How to create a Local Tool and add it to your Agent"
---

## What are local tools?
Composio provides you with hundreds of tools and thousands of prebuilt actions, which contains both: 
 1. Managed and run at Composio's end,
 2. Running and executed locally at the user's machine. 

The second kind is termed as **Local Tools** and some of its advantages are: 

* The execution data does not need to leave user's machine,
* User can add as many new Tools and Actions by themselves, and once added,  can use with any of Composio's supported platforms.

We have already added a number of useful local tools and are continuously adding more. 
Here's the link to use all of them out.


## Adding a Custom Local tool in Python

In addition to the existing tools, a user can easily create their own tool and use with any of the supported frameworks of composio.

<Steps>
<Step title="Add the action Decorator">

In your code, add ```@action(toolname=[TOOL_NAME], requires=["LIBRARIES"])``` decorater to the function that returns the response to the LLM.

Specify the tool name as the decorater's parameter
<CodeGroup>
<<<<<<< HEAD
   ```python Exports the tool class
   from .tool import <ToolName>
   ```
</CodeGroup>
</Step>

<Step title="Define an Action for Your Tool">
**`composio/tools/local/<tool_name>/actions/<action_name>.py`** 

<CodeGroup>
   ```python Defines an action for your tool
   from pydantic import BaseModel, Field
   from composio.tools.local.base import Action

   class <RequestSchema>(BaseModel):
       # Define input schema for your action
       # Example:
       # text: str = Field(..., description="Input text for the action")

   class <ResponseSchema>(BaseModel):
       # Define output schema for your action
       # Example:
       # result: str = Field(..., description="Result of the action")

   class <ActionName>(Action[<RequestSchema>, <ResponseSchema>]):
       """
       Description of your action.
       """

       display_name = "Friendly name of your action"
       _request_schema = <RequestSchema>
       _response_schema = <ResponseSchema>
       _tags = ["tag1", "tag2"]  # Optional tags to categorize your action
       _tool_name = "<tool_name>"  # Tool name, same as directory name

       def execute(
           self, request_data: <RequestSchema>, authorisation_data: dict = {}
       ) -> <ResponseSchema>:
           # Implement logic to process input and return output
           # Example:
           # response_data = {"result": "Processed text: " + request_data.text}
           return {"execution_details": {"executed": True}, "response_data": response_data}
   ```
</CodeGroup>
</Step>
=======
```python Create a Custom Action using Decorator
from composio import action
>>>>>>> 3a14439b

@action(toolname="cow", requires=["cowsay"])
def say(message: str) -> str:
    """
    Cow will say whatever you want it to say.

    :param message: Message string
    :return greeting: Formatted message.
    """
    import cowsay

    return cowsay.get_output_string("cow", message)
```
</CodeGroup>
</Step>

<Step title="Import your Action">

Now that your Custom Action is ready, Import it in your main file and start using it with your LLM.
Integrate this with any agentic framework you want!
<CodeGroup>
```python Use the custom tool
from composio import action
from custom_tools import say

composio_toolset = ComposioToolSet()

# Get required tools
tools = [
    *composio_toolset.get_actions(
        actions=[
            say,  # This is the saved custom tool
        ]
    ),
]
```
</CodeGroup>
</Step>
</Steps>

## Adding a Custom Local tool in Javascript

  <Card title="Coming Soon!">
  </Card>
**Examples/Sample Code:**

There are lot of local tools available in `composio/tools/local` directory, that you can use as a reference. To get started, you should check out the below two tools:

- [Mathematical tool](https://github.com/ComposioHQ/composio/blob/master/python/composio/tools/local/mathematical/tool.py): Simple tool to perform mathematical operations.
- [Greptile tool](https://github.com/ComposioHQ/composio/blob/master/python/composio/tools/local/greptile/tool.py): Tool to integrate with [Greptile](https://www.greptile.com/) framework.<|MERGE_RESOLUTION|>--- conflicted
+++ resolved
@@ -30,56 +30,8 @@
 
 Specify the tool name as the decorater's parameter
 <CodeGroup>
-<<<<<<< HEAD
-   ```python Exports the tool class
-   from .tool import <ToolName>
-   ```
-</CodeGroup>
-</Step>
-
-<Step title="Define an Action for Your Tool">
-**`composio/tools/local/<tool_name>/actions/<action_name>.py`** 
-
-<CodeGroup>
-   ```python Defines an action for your tool
-   from pydantic import BaseModel, Field
-   from composio.tools.local.base import Action
-
-   class <RequestSchema>(BaseModel):
-       # Define input schema for your action
-       # Example:
-       # text: str = Field(..., description="Input text for the action")
-
-   class <ResponseSchema>(BaseModel):
-       # Define output schema for your action
-       # Example:
-       # result: str = Field(..., description="Result of the action")
-
-   class <ActionName>(Action[<RequestSchema>, <ResponseSchema>]):
-       """
-       Description of your action.
-       """
-
-       display_name = "Friendly name of your action"
-       _request_schema = <RequestSchema>
-       _response_schema = <ResponseSchema>
-       _tags = ["tag1", "tag2"]  # Optional tags to categorize your action
-       _tool_name = "<tool_name>"  # Tool name, same as directory name
-
-       def execute(
-           self, request_data: <RequestSchema>, authorisation_data: dict = {}
-       ) -> <ResponseSchema>:
-           # Implement logic to process input and return output
-           # Example:
-           # response_data = {"result": "Processed text: " + request_data.text}
-           return {"execution_details": {"executed": True}, "response_data": response_data}
-   ```
-</CodeGroup>
-</Step>
-=======
 ```python Create a Custom Action using Decorator
 from composio import action
->>>>>>> 3a14439b
 
 @action(toolname="cow", requires=["cowsay"])
 def say(message: str) -> str:
