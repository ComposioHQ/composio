---
title: "🚀 Quick Start"
sidebarTitle: "Quick Start"
icon: "play"
description: "Use Composio to connect OpenAI Assistant to GitHub (via OAUTH2) to perform a task using natural language"
---

## Goal: Star a repository on GitHub with natural language

<Steps>

<Step title="Install Composio Package">
<Tabs>
<Tab title="Python">
<CodeGroup>
```bash Install Composio Package 
pip install composio_core 
pip install composio_openai 
```
</CodeGroup>
</Tab>

<Tab title="JS">
<CodeGroup>
```javascript Install Composio Package 
npm install composio-core
npm install openai
pip install composio_core  // for installing CLI via python. 
```
</CodeGroup>
<Note> CLI binary package coming soon. Skip if not using CLI. </Note>
</Tab>
</Tabs>

</Step>
<Step title="Authenticate your github account using CLI">
<CodeGroup>
```bash Authenticate your Github Account 
composio add github
```
</CodeGroup>

</Step>
<Step title="Import packages and initialize clients">
<Note>Modify `OPENAIKEY` and `COMPOSIO_API_KEY` before executing it.</Note>
<Tabs>
<Tab title="Python">
<CodeGroup>
```python Initialise the Composio Tool Set
from openai import OpenAI
from composio_openai import ComposioToolSet, App, Action

openai_client = OpenAI(api_key="**\*\***OPENAIKEY**\*\***")

composio_toolset = ComposioToolSet() 

# composio_toolset = ComposioToolSet(api_key=COMPOSIO_API_KEY)
# Only need to pass API key if you are not using CLI
```
</CodeGroup>
</Tab>
<Tab title="JS">
<CodeGroup>
```javascript Initialise the Composio Tool Set
import dotenv from 'dotenv';
dotenv.config();

import { OpenAI } from "openai";
import { OpenAIToolSet } from "composio-core";


const openai_client = new OpenAI({
    apiKey: process.env.OPENAIKEY
});

// Initialise the Composio Tool Set
const composio_toolset = new OpenAIToolSet({
    apiKey: process.env.COMPOSIO_API_KEY
});
```
</CodeGroup>
</Tab>
</Tabs>

</Step>

<Step title="Fetch all Github actions via Composio">
<<<<<<< HEAD
  <CodeGroup>
    ```python python
# Get GitHub tools that are pre-configured
actions = composio_toolset.get_actions(actions=[Action.GITHUB_STAR_A_REPOSITORY_FOR_THE_AUTHENTICATED_USER])
    ```

     ```javascript javascript
     // Get GitHub tools that are pre-configured
    const tools = await composio_toolset.getActions({
        actions: ["github_start_repo"]
    });
    ```
  </CodeGroup>
</Step>
=======
<Tabs>
<Tab title="Python">
<CodeGroup>
```python Get GitHub action for starring a repo
actions = composio_toolset.get_actions(actions=[Action.GITHUB_ACTIVITY_STAR_REPO_FOR_AUTHENTICATED_USER])
```
</CodeGroup>
</Tab>
<Tab title="JS">
<CodeGroup>
```javascript Get GitHub action for starring a repo
const tools = await composio_toolset.getActions({
actions: ["github_start_repo"]
});
```
</CodeGroup>
</Tab>
</Tabs>
>>>>>>> e623db61

</Step>

<Step title="Pass those actions to LLM">
<Tabs>
<Tab title="Python">
<CodeGroup>
```python Star a repository using LLM
my_task = "Star a repo composiohq/composio on GitHub"

# Setup openai assistant
assistant_instruction = "You are a super intelligent personal assistant"

assistant = openai_client.beta.assistants.create(
    name="Personal Assistant",
    instructions=assistant_instruction,
    model="gpt-4-turbo-preview",
    tools=actions,  # type: ignore
)


# create a thread
thread = openai_client.beta.threads.create()
message = openai_client.beta.threads.messages.create(thread_id=thread.id,role="user",content=my_task)

# Execute Agent with integrations
run = openai_client.beta.threads.runs.create(thread_id=thread.id,assistant_id=assistant.id)

```
</CodeGroup>
</Tab>
<Tab title="JS">
<CodeGroup>
```javascript Star a repository using LLM
const instruction = "Star a repo composiohq/composio on GitHub";

// Initialise the Composio Tool Set
const response = await openai_client.chat.completions.create({
    model: "gpt-4-turbo",
    messages: [{ role: "user", content: instruction }],
    tools: tools,
    tool_choice: "auto",
});

```
</CodeGroup>
</Tab>
</Tabs>

</Step>

<Step title="Handle Tool Calls - Execute Actions">
<Tabs>
<Tab title="Python">
<CodeGroup>
```python Execute Function calls
response_after_tool_calls = composio_toolset.wait_and_handle_assistant_tool_calls(
    client=openai_client,
    run=run,
    thread=thread,
)

print(response_after_tool_calls)
```
</CodeGroup>
</Tab>
<Tab title="JS">
<CodeGroup>
```javascript Execute Function calls
var resp = response.choices[0].message.tool_calls 
console.log(resp);

// Execute
await composio_toolset.handle_tool_call(response);
```
</CodeGroup>
</Tab>
</Tabs>

<Note>You can checkout docs on adding connections or executing actions for a specific user [here](/introduction/foundations/components/entity/entity-guide)</Note>

</Step>

</Steps>

### Putting it all together

Replace `OPENAIKEY`.
<Tabs>
<Tab title="Python">
<CodeGroup>
```python Complete Code
## Step 1
#!pip install composio_core
#!pip install composio_openai

## Step 2
#!composio add github

## Step 3
from openai import OpenAI
from composio_openai import ComposioToolSet, App

openai_client = OpenAI(api_key="******OPENAIKEY******")

# Initialise the Composio Tool Set
composio_toolset = ComposioToolSet(api_key="**\*\***COMPOSIO_API_KEY**\*\***")

## Step 4
# Get GitHub tools that are pre-configured
actions = composio_toolset.get_actions(actions=[Action.GITHUB_STAR_A_REPOSITORY_FOR_THE_AUTHENTICATED_USER])


## Step 5
my_task = "Star a repo composiohq/composio on GitHub"

# Create a chat completion request to decide on the action
response = openai_client.chat.completions.create(
model="gpt-4-turbo",
tools=actions, # Passing actions we fetched earlier.
messages=[
    {"role": "system", "content": "You are a helpful assistant."},
    {"role": "user", "content": my_task}
  ]
)


## Step 6
# Execute Function calls
response_after_tool_calls = composio_toolset.wait_and_handle_assistant_tool_calls(
    client=openai_client,
    run=run,
    thread=thread,
)

url = f"https://platform.openai.com/playground/assistants?assistant={assistant.id}&thread={thread.id}"
print(f"Open this URL to see the assistant in action: {url}")
print(response_after_tool_calls)
```
</CodeGroup>
</Tab>
<Tab title="JS">
<CodeGroup>
```javascript Complete Code
// Importing necessary modules from the openai and composio-core packages
import dotenv from 'dotenv';
dotenv.config();

import { OpenAI } from "openai";
import { OpenAIToolSet } from "composio-core";


// Initializing the OpenAI client with the API key from environment variables
const openai_client = new OpenAI({
    apiKey: process.env.OPENAI_API_KEY
});

// Initializing the Composio ToolSet with the API key from environment variables
const composio_toolset = new OpenAIToolSet({
    apiKey: process.env.COMPOSIO_API_KEY
});

// Fetching GitHub actions from Composio ToolSet
const tools = await composio_toolset.getActions({
    actions: ["github_start_repo"]
});

// Defining the user instruction for the OpenAI model
const instruction = "Star a repo composiohq/composio on GitHub";

// Creating a chat completion request to the OpenAI model
const response = await openai_client.chat.completions.create({
    model: "gpt-4-turbo",
    messages: [{ role: "user", content: instruction }],
    tools: tools,
    tool_choice: "auto",
});

// Extracting tool calls from the response and logging them
var resp = response.choices[0].message.tool_calls 
console.log(resp);

// Handling the tool call using Composio ToolSet
await composio_toolset.handle_tool_call(response);

```
</CodeGroup>
</Tab>
</Tabs><|MERGE_RESOLUTION|>--- conflicted
+++ resolved
@@ -85,22 +85,6 @@
 </Step>
 
 <Step title="Fetch all Github actions via Composio">
-<<<<<<< HEAD
-  <CodeGroup>
-    ```python python
-# Get GitHub tools that are pre-configured
-actions = composio_toolset.get_actions(actions=[Action.GITHUB_STAR_A_REPOSITORY_FOR_THE_AUTHENTICATED_USER])
-    ```
-
-     ```javascript javascript
-     // Get GitHub tools that are pre-configured
-    const tools = await composio_toolset.getActions({
-        actions: ["github_start_repo"]
-    });
-    ```
-  </CodeGroup>
-</Step>
-=======
 <Tabs>
 <Tab title="Python">
 <CodeGroup>
@@ -119,7 +103,6 @@
 </CodeGroup>
 </Tab>
 </Tabs>
->>>>>>> e623db61
 
 </Step>
 
