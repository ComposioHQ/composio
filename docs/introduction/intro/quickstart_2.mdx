---
title: "Quick Start 2 🚀"
sidebarTitle: "Part 2"
icon: "rocket"
description: "Quickstart 2: Learn how to authenticate and manage multiple users in your app."
---

### Introduction to Entities

- Composio allows you to authenticate and manage multiple users in your app.
- Each **unique user is represented by a unique entity id**

### Introduction to Connected Accounts

- When a user connects their account, a connected_account object is created.
- This object securely stores authentication data such as access tokens and refresh tokens.

### Turn natural language into Google Calendar actions

<Info>
  **What you'll achieve:** By the end of this guide, you'll connect your user's
  Google Calendar and perform actions on it.
</Info>

Follow these 5 steps to connect your user to Google Calendar and create an event

<<<<<<< HEAD
=======
<Tabs>
<Tab title="Python">
>>>>>>> ad57806a
<Steps>
<Step title="Install Composio">

            <CodeGroup>
                ```bash Install Composio
                pip install composio_core composio_openai
                ```
            </CodeGroup>
            <Note>
                CLI binary package coming soon. Skip `pip install` if not using CLI.
            </Note>
<<<<<<< HEAD
        </Tab>
    </Tabs>
=======
>>>>>>> ad57806a

</Step>

<Step title="Authenticate Google Calendar Account">
We'll use Jessica as our example user. There are multiple ways to authenticate an account:
<Tabs>
    <Tab title="CLI">
            <CodeGroup>
                ```bash Authenticate Jessica's Google Calendar Account
                composio add googlecalendar -e "Jessica" # Launches Google Calendar login
                ```
            </CodeGroup>
        </Tab>
        <Tab title="Python">
            <CodeGroup>
                ```python Authenticate Jessica's Google Calendar Account
                from composio import ComposioToolSet, App

                toolset = ComposioToolSet(entity_id="Jessica")
                entity = toolset.get_entity()
                request = entity.initiate_connection(App.GOOGLECALENDAR)

                print(f"Open this URL to authenticate: {request.redirectUrl}")
                ```
            </CodeGroup>
        </Tab>
    </Tabs>
    <Info>
    You can create and authenticate entities using any of the above methods (Python and Javascript). The CLI is just one of several options available.
    </Info>
    <Warning>
        Ensure you complete the authentication process by following the URL provided in your console.
    </Warning>

</Step>

<Step title="Initialize Composio and OpenAI">
    Set up your development environment:

            <CodeGroup>
                ```python Initialize Composio and OpenAI
                from composio_openai import ComposioToolSet, Action
                from openai import OpenAI

                openai_client = OpenAI()
                composio_toolset = ComposioToolSet(entity_id="Jessica")
                ```
            </CodeGroup>


    <Tip>
        Don't forget to set your `COMPOSIO_API_KEY` and `OPENAI_API_KEY` in your environment variables.
    </Tip>

</Step>

<Step title="Fetch Google Calendar Actions & Interact with LLM">
    Now, let's create a Google Calendar event using natural language:

            <CodeGroup>
                ```python Fetch Google Calendar Actions & Interact with LLM
                tools = composio_toolset.get_tools(actions=[Action.GOOGLECALENDAR_CREATE_EVENT])

                task = "Create a 1 hour meeting event at 5:30PM tomorrow"

                response = openai_client.chat.completions.create(
                    model="gpt-4-turbo-preview",
                    tools=tools,
                    messages=[
                        {"role": "system", "content": "You are a helpful assistant."},
                        {"role": "user", "content": task},
                    ],
                )
                ```
            </CodeGroup>
</Step>

<Step title="Execute Tool Calls">
    Finally, let's execute the action determined by the LLM:

            <CodeGroup>
                ```python Execute Tool Calls
                result = composio_toolset.handle_tool_calls(response)
                print(result)
                ```
            </CodeGroup>
</Step>
</Steps>

</Tab>



<Tab title="JavaScript">
<Steps>
<Step title="Install Composio">
    Choose your preferred language:

 
            <CodeGroup>
                ```bash Install Composio
                npm install composio-core openai
                pip install composio_core  # for CLI (optional)
                ```
            </CodeGroup>
            <Note>
                CLI binary package coming soon. Skip `pip install` if not using CLI.
            </Note>
</Step>

<Step title="Authenticate Google Calendar Account">
We'll use Jessica as our example user. There are multiple ways to authenticate an account:
<Tabs>
    <Tab title="CLI">
            <CodeGroup>
                ```bash Authenticate Jessica's Google Calendar Account
                composio add googlecalendar -e "Jessica" # Launches Google Calendar login
                ```
            </CodeGroup>
    </Tab>
    <Tab title="JavaScript">
            <CodeGroup>
                ```javascript Authenticate Jessica's Google Calendar Account
                import { Composio } from "composio-core";

                const client = new Composio(process.env.COMPOSIO_API_KEY);

                const entity = await client.getEntity("Jessica");
                const connection = await entity.initiateConnection('googlecalendar');

                console.log(`Open this URL to authenticate: ${connection.redirectUrl}`);
                ```
            </CodeGroup>
    </Tab>
    </Tabs>
    <Info>
    You can create and authenticate entities using any of the above methods (Python and Javascript). The CLI is just one of several options available.
    </Info>
    <Warning>
        Ensure you complete the authentication process by following the URL provided in your console.
    </Warning>

</Step>

<Step title="Initialize Composio and OpenAI">
    Set up your development environment:

            <CodeGroup>
                ```javascript Initialize Composio and OpenAI
                import { OpenAI } from "openai";
                import { OpenAIToolSet } from "composio-core";

                const openai_client = new OpenAI({
                    apiKey: process.env.OPENAI_API_KEY
                });

                const composio_toolset = new OpenAIToolSet({
                    apiKey: process.env.COMPOSIO_API_KEY,
                    entityId: "Jessica",
                });
                ```
            </CodeGroup>
    <Tip>
        Don't forget to set your `COMPOSIO_API_KEY` and `OPENAI_API_KEY` in your environment variables.
    </Tip>

</Step>

<Step title="Fetch Google Calendar Actions & Interact with LLM">
    Now, let's create a Google Calendar event using natural language:


            <CodeGroup>
                ```javascript Fetch Google Calendar Actions & Interact with LLM
                const tools = await composio_toolset.getActions({
                    actions: ["googlecalendar_create_event"]
                });

                const instruction = "Create a 1 hour meeting event at 5:30PM tomorrow";

                const response = await openai_client.chat.completions.create({
                    model: "gpt-4-turbo-preview",
                    messages: [{ role: "user", content: instruction }],
                    tools: tools,
                    tool_choice: "auto",
                });
                ```
            </CodeGroup>

</Step>

<Step title="Execute Tool Calls">
    Finally, let's execute the action determined by the LLM:


            <CodeGroup>
                ```javascript Execute Tool Calls
                const result = await composio_toolset.handleToolCall(response);
                console.log(result);
                ```
            </CodeGroup>
</Step>

</Steps>
</Tab>



<Tab title="API">
<Steps>
<Step title="Authenticate Google Calendar Account">
We'll use Jessica as our example user. There are multiple ways to authenticate an account:
    <Tab title="CLI">
            <CodeGroup>
                ```bash Authenticate Jessica's Google Calendar Account
                composio add googlecalendar -e "Jessica" # Launches Google Calendar login
                ```
            </CodeGroup>
        </Tab>
    <Warning>
        Ensure you complete the authentication process by following the URL provided in your console.
    </Warning>

</Step>


<Step title="Fetch Google Calendar Actions & Interact with LLM">
    Now, let's create a Google Calendar event using natural language:
            You can get a list of Actions for a particular App like this. In this case, we obtain all the Google Calendar Actions:
            <CodeGroup>
                ```curl Fetch Google Calendar Actions & Interact with LLM
                curl --request GET \
                --url 'https://backend.composio.dev/api/v2/actions?appNames=GOOGLECALENDAR' \
                --header 'X-API-Key: ADD YOUR API KEY HERE'
                ```
            </CodeGroup>
<<<<<<< HEAD
        </Tab>
    </Tabs>

=======
>>>>>>> ad57806a
</Step>

<Step title="Execute Tool Calls">
    Finally, let's execute the action determined by the LLM:

            <CodeGroup>
                ```curl Execute Tool Calls
                curl --request POST \
                --url https://backend.composio.dev/api/v2/actions/GOOGLECALENDAR_CREATE_EVENT/execute \
                --header 'Content-Type: application/json' \
                --header 'X-API-Key: ADD YOUR API KEY HERE' \
                --data '{
                    "entityId": "Jessica",
                    "input": {
                        "start_datetime": "11:15 PM, 1 December 2024",
                        "event_duration": "2h"
                    }
                }'
                ```
            </CodeGroup>
<<<<<<< HEAD
        </Tab>
    </Tabs>

=======
>>>>>>> ad57806a
</Step>
</Steps>
</Tab>
</Tabs>



## What Just Happened? 🎉

Congratulations! You've just:

1. 🔐 Authenticated Jessica's Google Calendar account with Composio
2. 🛠 Fetched Google Calendar actions Jessica can perform
3. 🧠 Passed these actions to an AI language model
4. ⭐ Instructed the AI to schedule an event on Jessica's Calendar
5. ✅ Successfully executed the action on Google Calendar

Checkout the full tutorial:

<iframe
  width="660"
  height="415"
  src="https://www.youtube.com/embed/zU8CMbLq3XI?si=g5kABWT8YFENZJ9F"
  title="YouTube video player"
  frameborder="0"
  allow="accelerometer; autoplay; clipboard-write; encrypted-media; gyroscope; picture-in-picture; web-share"
  referrerpolicy="strict-origin-when-cross-origin"
  allowfullscreen
></iframe>

<br />

## Next Steps

<CardGroup cols={1}>
  <Card
    title="QuickStart - III"
    icon="user"
    href="/introduction/intro/quickstart_3"
  >
    Let's authenticate your user account to perform actions.
  </Card>
</CardGroup>
<br /><|MERGE_RESOLUTION|>--- conflicted
+++ resolved
@@ -1,8 +1,8 @@
 ---
-title: "Quick Start 2 🚀"
+title: "🚀 Quick Start - 2"
 sidebarTitle: "Part 2"
 icon: "rocket"
-description: "Quickstart 2: Learn how to authenticate and manage multiple users in your app."
+description: "Quickstart-2: Learn how to authenticate and manage multiple users in your app."
 ---
 
 ### Introduction to Entities
@@ -24,11 +24,8 @@
 
 Follow these 5 steps to connect your user to Google Calendar and create an event
 
-<<<<<<< HEAD
-=======
 <Tabs>
 <Tab title="Python">
->>>>>>> ad57806a
 <Steps>
 <Step title="Install Composio">
 
@@ -40,11 +37,6 @@
             <Note>
                 CLI binary package coming soon. Skip `pip install` if not using CLI.
             </Note>
-<<<<<<< HEAD
-        </Tab>
-    </Tabs>
-=======
->>>>>>> ad57806a
 
 </Step>
 
@@ -120,6 +112,7 @@
                 )
                 ```
             </CodeGroup>
+
 </Step>
 
 <Step title="Execute Tool Calls">
@@ -131,19 +124,17 @@
                 print(result)
                 ```
             </CodeGroup>
+
 </Step>
 </Steps>
 
 </Tab>
-
-
 
 <Tab title="JavaScript">
 <Steps>
 <Step title="Install Composio">
     Choose your preferred language:
 
- 
             <CodeGroup>
                 ```bash Install Composio
                 npm install composio-core openai
@@ -153,6 +144,7 @@
             <Note>
                 CLI binary package coming soon. Skip `pip install` if not using CLI.
             </Note>
+
 </Step>
 
 <Step title="Authenticate Google Calendar Account">
@@ -216,7 +208,6 @@
 <Step title="Fetch Google Calendar Actions & Interact with LLM">
     Now, let's create a Google Calendar event using natural language:
 
-
             <CodeGroup>
                 ```javascript Fetch Google Calendar Actions & Interact with LLM
                 const tools = await composio_toolset.getActions({
@@ -239,19 +230,17 @@
 <Step title="Execute Tool Calls">
     Finally, let's execute the action determined by the LLM:
 
-
             <CodeGroup>
                 ```javascript Execute Tool Calls
                 const result = await composio_toolset.handleToolCall(response);
                 console.log(result);
                 ```
             </CodeGroup>
+
 </Step>
 
 </Steps>
 </Tab>
-
-
 
 <Tab title="API">
 <Steps>
@@ -270,23 +259,16 @@
 
 </Step>
 
-
 <Step title="Fetch Google Calendar Actions & Interact with LLM">
-    Now, let's create a Google Calendar event using natural language:
-            You can get a list of Actions for a particular App like this. In this case, we obtain all the Google Calendar Actions:
-            <CodeGroup>
-                ```curl Fetch Google Calendar Actions & Interact with LLM
-                curl --request GET \
-                --url 'https://backend.composio.dev/api/v2/actions?appNames=GOOGLECALENDAR' \
-                --header 'X-API-Key: ADD YOUR API KEY HERE'
-                ```
-            </CodeGroup>
-<<<<<<< HEAD
-        </Tab>
-    </Tabs>
-
-=======
->>>>>>> ad57806a
+  Now, let's create a Google Calendar event using natural language: You can get
+  a list of Actions for a particular App like this. In this case, we obtain all
+  the Google Calendar Actions:
+  <CodeGroup>
+    ```curl Fetch Google Calendar Actions & Interact with LLM curl --request GET
+    \ --url
+    'https://backend.composio.dev/api/v2/actions?appNames=GOOGLECALENDAR' \
+    --header 'X-API-Key: ADD YOUR API KEY HERE' ```
+  </CodeGroup>
 </Step>
 
 <Step title="Execute Tool Calls">
@@ -307,18 +289,11 @@
                 }'
                 ```
             </CodeGroup>
-<<<<<<< HEAD
-        </Tab>
-    </Tabs>
-
-=======
->>>>>>> ad57806a
+
 </Step>
 </Steps>
 </Tab>
 </Tabs>
-
-
 
 ## What Just Happened? 🎉
 
@@ -330,29 +305,12 @@
 4. ⭐ Instructed the AI to schedule an event on Jessica's Calendar
 5. ✅ Successfully executed the action on Google Calendar
 
-Checkout the full tutorial:
-
-<iframe
-  width="660"
-  height="415"
-  src="https://www.youtube.com/embed/zU8CMbLq3XI?si=g5kABWT8YFENZJ9F"
-  title="YouTube video player"
-  frameborder="0"
-  allow="accelerometer; autoplay; clipboard-write; encrypted-media; gyroscope; picture-in-picture; web-share"
-  referrerpolicy="strict-origin-when-cross-origin"
-  allowfullscreen
-></iframe>
-
 <br />
 
 ## Next Steps
 
 <CardGroup cols={1}>
-  <Card
-    title="QuickStart - III"
-    icon="user"
-    href="/introduction/intro/quickstart_3"
-  >
+  <Card title="Part 3" icon="user" href="/introduction/intro/quickstart_3">
     Let's authenticate your user account to perform actions.
   </Card>
 </CardGroup>
