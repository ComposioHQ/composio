---
title: "🚀 Quick Start - 3"
sidebarTitle: "Part 3"
icon: "rocket"
description: "Quickstart-3: Learn how to use Triggers with Composio."
---

## Composio Quick Start

Set up Triggers that automatically execute Actions.

Follow these 5 steps to list your emails as soon as you receive them:

<Info>
<<<<<<< HEAD
  **What you'll achieve:** By the end of this guide, you'll have an AI agent
  capable of listing all the emails you receive as soon as you receive them.
=======
**What you'll achieve:** By the end of this guide, you'll have an AI agent capable of listing all the emails you receive as soon as you receive them.
>>>>>>> ad57806a
</Info>

<Tabs>
<Tab title="Python">
<Steps>

<Step title="Install Composio">
<<<<<<< HEAD
    Choose your preferred language:

    <Tabs>
        <Tab title="Python">
            <CodeGroup>
                ```bash Install Composio
                pip install composio_core composio_openai
                ```
            </CodeGroup>
        </Tab>
        <Tab title="JavaScript">
            <CodeGroup>
                ```bash Install Composio
                npm install composio-core openai
                pip install composio_core  # for CLI (optional)
                ```
            </CodeGroup>
            <Note>
                CLI binary package coming soon. Skip `pip install` if not using CLI.
            </Note>
        </Tab>
    </Tabs>

=======
<CodeGroup>
```bash Installing the library
pip install composio_core composio_openai
```
</CodeGroup>
>>>>>>> ad57806a
</Step>

<Step title="Authenticate Gmail Account">
We'll use **`Jessica`** as our example user. Choose your method:

<Tabs>
<Tab title="CLI (Quickest)">
<CodeGroup>
```bash Add Gmail Integration
composio add gmail -e "Jessica" # Launches Gmail login
```
</CodeGroup>
</Tab>
<Tab title="Python">
<CodeGroup>
```python Add Gmail Integration
from composio import ComposioToolSet, App

toolset = ComposioToolSet(entity_id="Jessica")
entity = toolset.get_entity()
request = entity.initiate_connection(App.GMAIL)

print(f"Open this URL to authenticate: {request.redirectUrl}")
```
</CodeGroup>
</Tab>
</Tabs>

<Warning>
Ensure you complete the authentication process by following the URL provided in your console.
</Warning>

</Step>

<Step title="Enable Triggers">
<<<<<<< HEAD
    <Tabs>
        <Tab title="Using CLI">
            <CodeGroup>
                ```bash Enable Triggers
                # In CLI
                composio triggers enable gmail_new_gmail_message
                # trigger_name is the name of the trigger - gmail_new_gmail_message

                ## To disable a trigger
                composio triggers disable <trigger_name>
                ```
            </CodeGroup>
        </Tab>
        <Tab title="Using Python Code">
            <CodeGroup>
                ```python Enable Triggers
                from composio import Composio, Action

                client = Composio()
                entity = client.get_entity(id="Jessica")

                # config is optional, it can be used to pass additional parameters for the trigger
                entity.enable_trigger(app=App.GMAIL, trigger_name="gmail_new_gmail_message", config={}) # Enable trigger

                # entity.disable_trigger("gmail_new_gmail_message") # Disable trigger via ID
                ```
            </CodeGroup>
        </Tab>
        <Tab title="Using JavaScript Code">
            <CodeGroup>
                ```javascript Enable Triggers
                // Coming soon!
                ```
            </CodeGroup>
        </Tab>
        <Tab title="Using API">
            When you initiate a connection, you receive the connectionAccountID:
            <CodeGroup>
                ```bash Enable Triggers
                curl --request POST \
                --url https://backend.composio.dev/api/v1/triggers/enable/{connectedAccountId}/GMAIL_NEW_GMAIL_MESSAGE \
                --header 'Content-Type: application/json' \
                --header 'X-API-Key: <x-api-key>' \
                --data '{
                    "triggerConfig": {}
                }'
                ```
            </CodeGroup>
        </Tab>
        <Tab title="Using Dashboard">
            <div
                style={{
                    width: '100%',
                    position: 'relative',
                    paddingTop: '56.25%',
                }}>
                <iframe
                    src="https://app.supademo.com/embed/cly4qu1q001istgvzirl1sj8y"
                    frameBorder="0"
                    title="Direct Action Execution"
                    allow="clipboard-write"
                    webkitallowfullscreen="true"
                    mozallowfullscreen="true"
                    allowfullscreen
                    style={{
                        position: 'absolute',
                        top: 0,
                        left: 0,
                        width: '100%',
                        height: '100%',
                        border: '3px solid #5E43CE',
                        borderRadius: '10px',
                    }}
                />
            </div>
        </Tab>
    </Tabs>

=======
<Tabs>
<Tab title="Using CLI">
<CodeGroup>
```bash CLI
# Enable the trigger
composio triggers Enable gmail_new_gmail_message

# To disable a trigger
composio triggers disable <trigger_name>
```
</CodeGroup>
</Tab>
<Tab title="Using Python Code">
<CodeGroup>
```python 
from composio import Composio, App

client = Composio()
entity = client.get_entity(id="Jessica")

# Enable trigger with optional config parameter
entity.enable_trigger(app=App.GMAIL, trigger_name="gmail_new_gmail_message", config={})

# Disable trigger by ID (if needed)
# entity.disable_trigger("gmail_new_gmail_message")
```
</CodeGroup>
</Tab>
</Tabs>
>>>>>>> ad57806a
</Step>

<Step title="Initialize Composio and OpenAI">

<CodeGroup>
```python Set up your development environment
from composio_openai import ComposioToolSet, Action
from openai import OpenAI

openai_client = OpenAI()
composio_toolset = ComposioToolSet()
```
</CodeGroup>

<Tip>
Don't forget to set your `COMPOSIO_API_KEY` and `OPENAI_API_KEY` in your environment variables.
</Tip>

</Step>

<Step title="Create a Trigger Listener">

<CodeGroup>
```python Creating a trigger listener for Gmail
listener = composio_toolset.create_trigger_listener()

# Triggers when a new event takes place
@listener.callback(filters={"trigger_name": "gmail_new_gmail_message"})
def callback_function(event):
    # Parse event data and perform actions
    payload = event.payload
    thread_id = payload.get("threadId")
    message = payload.get("snippet")
    sender_mail = extract_sender_email(payload["payload"])
    print(sender_mail + ":" + message)

listener.listen()
```
</CodeGroup>

</Step>

</Steps>
</Tab>

<Tab title="Javascript">
<Steps>

<Step title="Install Composio">
<CodeGroup>
```bash Install packages
npm install composio-core openai
```
</CodeGroup>
</Step>

<Step title="Authenticate Gmail Account">
We'll use **`Jessica`** as our example user. Choose your method:

<Tabs>
<Tab title="CLI (Quickest)">
<CodeGroup>
```bash Adding tool via CLI
composio add gmail -e "Jessica" # Launches Gmail login
```
</CodeGroup>
</Tab>
<Tab title="JavaScript">
<CodeGroup>
```javascript Adding tool via JS
import { Composio } from "composio-core";

const client = new Composio(process.env.COMPOSIO_API_KEY);

const entity = await client.getEntity("Jessica");
const connection = await entity.initiateConnection('gmail');

console.log(`Open this URL to authenticate: ${connection.redirectUrl}`);
```
</CodeGroup>
</Tab>
</Tabs>

<Warning>
Ensure you complete the authentication process by following the URL provided in your console.
</Warning>

</Step>

<Step title="Enable Triggers">
<Tabs>
<Tab title="Using CLI">
<CodeGroup>
```bash Enabling trigger with CLI
composio triggers enable gmail_new_gmail_message

# To disable a trigger
composio triggers disable <trigger_name>
```
</CodeGroup>
</Tab>
<Tab title="Using JavaScript Code">
<CodeGroup>
```javascript Enabling triggers with JS 
import { LangchainToolSet } from "composio-core";

const toolset = new LangchainToolSet({ apiKey: process.env.COMPOSIO_API_KEY });
const composio_client = toolset.client;

// Subscribe to triggers and perform actions
composio_client.triggers.subscribe((data) => {
    console.log("trigger received", data);
});
```
</CodeGroup>
</Tab>
</Tabs>
</Step>

<Step title="Initialize Composio and OpenAI">

<CodeGroup>
```javascript Set up your development environment
import { OpenAI } from "openai";
import { OpenAIToolSet } from "composio-core";

const openai_client = new OpenAI({
    apiKey: process.env.OPENAI_API_KEY
});

const composio_toolset = new OpenAIToolSet({
    apiKey: process.env.COMPOSIO_API_KEY,
});
```
</CodeGroup>

<Tip>
Don't forget to set your `COMPOSIO_API_KEY` and `OPENAI_API_KEY` in your environment variables.
</Tip>

</Step>

<Step title="Create a Trigger Listener">
<<<<<<< HEAD
    <Tabs>
        <Tab title="Using Python Code">
            <CodeGroup>
                ```python Create a Trigger Listener
                listener = composio_toolset.create_trigger_listener()

                ## Triggers when a new event has taken place
                @listener.callback(filters={"trigger_name": "gmail_new_gmail_message"})
                def callback_function(event):
                    ## Your Code Here ##
                    ## Parse event data and do something with it
                    payload = event.payload
                    thread_id = payload.get("threadId")
                    message = payload.get("snippet")
                    sender_mail = extract_sender_email(payload["payload"])
                    print(sender_mail + ":" + message)

                listener.listen()
                ```
            </CodeGroup>
        </Tab>
        <Tab title="Using JavaScript Code">
            <CodeGroup>
                ```javascript Create a Trigger Listener
                import { LangchainToolSet } from "composio-core"; // or any other toolset

                const toolset = new LangchainToolSet({ apiKey: process.env.COMPOSIO_API_KEY });
                const composio_client = toolset.client;

                // If not using LangchainToolSet
                // import { Composio } from "composio-core";
                // const composio_client = new Composio({ apiKey: process.env.COMPOSIO_API_KEY });

                // Subscribe to triggers and perform actions
                composio_client.triggers.subscribe((data) => {
                    console.log("trigger received", data);
                });
                ```
            </CodeGroup>
        </Tab>
        <Tab title="Using Webhook">
            Coming soon!
        </Tab>
    </Tabs>
=======

<CodeGroup>
```javascript Creating a trigger listener for gmail
import { LangchainToolSet } from "composio-core";

const toolset = new LangchainToolSet({ apiKey: process.env.COMPOSIO_API_KEY });
const composio_client = toolset.client;

// Subscribe to triggers and perform actions
composio_client.triggers.subscribe((data) => {
    console.log("trigger received", data);
});
```
</CodeGroup>
>>>>>>> ad57806a

</Step>

</Steps>
</Tab>
</Tabs>

## What Just Happened? 🎉

Congratulations! You've just:

1. 🔐 Authenticated your Gmail account with Composio
2. 🛠 Enabled Triggers
3. 🧠 Passed these triggers to an AI language model
4. ⭐ Instructed the AI to list all emails received
5. ✅ Successfully executed the trigger and actions on Gmail

<Frame caption="Explore Advanced Composio Features">
<<<<<<< HEAD
  <Card title="Level Up Your Composio Skills" icon="rocket" iconType="duotone">
    <CardGroup cols={2}>
      <Card
        title="Compatible Agentic Frameworks"
        icon="brain"
        href="/framework/langchain"
      >
        Integrate with popular agentic frameworks
      </Card>
      <Card
        title="Authorize a User's Account"
        icon="brain"
        href="/introduction/foundations/components/entity/entity-guide"
      >
        Authorize a user's account to perform actions and subscribe to triggers
      </Card>
      <Card
        title="Execute Actions"
        icon="wand-magic-sparkles"
        href="/introduction/foundations/components/actions/action-guide"
      >
        Execute actions on behalf of a user
      </Card>
      <Card
        title="Triggers"
        icon="bolt"
        href="/introduction/foundations/components/triggers/trigger-guide"
      >
        Subscribe to triggers to execute actions automatically
      </Card>
    </CardGroup>
  </Card>
</Frame>
=======
<Card title="Level Up Your Composio Skills" icon="rocket" iconType="duotone">
<CardGroup cols={2}>
<Card title="Compatible Agentic Frameworks" icon="brain" href="/framework/langchain">
Integrate with popular agentic frameworks
</Card>
<Card title="Authorize a User's Account" icon="brain" href="/introduction/foundations/components/entity/entity-guide">
Authorize a user's account to perform actions and subscribe to triggers
</Card>
<Card title="Execute Actions" icon="wand-magic-sparkles" href="/introduction/foundations/components/actions/action-guide">
Execute actions on behalf of a user
</Card>
<Card title="Triggers" icon="bolt" href="/introduction/foundations/components/triggers/trigger-guide">
Subscribe to triggers to execute actions automatically
</Card>
</CardGroup>
</Card>
</Frame>
>>>>>>> ad57806a
<|MERGE_RESOLUTION|>--- conflicted
+++ resolved
@@ -12,12 +12,8 @@
 Follow these 5 steps to list your emails as soon as you receive them:
 
 <Info>
-<<<<<<< HEAD
   **What you'll achieve:** By the end of this guide, you'll have an AI agent
   capable of listing all the emails you receive as soon as you receive them.
-=======
-**What you'll achieve:** By the end of this guide, you'll have an AI agent capable of listing all the emails you receive as soon as you receive them.
->>>>>>> ad57806a
 </Info>
 
 <Tabs>
@@ -25,37 +21,9 @@
 <Steps>
 
 <Step title="Install Composio">
-<<<<<<< HEAD
-    Choose your preferred language:
-
-    <Tabs>
-        <Tab title="Python">
-            <CodeGroup>
-                ```bash Install Composio
-                pip install composio_core composio_openai
-                ```
-            </CodeGroup>
-        </Tab>
-        <Tab title="JavaScript">
-            <CodeGroup>
-                ```bash Install Composio
-                npm install composio-core openai
-                pip install composio_core  # for CLI (optional)
-                ```
-            </CodeGroup>
-            <Note>
-                CLI binary package coming soon. Skip `pip install` if not using CLI.
-            </Note>
-        </Tab>
-    </Tabs>
-
-=======
-<CodeGroup>
-```bash Installing the library
-pip install composio_core composio_openai
-```
-</CodeGroup>
->>>>>>> ad57806a
+  <CodeGroup>
+    ```bash Installing the library pip install composio_core composio_openai ```
+  </CodeGroup>
 </Step>
 
 <Step title="Authenticate Gmail Account">
@@ -79,7 +47,8 @@
 request = entity.initiate_connection(App.GMAIL)
 
 print(f"Open this URL to authenticate: {request.redirectUrl}")
-```
+
+````
 </CodeGroup>
 </Tab>
 </Tabs>
@@ -91,86 +60,6 @@
 </Step>
 
 <Step title="Enable Triggers">
-<<<<<<< HEAD
-    <Tabs>
-        <Tab title="Using CLI">
-            <CodeGroup>
-                ```bash Enable Triggers
-                # In CLI
-                composio triggers enable gmail_new_gmail_message
-                # trigger_name is the name of the trigger - gmail_new_gmail_message
-
-                ## To disable a trigger
-                composio triggers disable <trigger_name>
-                ```
-            </CodeGroup>
-        </Tab>
-        <Tab title="Using Python Code">
-            <CodeGroup>
-                ```python Enable Triggers
-                from composio import Composio, Action
-
-                client = Composio()
-                entity = client.get_entity(id="Jessica")
-
-                # config is optional, it can be used to pass additional parameters for the trigger
-                entity.enable_trigger(app=App.GMAIL, trigger_name="gmail_new_gmail_message", config={}) # Enable trigger
-
-                # entity.disable_trigger("gmail_new_gmail_message") # Disable trigger via ID
-                ```
-            </CodeGroup>
-        </Tab>
-        <Tab title="Using JavaScript Code">
-            <CodeGroup>
-                ```javascript Enable Triggers
-                // Coming soon!
-                ```
-            </CodeGroup>
-        </Tab>
-        <Tab title="Using API">
-            When you initiate a connection, you receive the connectionAccountID:
-            <CodeGroup>
-                ```bash Enable Triggers
-                curl --request POST \
-                --url https://backend.composio.dev/api/v1/triggers/enable/{connectedAccountId}/GMAIL_NEW_GMAIL_MESSAGE \
-                --header 'Content-Type: application/json' \
-                --header 'X-API-Key: <x-api-key>' \
-                --data '{
-                    "triggerConfig": {}
-                }'
-                ```
-            </CodeGroup>
-        </Tab>
-        <Tab title="Using Dashboard">
-            <div
-                style={{
-                    width: '100%',
-                    position: 'relative',
-                    paddingTop: '56.25%',
-                }}>
-                <iframe
-                    src="https://app.supademo.com/embed/cly4qu1q001istgvzirl1sj8y"
-                    frameBorder="0"
-                    title="Direct Action Execution"
-                    allow="clipboard-write"
-                    webkitallowfullscreen="true"
-                    mozallowfullscreen="true"
-                    allowfullscreen
-                    style={{
-                        position: 'absolute',
-                        top: 0,
-                        left: 0,
-                        width: '100%',
-                        height: '100%',
-                        border: '3px solid #5E43CE',
-                        borderRadius: '10px',
-                    }}
-                />
-            </div>
-        </Tab>
-    </Tabs>
-
-=======
 <Tabs>
 <Tab title="Using CLI">
 <CodeGroup>
@@ -180,7 +69,8 @@
 
 # To disable a trigger
 composio triggers disable <trigger_name>
-```
+````
+
 </CodeGroup>
 </Tab>
 <Tab title="Using Python Code">
@@ -192,15 +82,17 @@
 entity = client.get_entity(id="Jessica")
 
 # Enable trigger with optional config parameter
+
 entity.enable_trigger(app=App.GMAIL, trigger_name="gmail_new_gmail_message", config={})
 
 # Disable trigger by ID (if needed)
+
 # entity.disable_trigger("gmail_new_gmail_message")
-```
-</CodeGroup>
-</Tab>
-</Tabs>
->>>>>>> ad57806a
+
+````
+</CodeGroup>
+</Tab>
+</Tabs>
 </Step>
 
 <Step title="Initialize Composio and OpenAI">
@@ -212,11 +104,13 @@
 
 openai_client = OpenAI()
 composio_toolset = ComposioToolSet()
-```
+````
+
 </CodeGroup>
 
 <Tip>
-Don't forget to set your `COMPOSIO_API_KEY` and `OPENAI_API_KEY` in your environment variables.
+  Don't forget to set your `COMPOSIO_API_KEY` and `OPENAI_API_KEY` in your
+  environment variables.
 </Tip>
 
 </Step>
@@ -228,17 +122,18 @@
 listener = composio_toolset.create_trigger_listener()
 
 # Triggers when a new event takes place
+
 @listener.callback(filters={"trigger_name": "gmail_new_gmail_message"})
-def callback_function(event):
-    # Parse event data and perform actions
-    payload = event.payload
-    thread_id = payload.get("threadId")
-    message = payload.get("snippet")
-    sender_mail = extract_sender_email(payload["payload"])
-    print(sender_mail + ":" + message)
+def callback_function(event): # Parse event data and perform actions
+payload = event.payload
+thread_id = payload.get("threadId")
+message = payload.get("snippet")
+sender_mail = extract_sender_email(payload["payload"])
+print(sender_mail + ":" + message)
 
 listener.listen()
-```
+
+````
 </CodeGroup>
 
 </Step>
@@ -253,7 +148,8 @@
 <CodeGroup>
 ```bash Install packages
 npm install composio-core openai
-```
+````
+
 </CodeGroup>
 </Step>
 
@@ -279,7 +175,8 @@
 const connection = await entity.initiateConnection('gmail');
 
 console.log(`Open this URL to authenticate: ${connection.redirectUrl}`);
-```
+
+````
 </CodeGroup>
 </Tab>
 </Tabs>
@@ -299,7 +196,8 @@
 
 # To disable a trigger
 composio triggers disable <trigger_name>
-```
+````
+
 </CodeGroup>
 </Tab>
 <Tab title="Using JavaScript Code">
@@ -312,9 +210,10 @@
 
 // Subscribe to triggers and perform actions
 composio_client.triggers.subscribe((data) => {
-    console.log("trigger received", data);
-});
-```
+console.log("trigger received", data);
+});
+
+````
 </CodeGroup>
 </Tab>
 </Tabs>
@@ -334,62 +233,18 @@
 const composio_toolset = new OpenAIToolSet({
     apiKey: process.env.COMPOSIO_API_KEY,
 });
-```
+````
+
 </CodeGroup>
 
 <Tip>
-Don't forget to set your `COMPOSIO_API_KEY` and `OPENAI_API_KEY` in your environment variables.
+  Don't forget to set your `COMPOSIO_API_KEY` and `OPENAI_API_KEY` in your
+  environment variables.
 </Tip>
 
 </Step>
 
 <Step title="Create a Trigger Listener">
-<<<<<<< HEAD
-    <Tabs>
-        <Tab title="Using Python Code">
-            <CodeGroup>
-                ```python Create a Trigger Listener
-                listener = composio_toolset.create_trigger_listener()
-
-                ## Triggers when a new event has taken place
-                @listener.callback(filters={"trigger_name": "gmail_new_gmail_message"})
-                def callback_function(event):
-                    ## Your Code Here ##
-                    ## Parse event data and do something with it
-                    payload = event.payload
-                    thread_id = payload.get("threadId")
-                    message = payload.get("snippet")
-                    sender_mail = extract_sender_email(payload["payload"])
-                    print(sender_mail + ":" + message)
-
-                listener.listen()
-                ```
-            </CodeGroup>
-        </Tab>
-        <Tab title="Using JavaScript Code">
-            <CodeGroup>
-                ```javascript Create a Trigger Listener
-                import { LangchainToolSet } from "composio-core"; // or any other toolset
-
-                const toolset = new LangchainToolSet({ apiKey: process.env.COMPOSIO_API_KEY });
-                const composio_client = toolset.client;
-
-                // If not using LangchainToolSet
-                // import { Composio } from "composio-core";
-                // const composio_client = new Composio({ apiKey: process.env.COMPOSIO_API_KEY });
-
-                // Subscribe to triggers and perform actions
-                composio_client.triggers.subscribe((data) => {
-                    console.log("trigger received", data);
-                });
-                ```
-            </CodeGroup>
-        </Tab>
-        <Tab title="Using Webhook">
-            Coming soon!
-        </Tab>
-    </Tabs>
-=======
 
 <CodeGroup>
 ```javascript Creating a trigger listener for gmail
@@ -400,11 +255,11 @@
 
 // Subscribe to triggers and perform actions
 composio_client.triggers.subscribe((data) => {
-    console.log("trigger received", data);
-});
+console.log("trigger received", data);
+});
+
 ```
 </CodeGroup>
->>>>>>> ad57806a
 
 </Step>
 
@@ -423,41 +278,6 @@
 5. ✅ Successfully executed the trigger and actions on Gmail
 
 <Frame caption="Explore Advanced Composio Features">
-<<<<<<< HEAD
-  <Card title="Level Up Your Composio Skills" icon="rocket" iconType="duotone">
-    <CardGroup cols={2}>
-      <Card
-        title="Compatible Agentic Frameworks"
-        icon="brain"
-        href="/framework/langchain"
-      >
-        Integrate with popular agentic frameworks
-      </Card>
-      <Card
-        title="Authorize a User's Account"
-        icon="brain"
-        href="/introduction/foundations/components/entity/entity-guide"
-      >
-        Authorize a user's account to perform actions and subscribe to triggers
-      </Card>
-      <Card
-        title="Execute Actions"
-        icon="wand-magic-sparkles"
-        href="/introduction/foundations/components/actions/action-guide"
-      >
-        Execute actions on behalf of a user
-      </Card>
-      <Card
-        title="Triggers"
-        icon="bolt"
-        href="/introduction/foundations/components/triggers/trigger-guide"
-      >
-        Subscribe to triggers to execute actions automatically
-      </Card>
-    </CardGroup>
-  </Card>
-</Frame>
-=======
 <Card title="Level Up Your Composio Skills" icon="rocket" iconType="duotone">
 <CardGroup cols={2}>
 <Card title="Compatible Agentic Frameworks" icon="brain" href="/framework/langchain">
@@ -475,4 +295,4 @@
 </CardGroup>
 </Card>
 </Frame>
->>>>>>> ad57806a
+```