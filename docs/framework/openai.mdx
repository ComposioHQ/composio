--- conflicted
+++ resolved
@@ -19,61 +19,12 @@
 <Tabs>
 <Tab title="Python">
 <CodeGroup>
-<<<<<<< HEAD
-  ```bash python 
-  pip install composio-openai
-  ```
-  ```javascript javascript
-  npm install openai
-  npm install composio-core
-  ```
-</CodeGroup>
-
-<Steps>
-
-<Step title="Connect GitHub account">
-- Connect a user Jessica’s Github account to allow your agents to utilize GitHub functionalities.
-
-<CodeGroup>
-```python Python-Authenticate Jessica’s Github Account
-from composio_openai import ComposioToolSet, App
-
-toolset = ComposioToolSet(entity_id="Jessica")
-
-entity = toolset.get_entity()
-
-request = entity.initiate_connection(App.GITHUB)
-
-print(
-    f"Open this URL in your browser: {request.redirectUrl}"
-)
-```
-
-```javascript Javascript-Authenticate Jessica’s Github Account
-import { OpenAIToolSet } from "composio-core";
-
-const composio_toolset = new OpenAIToolSet({
-    apiKey: process.env.COMPOSIO_API_KEY,
-    entityId: "Jessica"
-});
-
-const entity = await composio_toolset.client.getEntity("Jessica");
-const params = {
-    "api_key": "YOUR_API_KEY"
-}
-const connection = await entity.initiateConnection(
-    'github',
-    null,
-    params
-);
-=======
 ```bash Connect your Github Account
 pip install composio-openai
 
 # Connect your GitHub so agents can interact with it
 
 composio add github
->>>>>>> 8e2e50e8
 ```
 </CodeGroup>
 </Tab>
@@ -84,16 +35,12 @@
 npm install composio-core
 // Connect your GitHub so agents can interact with it
 
-<<<<<<< HEAD
-</Step>
-=======
 composio add github
 ```
 </CodeGroup>
 </Tab>
 </Tabs>
 <Steps>
->>>>>>> 8e2e50e8
 
 <Step title="Import Base Packages & Configure OpenAI Client">
 <Tabs>
