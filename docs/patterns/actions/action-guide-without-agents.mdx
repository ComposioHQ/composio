--- conflicted
+++ resolved
@@ -28,7 +28,6 @@
     entity_id="Jessica",
 )
 ```
-<<<<<<< HEAD
 
 ```javascript JavaScript Get Hypermedia links in GitHub
 import { OpenAIToolSet } from "composio-core";
@@ -53,58 +52,6 @@
 console.log("Custom auth action response", customAuthAction)
   ```
 </CodeGroup>
-=======
-</Step>
-      <Step title="Execute Action">
-        
-      ```python Star a repo
-        from composio import ComposioToolSet, Action
-
-        tool_set = ComposioToolSet(entity_id="Jessica")
-        #If you did not run 'composio login' in the CLI, you can use API Key like this:
-        #tool_set = ComposioToolSet(api_key, entity_id="Jessica")
-
-        #You can change the repo you want to star by modifying the parameters
-        tool_set.execute_action(
-            action=Action.GITHUB_STAR_A_REPOSITORY_FOR_THE_AUTHENTICATED_USER,
-            params={"owner": "composiohq", "repo": "composio"},
-            entity_id="Jessica",
-        )
-      ```
-
-      </Step>
-    </Steps>
-  </Tab>
-
-  <Tab title="JavaScript">
-    <Steps>
-      <Step title="Install package">
-        ```javascript Install the required dependencies
-        npm install composio-core && npm install -g composio-core
-
-        //login to composio
-        composio login
-        //connect your account to the app 
-        composio add github -e "Jessica"
-        ```
-      </Step>
-      <Step title="Select Action">
-        ```javascript
-        import { OpenAIToolSet } from "composio-core";
-
-        const toolset = new OpenAIToolSet();
-        #You can change the repo you want to star by modifying the parameters
-        toolset.executeAction(
-            'github_star_a_repository_for_the_authenticated_user',
-            {"owner": "composiohq", "repo": "composio"},
-            "Jessica",
-        )
-        ```
-      </Step>
-    </Steps>
-  </Tab>
-</Tabs>
->>>>>>> a29c2efe
 
 ## Execute Actions with Natural Language
 You can also execute Actions by passing in natural language prompts without specific parameters
