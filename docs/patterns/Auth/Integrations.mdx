---
title: "How To Configure Connections?"
sidebarTitle: "Configuring Connection"
icon: "sliders"
description: "Learn how to configure connections for your users"
---

### What is an Integration?

Integrations in Composio are configuration objects that define how your application connects to external services (like GitHub, Slack, or HubSpot). Each integration encapsulates authentication credentials (OAuth Client ID/Secret), permission scopes, and API specifications that determine how your users can interact with the external service. These configuration objects are used to configure and manage connections with external services.

For example:
- When you create a GitHub integration, you specify OAuth authentication parameters and permission scopes like `repo:read`
- This integration then serves as a reusable template - any user connecting their GitHub account through this integration will have the same standardized access level and authentication flow
- This ensures consistent and secure access patterns across your entire user base

### Creating a New Integration
<Info>
A single integration can be used by multiple users to connect their accounts. Ideally, create one integration per app unless you need different configurations for specific use cases.
</Info>
<Tabs>
<Tab title="Using Dashboard">
<iframe
  width="720" 
  height="405"
  src="https://www.youtube.com/embed/LmyWy4LiedQ?si=9T7jVc1wbeDEqR-K"
  title="YouTube video player"
  frameborder="0"
  allow="accelerometer; autoplay; clipboard-write; encrypted-media; gyroscope; picture-in-picture"
  allowfullscreen
></iframe>

1. Login at [Composio's Website](https://app.composio.dev)
2. Go to the Tools section
3. Click on any app you want to integrate
4. Click on Setup on [App Name] Integration
5. Choose your integration name and click Save
</Tab>
<Tab title="Using SDK">
You can create an integration using the SDK by following the steps below:
<Steps>
<Step title="Import required libraries, initialize Composio clients and get the entity object">
<CodeGroup>
```python Python
from composio import ComposioToolSet
<<<<<<< HEAD
toolset = ComposioToolSet()
=======

toolset = ComposioToolSet()

>>>>>>> aa66e09b
entity = toolset.get_entity("Jessica")
```
```javascript JavaScript
Coming Soon
```
</CodeGroup>
</Step>
<Step title="Create a new integration">
You need to provide the following parameters to create an integration:
- `name`: Name of the integration
- `app_id`: App ID of the integration, you can find it [here](https://docs.composio.dev/api-reference/apps/get-app)
<<<<<<< HEAD
- `auth_mode`: Authentication mode of the integration (e.g., OAUTH2, OAUTH1, API_KEY, BASIC, BEARER_TOKEN)
- `use_composio_auth`: You can use the OAuth flow provided by Composio by setting this to `True` or use your own ClientID and ClientSecret by setting this to `False` & providing the fields as shown below
<CodeGroup>
```python Python
# Using Composio's default OAuth flow
integration = entity.client.integrations.create(
    name="GITHUB_Integration_Demo", 
    app_id="01e22f33-dc3f-46ae-b58d-050e4d2d1909", 
    auth_mode="OAUTH2", 
    use_composio_auth=True
)

# Using your own OAuth flow
integration = entity.client.integrations.create(
    name="GITHUB_Integration_Demo", 
    app_id="01e22f33-dc3f-46ae-b58d-050e4d2d1909", 
    auth_mode="OAUTH2", 
    use_composio_auth=False,
    auth_config={
        "client_id": "",
        "client_secret": ""
    }
)
=======
- `auth_mode`: Authentication mode of the integration
- `use_composio_auth`: You can use the OAuth flow provided by Composio or use your own ClientID and ClientSecret by setting this to `False`
<CodeGroup>
```python Python
integration = entity.client.integrations.create(
    name="GITHUB_Integration_Demo", 
    app_id="01e22f33-dc3f-46ae-b58d-050e4d2d1909", 
    auth_mode="oauth2", 
    use_composio_auth=True
)
>>>>>>> aa66e09b
```
```javascript JavaScript
Coming Soon
```
</CodeGroup>
</Step>
<Step title="Initiate a connection using the integration">
<Info>Since the created integration uses OAuth, you need to redirect the user to the URL returned by the `redirectUrl` field in the response.</Info>
You can initiate a connection using the integration by following the steps below:
<CodeGroup>
```python Python
request = entity.initiate_connection("GITHUB", redirect_url="https://yourwebsite.com/connection/success", integration=integration)
print(request.redirectUrl)
```
```javascript JavaScript
Coming Soon
```
</CodeGroup>
</Step>
</Steps>
</Tab>
</Tabs>


### How to Fetch Integrations

<CodeGroup>
```python Python
from composio import ComposioToolSet, App
toolset = ComposioToolSet()

# get all integrations
print(toolset.get_integrations()) 

#filter based on app 
print(toolset.get_integrations(app=App.GMAIL)) 

#filter based on integration id
print(toolset.get_integration(id="<integration_id>")) 

# By auth scheme
print(toolset.get_integrations(auth_scheme="BEARER_TOKEN"))
```

```javascript JavaScript
import { OpenAIToolSet } from "composio-core";
const openai_client = new OpenAIToolSet();

// //get all integrations
console.log(openai_client.client.integrations.list()) 

// //filter based on app
console.log(openai_client.client.integrations.get({ appName:'gmail'})) 

// //filter based on integration id
console.log(await openai_client.client.integrations.get({integrationId:"<integration_id>"}))
```
</CodeGroup>

### Creating a new connection using an Integration

You can follow the same steps as mentioned in [Creating a new connection](/patterns/Auth/connected_account) and use integration object.
<CodeGroup>
```python Python
from composio import ComposioToolSet

toolset = ComposioToolSet(api_key=os.getenv("COMPOSIO_API_KEY"), entity_id="Jessica")

entity = toolset.get_entity()

integration = entity.client.integrations.get_by_id("integration_id...")
connection_request = entity.initiate_connection(app_name="TWITTER", redirect_url="https://yourwebsite.com/connection/success", integration=integration)

# If the connection method is OAuth, redirect the user to the URL below
print(connection_request.redirectUrl)
```
</CodeGroup>

### Using Your Own OAuth Developer App

When creating an integration, you can use your own OAuth Developer App instead of Composio's default one, you can follow the same steps as mentioned in [Creating a New Integration](#creating-a-new-integration) and:

1. Enable the toggle "Use your own Developer App"
2. Enter your OAuth credentials:
   - Client ID
   - Client Secret

<Info>
When users connect using this integration, they'll see your app's name and logo in the OAuth consent screen instead of Composio's. Checkout the live demo [here](https://whitelabel-eight.vercel.app/)
</Info>

<img width="500" height="500" src="../../media/images/custom-oauth.png" /><|MERGE_RESOLUTION|>--- conflicted
+++ resolved
@@ -43,13 +43,8 @@
 <CodeGroup>
 ```python Python
 from composio import ComposioToolSet
-<<<<<<< HEAD
-toolset = ComposioToolSet()
-=======
 
 toolset = ComposioToolSet()
-
->>>>>>> aa66e09b
 entity = toolset.get_entity("Jessica")
 ```
 ```javascript JavaScript
@@ -61,7 +56,6 @@
 You need to provide the following parameters to create an integration:
 - `name`: Name of the integration
 - `app_id`: App ID of the integration, you can find it [here](https://docs.composio.dev/api-reference/apps/get-app)
-<<<<<<< HEAD
 - `auth_mode`: Authentication mode of the integration (e.g., OAUTH2, OAUTH1, API_KEY, BASIC, BEARER_TOKEN)
 - `use_composio_auth`: You can use the OAuth flow provided by Composio by setting this to `True` or use your own ClientID and ClientSecret by setting this to `False` & providing the fields as shown below
 <CodeGroup>
@@ -85,18 +79,7 @@
         "client_secret": ""
     }
 )
-=======
-- `auth_mode`: Authentication mode of the integration
-- `use_composio_auth`: You can use the OAuth flow provided by Composio or use your own ClientID and ClientSecret by setting this to `False`
-<CodeGroup>
-```python Python
-integration = entity.client.integrations.create(
-    name="GITHUB_Integration_Demo", 
-    app_id="01e22f33-dc3f-46ae-b58d-050e4d2d1909", 
-    auth_mode="oauth2", 
-    use_composio_auth=True
-)
->>>>>>> aa66e09b
+
 ```
 ```javascript JavaScript
 Coming Soon
