---
title: "🛠️ How can I use Tools with LLMs?"
sidebarTitle: "Use Tools with LLMs"
icon: "robot"
description: "Guide to using Tools with LLMs"
---

### Using Tools with LLMs

Composio enables you to integrate various tools (such as Gmail, GitHub, and Salesforce) and perform actions (such as sending emails or creating GitHub issues). Browse our complete list of supported [Tools](https://app.composio.dev/apps).

Here's how to use Tools with LLMs:
<CodeGroup>
```python Python
# Import required libraries
from composio_openai import ComposioToolSet, App
from openai import OpenAI

# Initialize OpenAI and Composio clients
openai_client = OpenAI()
composio_toolset = ComposioToolSet()

# Get GitHub tools from Composio
tools = composio_toolset.get_tools(apps=[App.GITHUB])

task = "Star the repo composiohq/composio on GitHub"

# Make API call to OpenAI with the tools
response = openai_client.chat.completions.create(
    model="gpt-4o-mini",
    tools=tools,
    messages=[
        {"role": "system", "content": "You are a helpful assistant."},
        {"role": "user", "content": task},
    ],
)

# Execute the tool calls
result = composio_toolset.handle_tool_calls(response)
print(result)
```

```javascript JavaScript
// Import required libraries
import { OpenAI } from "openai";
import { OpenAIToolSet } from "composio-core";

// Initialize OpenAI and Composio clients
const openai_client = new OpenAI();
const composio_toolset = new OpenAIToolSet();

// Get GitHub tools from Composio
const tools = await composio_toolset.getTools({
  actions: ["github_star_a_repository_for_the_authenticated_user"]
});

const task = "Star the repo composiohq/composio on GitHub";

// Make API call to OpenAI with the tools
const response = await openai_client.chat.completions.create({
  model: "gpt-4o-mini",
  messages: [{ role: "user", content: task }],
  tools: tools,
  tool_choice: "auto",
});

// Execute the tool calls
const result = await composio_toolset.handleToolCall(response);
console.log(result);
  ```
</CodeGroup>

This code demonstrates how to use LLMs with Composio Tools to execute actions. The example shows how to connect OpenAI's LLM with Composio's tools, in this case using the GitHub tool. The LLM understands the natural language task ("Star the repo") and determines which action to use from the GitHub tool, then executes the action.

### How can I use Tools for a specific user?
You can use the `entity_id` parameter to specify the user on behalf of whom you want to execute the action. Learn more about Entities [here](/patterns/Auth/connected_account#entities).
<CodeGroup>
<<<<<<< HEAD
```python Python {7}
=======
```python Python {10}
>>>>>>> 69d99f89
# Import required libraries
from composio_openai import ComposioToolSet, App
from openai import OpenAI

# Initialize OpenAI and Composio clients
openai_client = OpenAI()
<<<<<<< HEAD
composio_toolset = ComposioToolSet(entity_id="Jessica")

# Get GitHub tools from Composio for the entity Jessica
tools = composio_toolset.get_tools(apps=[App.GITHUB])
=======
composio_toolset = ComposioToolSet()

# Get GitHub tools from Composio for the entity Jessica
tools = composio_toolset.get_tools(apps=[App.GITHUB], entity_id="Jessica")
>>>>>>> 69d99f89

task = "Star the repo composiohq/composio on GitHub"

# Make API call to OpenAI with the tools
response = openai_client.chat.completions.create(
    model="gpt-4o-mini",
    tools=tools,
    messages=[
        {"role": "system", "content": "You are a helpful assistant."},
        {"role": "user", "content": task},
    ],
)

# Execute the tool calls
result = composio_toolset.handle_tool_calls(response=response)
print(result)
```
```javascript JavaScript {10}
// Import required libraries
import { OpenAI } from "openai";
import { OpenAIToolSet } from "composio-core";

// Initialize OpenAI and Composio clients
const openai_client = new OpenAI();
const composio_toolset = new OpenAIToolSet();

// Get GitHub tools from Composio
const tools = await composio_toolset.getTools({apps: ['GITHUB'], entityId: "Jessica"})

const task = "Star the repo composiohq/composio on GitHub"

// Make API call to OpenAI with the tools
const response = await openai_client.chat.completions.create({
    model: "gpt-4o-mini",
    messages: [{ role: "user", content: task }],
    tools: tools,
    tool_choice: "auto",
});

<<<<<<< HEAD
const result = await composio_toolset.handleToolCall(response);
=======
const result = await composio_toolset.handleToolCall(response=response);
>>>>>>> 69d99f89
console.log(result);
```
</CodeGroup>

Composio supports multiple agent frameworks including LlamaIndex, CrewAI, Letta, and LangChain. See the [**Supported Frameworks**](../../../framework) section for details.<|MERGE_RESOLUTION|>--- conflicted
+++ resolved
@@ -75,28 +75,18 @@
 ### How can I use Tools for a specific user?
 You can use the `entity_id` parameter to specify the user on behalf of whom you want to execute the action. Learn more about Entities [here](/patterns/Auth/connected_account#entities).
 <CodeGroup>
-<<<<<<< HEAD
 ```python Python {7}
-=======
-```python Python {10}
->>>>>>> 69d99f89
 # Import required libraries
 from composio_openai import ComposioToolSet, App
 from openai import OpenAI
 
 # Initialize OpenAI and Composio clients
 openai_client = OpenAI()
-<<<<<<< HEAD
+
 composio_toolset = ComposioToolSet(entity_id="Jessica")
 
 # Get GitHub tools from Composio for the entity Jessica
 tools = composio_toolset.get_tools(apps=[App.GITHUB])
-=======
-composio_toolset = ComposioToolSet()
-
-# Get GitHub tools from Composio for the entity Jessica
-tools = composio_toolset.get_tools(apps=[App.GITHUB], entity_id="Jessica")
->>>>>>> 69d99f89
 
 task = "Star the repo composiohq/composio on GitHub"
 
@@ -136,11 +126,7 @@
     tool_choice: "auto",
 });
 
-<<<<<<< HEAD
 const result = await composio_toolset.handleToolCall(response);
-=======
-const result = await composio_toolset.handleToolCall(response=response);
->>>>>>> 69d99f89
 console.log(result);
 ```
 </CodeGroup>
