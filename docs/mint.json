{
  "name": "Composio",
  "theme": "venus",
  "logo": {
    "light": "/logo/light.svg",
    "dark": "/logo/dark.svg"
  },
  "openapi": [
    "/composio.yaml"
  ],
  "favicon": "/favicon1.png",
  "colors": {
    "primary": "#343434",
    "light": "#fff",
    "dark": "#343434",
    "ultraLight": "#9a4dff",
    "ultraDark": "#9a4dff",
    "background": {
      "dark": "#181818",
      "light": "#fafafa"
    }
  },
  "seo": {
    "indexHiddenPages": false
  },
  "modeToggle": {
    "default": "dark",
    "isHidden": false
  },
  "feedback": {
    "suggestEdit": true,
    "raiseIssue": true,
    "thumbsRating": true
  },
  "search": {
    "prompt": "Make my agents useful ..."
  },
  "metadata": {
    "og:image": "https://framerusercontent.com/images/YwaNXXQETYRs9LymxFCnTjp83Q.svg",
    "og:description": "Composio enables your agents to connect with Various Tools and work with them",
    "og:site_name": "Composio Docs",
    "twitter:site": "https://twitter.com/KaranVaidya6"
  },
  "topbarLinks": [
    {
      "name": "Discord",
      "url": "https://dub.composio.dev/discord"
    }
  ],
  "topbarCtaButton": {
    "name": "Get your API Key",
    "url": "https://app.composio.dev/settings"
  },
  "topAnchor": {
    "name": "Documentation",
    "icon": "book-open"
  },
  "primaryTab": {
    "name": "Get Started"
  },
  "tabs": [
    {
      "name": "Examples",
      "url": "examples"
    },
    {
      "name": "API",
      "url": "api-reference"
    },
    {
      "name": "All Tools",
      "url": "https://composio.dev/tools"
    },
    {
      "name": "Chat with Repo",
      "url": "https://dub.composio.dev/composio-chat-with-repo"
    }
  ],
  "navigation": [
    {
      "group": "Introduction",
      "pages": [
        "introduction/intro/overview",
        "introduction/intro/basic",
        "introduction/intro/quickstart",
        "introduction/intro/quickstart_2",
        "introduction/intro/quickstart_3"
      ]
    },
    {
      "group": "Tools",
      "pages": [
<<<<<<< HEAD
        "patterns/tools/what-are-tools",
        {
          "group": "Use Tools",
          "icon": "shuttle-space",
          "pages": [
            "patterns/tools/use-tools/action-guide-with-agents",
            "patterns/tools/use-tools/use-specific-actions",
            "patterns/tools/use-tools/get-action-inputs",
            "patterns/tools/use-tools/processing-actions",
            "patterns/tools/use-tools/configure-tools",
            "patterns/tools/use-tools/action-guide-without-agents"
          ]
        },
        {
          "group": "Build Tools",
          "icon": "hammer",
          "pages": [
            "patterns/tools/build-tools/custom-action-for-new-tool",
            "patterns/tools/build-tools/custom-action-for-existing-tool"
          ]
        },
        "patterns/tools/custom-integration",
        "patterns/tools/serve-tools"
=======
            "patterns/tools/what-are-tools",
            {
              "group": "Use Tools",
              "icon": "shuttle-space",
              "pages": [
                "patterns/tools/use-tools/action-guide-with-agents",
                "patterns/tools/use-tools/use-specific-actions",
                "patterns/tools/use-tools/get-action-inputs",
                "patterns/tools/use-tools/processing-actions",
                "patterns/tools/use-tools/configure-tools",
                "patterns/tools/use-tools/action-guide-without-agents"
              ]
            },
            {
              "group": "Build Tools",
              "icon": "hammer",
              "pages": [
                "patterns/tools/build-tools/custom-action-without-auth",
                "patterns/tools/build-tools/custom-action-with-auth"
              ]
            },
            "patterns/tools/custom-integration",
            "patterns/tools/serve-tools"
>>>>>>> de84b7c4
      ]
    },
    {
      "group": "Authentication",
      "icon": "unlock",
      "pages": [
        "patterns/Auth/connected_account",
        "patterns/Auth/using-connections",
        "patterns/Auth/Integrations",
        "patterns/Auth/examples/gmail_example",
        "patterns/Auth/examples/shopify_example"
      ]
    },
    {
      "group": "Triggers & Webhooks",
      "icon": "webhook",
      "pages": [
        "patterns/triggers/triggers",
        "patterns/triggers/webhooks"
      ]
    },
    {
      "group": "Supported Frameworks",
      "pages": [
        "framework/autogen",
        "framework/crewai",
        "framework/langchain",
        "framework/langgraph",
        "framework/letta",
        "framework/llamaindex",
        "framework/openai",
        {
          "group": "Other Frameworks",
          "pages": [
            "framework/camelai",
            "javascript/cloudflare",
            "framework/griptape",
            "framework/groq",
            "framework/julep",
            "framework/lyzr",
            "framework/phidata",
            "framework/praisonai",
            "javascript/vercel",
            "framework/google"
          ]
        }
      ]
    },
    {
      "group": "SWE Kit",
      "pages": [
        "swekit-tools/introduction",
        "swekit-js/introduction",
        "swekit/introduction",
        "swekit/benchmarks",
        "swekit-examples/introduction"
      ]
    },
    {
      "group": "Others",
      "pages": [
        "introduction/foundations/components/workspace",
        "faq/api_key/api_key",
        "faq/api_key/cli",
        "faq/integrations_and_connections/list_of_tools",
        "faq/supported_llms/supported_llm"
      ]
    },
    {
      "group": "Examples",
      "pages": [
        {
          "group": "Python Examples",
          "pages": [
            "examples/combined/rag-agent-python",
            "examples/combined/code-execution-agent-python",
            "examples/combined/calendar-agent-python",
            "examples/combined/newsletter-summarizer-python",
            "examples/combined/research-agent-python",
            "examples/combined/sql-agent-python"
          ]
        },
        {
          "group": "JavaScript Examples",
          "pages": [
            "examples/combined/rag-agent-javascript",
            "examples/combined/code-execution-agent-javascript",
            "examples/combined/calendar-agent-javascript",
            "examples/combined/newsletter-summarizer-javascript",
            "examples/combined/research-agent-javascript",
            "examples/combined/sql-agent-javascript"
          ]
        }
      ]
    },
    {
      "group": "Endpoints",
      "icon": "robot",
      "pages": [
        {
          "group": "Apps",
          "pages": [
            "api-reference/apps/get-apps",
            "api-reference/apps/get-app"
          ]
        },
        {
          "group": "Integrations(App Connectors)",
          "pages": [
            "api-reference/app-connector/create-connector",
            "api-reference/app-connector/list-global-connectors",
            "api-reference/app-connector/get-connector-info"
          ]
        },
        {
          "group": "Connections",
          "pages": [
            "api-reference/connections/get-connections",
            "api-reference/connections/initiate-connection",
            "api-reference/connections/get-connection"
          ]
        },
        {
          "group": "Actions",
          "pages": [
            "api-reference/actions/list-actions-minimal",
            "api-reference/actions/get-action",
            "api-reference/actions/execute-action",
            "api-reference/actions/execute-action-proxy",
            "api-reference/actions/get-action-inputs"
          ]
        },
        {
          "group": "Triggers",
          "pages": [
            "api-reference/triggers/list-triggers",
            "api-reference/triggers/enable-trigger"
          ]
        },
        {
          "group": "Logs",
          "pages": [
            "api-reference/logs/get-logs"
          ]
        }
      ]
    }
  ],
  "integrations": {
    "intercom": "dvp1uc7s"
  },
  "footerSocials": {
    "linkedin": "https://www.linkedin.com/company/composio-dev/",
    "x": "https://twitter.com/composiohq",
    "github": "https://github.com/composiohq"
  },
  "analytics": {
    "ga4": {
      "measurementId": "G-3DBLETRPXH"
    },
    "posthog": {
      "apiKey": "phc_Gz8DBv1ZMbOwt3hE8sJZwKGsDl5FtMSkvBNSR0HC07c"
    },
    "plausible": {
      "domain": "composio.dev"
    }
  },
  "api": {
    "playground": {
      "mode": "show"
    }
  },
  "redirects": [
    {
      "source": "/apps/gitlab",
      "destination": "https://app.composio.dev/apps"
    },
    {
      "source": "/apps/bitbucket",
      "destination": "https://app.composio.dev/apps"
    },
    {
      "source": "/introduction/foundations/howtos/get_api_key",
      "destination": "/patterns/howtos/get_api_key"
    },
    {
      "source": "/sdk/cli/trigger",
      "destination": "/patterns/cli/trigger"
    },
    {
      "source": "/guides/:slug1*",
      "destination": "/examples/:slug1*"
    },
    {
      "source": "/apps/usecases/langchain_blogs/:slug2*",
      "destination": "https://composio.dev/tools/:slug2*"
    },
    {
      "source": "/apps/usecases/crewai/:slug2*",
      "destination": "https://composio.dev/tools/:slug2*"
    },
    {
      "source": "/apps/usecases/autogen_blogs/:slug2*",
      "destination": "https://composio.dev/tools/:slug2*"
    },
    {
      "source": "/apps/:slug2*",
      "destination": "https://composio.dev/tools/:slug2*"
    },
    {
      "source": "/apps",
      "destination": "https://composio.dev/tools/"
    },
    {
      "source": "/python/local_tools",
      "destination": "/introduction/foundations/components/custom_actions"
    },
    {
      "source": "/introduction/foundations/components/local_tools",
      "destination": "/introduction/foundations/components/custom_actions"
    }
  ]
}<|MERGE_RESOLUTION|>--- conflicted
+++ resolved
@@ -90,31 +90,6 @@
     {
       "group": "Tools",
       "pages": [
-<<<<<<< HEAD
-        "patterns/tools/what-are-tools",
-        {
-          "group": "Use Tools",
-          "icon": "shuttle-space",
-          "pages": [
-            "patterns/tools/use-tools/action-guide-with-agents",
-            "patterns/tools/use-tools/use-specific-actions",
-            "patterns/tools/use-tools/get-action-inputs",
-            "patterns/tools/use-tools/processing-actions",
-            "patterns/tools/use-tools/configure-tools",
-            "patterns/tools/use-tools/action-guide-without-agents"
-          ]
-        },
-        {
-          "group": "Build Tools",
-          "icon": "hammer",
-          "pages": [
-            "patterns/tools/build-tools/custom-action-for-new-tool",
-            "patterns/tools/build-tools/custom-action-for-existing-tool"
-          ]
-        },
-        "patterns/tools/custom-integration",
-        "patterns/tools/serve-tools"
-=======
             "patterns/tools/what-are-tools",
             {
               "group": "Use Tools",
@@ -138,7 +113,6 @@
             },
             "patterns/tools/custom-integration",
             "patterns/tools/serve-tools"
->>>>>>> de84b7c4
       ]
     },
     {
