--- conflicted
+++ resolved
@@ -76,6 +76,7 @@
       "group": "Introduction",
       "pages": [
         "introduction/intro/overview",
+        "introduction/intro/features",
         {
           "group": "Quickstart",
           "pages": [
@@ -108,29 +109,20 @@
       ]
     },
     {
-<<<<<<< HEAD
+      "group": "Commonly Asked Questions",
+      "pages": [
+        "faq/api_key/api_key",
+        "faq/api_key/cli",
+        "faq/entities_doc/entities",
+        "faq/integrations_and_connections/integrations",
+        "faq/integrations_and_connections/connections",
+        "faq/integrations_and_connections/list_of_tools"
+      ]
+    },
+    {
       "group": "Supported Frameworks",
 
       "pages": [
-        "framework/langchain",
-=======
-      "group":"Commonly Asked Questions",
-        "pages":[
-          "faq/api_key/api_key",
-          "faq/api_key/cli",
-          "faq/entities_doc/entities",
-          "faq/integrations_and_connections/integrations",
-          "faq/integrations_and_connections/connections",
-          "faq/integrations_and_connections/list_of_tools"
-
-
-        ]
-    },
-    {
-      "group":"Supported Frameworks",
-
-      "pages":[
->>>>>>> ad57806a
         "framework/llamaindex",
         "framework/crewai",
         "framework/letta",
