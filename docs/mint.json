{
  "name": "Composio",
  "theme": "venus",
  "logo": {
    "light": "/logo/light.svg",
    "dark": "/logo/dark.svg"
  },
  "openapi": ["/composio.yaml"],
  "favicon": "/favicon1.png",
  "colors": {
    "primary": "#343434",
    "light": "#fff",
    "dark": "#9a4dff",
    "ultraLight": "#9a4dff",
    "ultraDark": "#9a4dff",
    "background": {
      "dark": "#181818",
      "light": "#fafafa"
    }
  },
  "seo": {
    "indexHiddenPages": false
  },
  "modeToggle": {
    "default": "dark",
    "isHidden": false
  },
  "feedback": {
    "suggestEdit": true,
    "raiseIssue": true,
    "thumbsRating": true
  },
  "search": {
    "prompt": "Make my agents useful ..."
  },
  "metadata": {
    "og:image": "https://framerusercontent.com/images/YwaNXXQETYRs9LymxFCnTjp83Q.svg",
    "og:description": "Composio enables your agents to connect with Various Tools and work with them",
    "og:site_name": "Composio Docs",
    "twitter:site": "https://twitter.com/KaranVaidya6"
  },
  "topbarLinks": [
    {
      "name": "Discord",
      "url": "https://dub.composio.dev/discord"
    }
  ],
  "topbarCtaButton": {
    "name": "Get your API Key",
    "url": "https://app.composio.dev"
  },
  "topAnchor": {
    "name": "Documentation",
    "icon": "book-open"
  },
  "primaryTab": {
    "name": "Get Started"
  },
  "tabs": [
    {
      "name": "Guides",
      "url": "patterns"
    },
    {
      "name": "Examples",
      "url": "examples"
    },
    {
      "name": "API",
      "url": "api-reference"
    }
  ],
  "anchors": [],
  "navigation": [
    {
      "group": "Introduction",
      "pages": [
        "introduction/intro/overview",
        "introduction/intro/features",
        {
          "group": "Quickstart",
          "pages": [
            "introduction/intro/quickstart",
            "introduction/intro/quickstart_2",
            "introduction/intro/quickstart_3"
          ]
        }
      ]
    },
    {
      "group": "Basics",
      "pages": [
        "introduction/foundations/basic",
        "introduction/foundations/components/entity/entity-guide",
        "introduction/foundations/components/actions/action-guide",
        "introduction/foundations/components/triggers/trigger-guide",
        "introduction/foundations/components/local_tools",
        "introduction/foundations/components/integrations/custom-integration",
        "introduction/foundations/components/no_auth_apps/no_auth_guide",
        {
          "group": "Advanced",
          "pages": [
            "introduction/foundations/components/integrations/integration-guide",
            "introduction/foundations/components/actions/processing",
            "introduction/foundations/components/workspace",
            "introduction/foundations/components/list_local_tools"
          ]
        }
      ]
    },
    {
      "group": "Commonly Asked Questions",
      "pages": [
        "faq/api_key/api_key",
        "faq/api_key/cli",
        "faq/entities_doc/entities",
        "faq/integrations_and_connections/integrations",
        "faq/integrations_and_connections/connections",
        "faq/integrations_and_connections/list_of_tools"
      ]
    },
    {
      "group": "Supported Frameworks",

      "pages": [
        "framework/llamaindex",
        "framework/crewai",
        "framework/letta",
        "framework/langchain",
        "framework/groq",
        "framework/openai",
        {
          "group": "Other Frameworks",
          "pages": [
            "framework/autogen",
            "framework/langgraph",
            "framework/phidata",
            "framework/camelai",
            "javascript/cloudflare",
            "javascript/vercel",
            "javascript/openai",
            "javascript/langchain",
            "framework/google",
            "framework/lyzr",
            "framework/praisonai",
            "framework/julep",
            "framework/griptape"
          ]
        }
      ]
    },

    {
      "group": "SweKit",
      "pages": [
        "swekit-js/introduction",
        "swekit/introduction",
        "swekit/benchmarks"
      ]
    },
    {
      "group": "Guides",
      "pages": [
        {
          "group": "Patterns",
          "pages": [
            "patterns/functions/multiple-users",
            "patterns/functions/triggers"
          ]
        },
        {
          "group": "Using CLI",
          "pages": ["patterns/cli/install", "patterns/cli/trigger"]
        },
        {
          "group": "How Tos",
          "pages": [
            "patterns/howtos/get_api_key",
            "patterns/howtos/usecase",
            "patterns/howtos/tool-finding",
            "patterns/howtos/listing-connections",
            "patterns/howtos/listing-integrations"
          ]
        },
        {
          "group": "Going to Production",
          "pages": ["patterns/production-guide/prod"]
        }
      ]
    },
    {
      "group": "Examples",
      "pages": [
<<<<<<< HEAD
        "examples/combined/calendar-agent",
        "examples/combined/code-execution-agent",
        "examples/combined/rag-agent",
        "examples/combined/research_agent",
        "examples/combined/sql-agent",
        "examples/combined/newsletter_summarizer"
      ]
=======
        {
            "group": "Python Examples",
            "pages": [
                "examples/combined/rag-agent-python",
                "examples/combined/code-execution-agent-python",
                "examples/combined/calendar-agent-python",
                "examples/combined/newsletter-summarizer-python",
                "examples/combined/research-agent-python",
                "examples/combined/sql-agent-python"
                
            ]
        },
        {
            "group": "JavaScript Examples",
            "pages": [
              "examples/combined/rag-agent-javascript",
              "examples/combined/code-execution-agent-javascript",
              "examples/combined/calendar-agent-javascript",
              "examples/combined/newsletter-summarizer-javascript",
              "examples/combined/research-agent-javascript",
              "examples/combined/sql-agent-javascript"
            ]
        }
      ]
      
>>>>>>> 86677bcc
    },
    {
      "group": "Endpoints",
      "icon": "robot",
      "pages": [
        {
          "group": "Client Auth",
          "pages": ["api-reference/client-auth/get-user-info"]
        },
        {
          "group": "App",
          "pages": ["api-reference/app/get-apps"]
        },
        {
          "group": "App Connector",
          "pages": [
            "api-reference/app-connector/list-global-connectors",
            "api-reference/app-connector/create-connector",
            "api-reference/app-connector/get-connector-info",
            "api-reference/app-connector/delete-connector",
            "api-reference/app-connector/patch-connector"
          ]
        },
        {
          "group": "Actions Controller",
          "pages": [
            "api-reference/actions-controller-v-2/list-actions",
            "api-reference/actions-controller-v-2/execute-action",
            "api-reference/actions-controller-v-2/execute-action-proxy",
            "api-reference/actions-controller-v-1/get-action"
          ]
        },
        {
          "group": "Connections",
          "pages": [
            "api-reference/connections/get-connections",
            "api-reference/connections/initiate-connection",
            "api-reference/connections/get-connection",
            "api-reference/connections/delete-connection",
            "api-reference/connections/disable-connection",
            "api-reference/connections/enable-connection"
          ]
        },
        {
          "group": "Triggers",
          "pages": [
            "api-reference/triggers/list-triggers",
            "api-reference/triggers/handle-trigger",
            "api-reference/triggers/enable-trigger",
            "api-reference/triggers/get-trigger",
            "api-reference/triggers/get-active-triggers",
            "api-reference/triggers/disable-trigger",
            "api-reference/triggers/delete-trigger",
            "api-reference/triggers/set-callback-url",
            "api-reference/triggers/set-callback-url-1",
            "api-reference/triggers/get-webhook-url",
            "api-reference/triggers/get-logs"
          ]
        },
        {
          "group": "Logs",
          "pages": ["api-reference/logs/get-logs"]
        }
      ]
    }
  ],
  "integrations": {
    "intercom": "dvp1uc7s"
  },
  "footerSocials": {
    "linkedin": "https://www.linkedin.com/company/composio-dev/",
    "x": "https://twitter.com/composiohq",
    "github": "https://github.com/composiohq"
  },
  "analytics": {
    "ga4": {
      "measurementId": "G-3DBLETRPXH"
    },
    "posthog": {
      "apiKey": "phc_Gz8DBv1ZMbOwt3hE8sJZwKGsDl5FtMSkvBNSR0HC07c"
    },
    "plausible": {
      "domain": "composio.dev"
    }
  },
  "api": {
    "playground": {
      "mode": "show"
    }
  },
  "redirects": [
    {
      "source":"/apps/gitlab",
      "destination":"https://app.composio.dev/apps"
    },
    {
      "source":"/apps/bitbucket",
      "destination":"https://app.composio.dev/apps"
    },
    {
      "source": "/introduction/foundations/howtos/get_api_key",
      "destination": "/patterns/howtos/get_api_key"
    },
    {
      "source": "/sdk/cli/trigger",
      "destination": "/patterns/cli/trigger"
    },
    {
      "source": "/guides/:slug1*",
      "destination": "/examples/:slug1*"
    },
    {
      "source": "/apps/usecases/langchain_blogs/:slug2*",
      "destination": "https://composio.dev/tools/:slug2*"
    },
    {
      "source": "/apps/usecases/crewai/:slug2*",
      "destination": "https://composio.dev/tools/:slug2*"
    },
    {
      "source": "/apps/usecases/autogen_blogs/:slug2*",
      "destination": "https://composio.dev/tools/:slug2*"
    },
    {
      "source": "/apps/:slug2*",
      "destination": "https://composio.dev/tools/:slug2*"
    },
    {
      "source": "/apps",
      "destination": "https://composio.dev/tools/"
    },
    {
      "source": "/python/local_tools",
      "destination": "/introduction/foundations/components/local_tools"
    }
  ]
}<|MERGE_RESOLUTION|>--- conflicted
+++ resolved
@@ -191,41 +191,29 @@
     {
       "group": "Examples",
       "pages": [
-<<<<<<< HEAD
-        "examples/combined/calendar-agent",
-        "examples/combined/code-execution-agent",
-        "examples/combined/rag-agent",
-        "examples/combined/research_agent",
-        "examples/combined/sql-agent",
-        "examples/combined/newsletter_summarizer"
-      ]
-=======
-        {
-            "group": "Python Examples",
-            "pages": [
-                "examples/combined/rag-agent-python",
-                "examples/combined/code-execution-agent-python",
-                "examples/combined/calendar-agent-python",
-                "examples/combined/newsletter-summarizer-python",
-                "examples/combined/research-agent-python",
-                "examples/combined/sql-agent-python"
-                
-            ]
-        },
-        {
-            "group": "JavaScript Examples",
-            "pages": [
-              "examples/combined/rag-agent-javascript",
-              "examples/combined/code-execution-agent-javascript",
-              "examples/combined/calendar-agent-javascript",
-              "examples/combined/newsletter-summarizer-javascript",
-              "examples/combined/research-agent-javascript",
-              "examples/combined/sql-agent-javascript"
-            ]
-        }
-      ]
-      
->>>>>>> 86677bcc
+        {
+          "group": "Python Examples",
+          "pages": [
+            "examples/combined/rag-agent-python",
+            "examples/combined/code-execution-agent-python",
+            "examples/combined/calendar-agent-python",
+            "examples/combined/newsletter-summarizer-python",
+            "examples/combined/research-agent-python",
+            "examples/combined/sql-agent-python"
+          ]
+        },
+        {
+          "group": "JavaScript Examples",
+          "pages": [
+            "examples/combined/rag-agent-javascript",
+            "examples/combined/code-execution-agent-javascript",
+            "examples/combined/calendar-agent-javascript",
+            "examples/combined/newsletter-summarizer-javascript",
+            "examples/combined/research-agent-javascript",
+            "examples/combined/sql-agent-javascript"
+          ]
+        }
+      ]
     },
     {
       "group": "Endpoints",
@@ -318,12 +306,12 @@
   },
   "redirects": [
     {
-      "source":"/apps/gitlab",
-      "destination":"https://app.composio.dev/apps"
-    },
-    {
-      "source":"/apps/bitbucket",
-      "destination":"https://app.composio.dev/apps"
+      "source": "/apps/gitlab",
+      "destination": "https://app.composio.dev/apps"
+    },
+    {
+      "source": "/apps/bitbucket",
+      "destination": "https://app.composio.dev/apps"
     },
     {
       "source": "/introduction/foundations/howtos/get_api_key",
