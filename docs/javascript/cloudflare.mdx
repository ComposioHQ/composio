--- conflicted
+++ resolved
@@ -35,13 +35,7 @@
 
 const app = new Hono();
 ```
-<<<<<<< HEAD
-=======
-</CodeGroup>
 
-Learn more about entities [here](../../patterns/Auth/connected_account)
-
->>>>>>> aa66e09b
 </Step>
 
 <Step title="Create an endpoint & get GitHub Tools">
