---
title: "Using Composio With Cloudflare Worker AI"
sidebarTitle: "Cloudflare Worker AI"
icon: "link"
description: "Integrate Composio with Cloudflare Worker AI to let them seamlessly interact with external apps"
---

## Star A Repository on Github
In this example, we will use Cloudflare Worker AI to star a repository on Github using Composio Tools

<Steps>
<Step title="Install Packages">
```bash JavaScript
npm install composio-core -g wrangler fs
```
</Step>
<Step title="Setup wrangler in wrangler.toml file">
```toml wrangler.toml
name = "github-agent"
main = "worker.js"
compatibility_date = "2024-09-23"
compatibility_flags = ["nodejs_compat"]

[vars]
COMPOSIO_API_KEY = "<your-composio-api-key>"

[ai]
binding = "AI"
```
</Step>
<Step title="Import Libraries & Initialize Hono">
```javascript worker.js
import { Hono } from 'hono';
import { CloudflareToolSet } from "composio-core"

const app = new Hono();
```
<<<<<<< HEAD
=======

>>>>>>> c73f6905
</Step>

<Step title="Create an endpoint & get GitHub Tools">
You can get all the tools for a given app as shown below, but you can get **specific actions** and filter actions using **usecase** & **tags**. Learn more [here](../../patterns/tools/use-tools/use-specific-actions)
```javascript worker.js
app.post('/', async (c) => {
    const toolset = new CloudflareToolSet();

    try {
        const tools = await toolset.getTools({ apps: ['github'] });
        const instruction = 'Star the repository "composiohq/composio"';    

        let messages = [
            { role: 'system', content: '' },
            { role: 'user', content: instruction },
        ];

        const config = {
            model: '@hf/nousresearch/hermes-2-pro-mistral-7b',
        };

        const toolCallResp = await c.env.AI.run(config.model, {
            messages,
            tools,
        });

        await toolset.handleToolCall(toolCallResp, entity.id);
        return c.json({ messages: "Your issue has been created" });
    } catch (err) {
        console.log(err);
        return c.text('Something went wrong', 500);
    }

    export default app;
});
```
</Step>
<Step title="Start the Worker">
```bash CLI
wrangler dev
```
</Step> 
</Steps><|MERGE_RESOLUTION|>--- conflicted
+++ resolved
@@ -35,10 +35,7 @@
 
 const app = new Hono();
 ```
-<<<<<<< HEAD
-=======
-
->>>>>>> c73f6905
+  
 </Step>
 
 <Step title="Create an endpoint & get GitHub Tools">
