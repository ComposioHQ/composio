import { Composio } from '@composio/core';

const composio = new Composio();

<<<<<<< HEAD
// Fetch the trigger details
const triggerType = await composio.triggers.getType("GITHUB_STAR_ADDED_EVENT");
console.log(JSON.stringify(triggerType.config, null, 2))
/*--- Trigger config ---
{
    "properties": {
      "owner": {
        "description": "Owner of the repository",
        "title": "Owner",
        "type": "string"
      },
      "repo": {
        "description": "Repository name",
        "title": "Repo",
        "type": "string"
      }
    },
    "required": [
      "owner",
      "repo"
    ],
    "title": "WebhookConfigSchema",
    "type": "object"
  }
*/

const userId = "user@acme.com";
// Fetch the connected account for the user
const { items: connections } = await composio.connectedAccounts.list({ 
  userIds: [userId] 
});
// Get the first connected account
const [{ id: connectedAccountId }] = connections;

// Create the trigger
const createResponse = await composio.triggers.create(userId, "GITHUB_STAR_ADDED_EVENT", {
  connectedAccountId,
=======
const userId = 'user@acme.com';

const createResponse = await composio.triggers.create(userId, 'GITHUB_COMMIT_EVENT', {
>>>>>>> b10fc682
  triggerConfig: {
    owner: 'composiohq',
    repo: 'composio',
  },
});
console.log(createResponse);
// Fetch the trigger details
const triggerType = await composio.triggers.getType('GITHUB_COMMIT_EVENT');
console.log(JSON.stringify(triggerType.config, null, 2));
/*--- Trigger config ---
{
  "properties": {
    "owner": {
      "description": "Owner of the repository",
      "title": "Owner",
      "type": "string"
    },
    "repo": {
      "description": "Repository name",
      "title": "Repo",
      "type": "string"
    }
  },
  "required": ["owner", "repo"],
  "title": "WebhookConfigSchema",
  "type": "object"
}
*/

// Fetch the connected account for the user
const { items: connections } = await composio.connectedAccounts.list({
  userIds: [userId],
});
// Get the first connected account
const [{ id: connectedAccountId }] = connections;

// Create the trigger
await composio.triggers.subscribe(
  triggerData => {
    console.log('Received trigger:', triggerData);
  },
  {
    // triggerId: 'ti_9q19nLNykmVZ',
    // toolkits: ['GITHUB']
    // userId: "sid",
    // triggerSlug: ["GITHUB_STAR_ADDED_EVENT"]
    authConfigId: 'ac_1234567890',
  }
);
await composio.triggers.enable('ti_9q19nLNykmVZ');
await composio.triggers.disable('ti_9q19nLNykmVZ');<|MERGE_RESOLUTION|>--- conflicted
+++ resolved
@@ -1,11 +1,21 @@
 import { Composio } from '@composio/core';
 
 const composio = new Composio();
+const userId = 'user@acme.com';
 
-<<<<<<< HEAD
+// Create the trigger
+const createResponse = await composio.triggers.create(userId, 'GITHUB_COMMIT_EVENT', {
+  triggerConfig: {
+    owner: 'composiohq',
+    repo: 'composio',
+  },
+});
+console.log(createResponse);
+
+
 // Fetch the trigger details
 const triggerType = await composio.triggers.getType("GITHUB_STAR_ADDED_EVENT");
-console.log(JSON.stringify(triggerType.config, null, 2))
+console.log(triggerType.config)
 /*--- Trigger config ---
 {
     "properties": {
@@ -29,57 +39,6 @@
   }
 */
 
-const userId = "user@acme.com";
-// Fetch the connected account for the user
-const { items: connections } = await composio.connectedAccounts.list({ 
-  userIds: [userId] 
-});
-// Get the first connected account
-const [{ id: connectedAccountId }] = connections;
-
-// Create the trigger
-const createResponse = await composio.triggers.create(userId, "GITHUB_STAR_ADDED_EVENT", {
-  connectedAccountId,
-=======
-const userId = 'user@acme.com';
-
-const createResponse = await composio.triggers.create(userId, 'GITHUB_COMMIT_EVENT', {
->>>>>>> b10fc682
-  triggerConfig: {
-    owner: 'composiohq',
-    repo: 'composio',
-  },
-});
-console.log(createResponse);
-// Fetch the trigger details
-const triggerType = await composio.triggers.getType('GITHUB_COMMIT_EVENT');
-console.log(JSON.stringify(triggerType.config, null, 2));
-/*--- Trigger config ---
-{
-  "properties": {
-    "owner": {
-      "description": "Owner of the repository",
-      "title": "Owner",
-      "type": "string"
-    },
-    "repo": {
-      "description": "Repository name",
-      "title": "Repo",
-      "type": "string"
-    }
-  },
-  "required": ["owner", "repo"],
-  "title": "WebhookConfigSchema",
-  "type": "object"
-}
-*/
-
-// Fetch the connected account for the user
-const { items: connections } = await composio.connectedAccounts.list({
-  userIds: [userId],
-});
-// Get the first connected account
-const [{ id: connectedAccountId }] = connections;
 
 // Create the trigger
 await composio.triggers.subscribe(
@@ -90,9 +49,10 @@
     // triggerId: 'ti_9q19nLNykmVZ',
     // toolkits: ['GITHUB']
     // userId: "sid",
-    // triggerSlug: ["GITHUB_STAR_ADDED_EVENT"]
+    // triggerSlug: ["GITHUB_COMMIT_EVENT"]
     authConfigId: 'ac_1234567890',
   }
 );
+
 await composio.triggers.enable('ti_9q19nLNykmVZ');
-await composio.triggers.disable('ti_9q19nLNykmVZ');+await composio.triggers.disable('ti_9q19nLNykmVZ');
