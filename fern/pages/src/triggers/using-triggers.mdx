---
title: Using Triggers
subtitle: Send payloads to your AI agents or systems based on events in apps.
image: "https://og.composio.dev/api/og?title=Using%20Triggers"   # image for socials
keywords: ''
hide-nav-links: true
---

Triggers act as a notification system for your AI applications, enabling your agents to respond dynamically to external events occurring within your apps.


When these events take place, triggers capture relevant information and deliver structured payloads directly to your system, letting you build agents that respond proactively.

<Frame caption="Triggers through Composio" background="subtle">
  ![Triggers Overview](../../../assets/images/triggers.png)
</Frame>

<Tip title="Prerequisites">
  Before proceeding, ensure you've created an [auth config](/docs/authenticating-tools#creating-an-auth-config) and [established a connection](/docs/authenticating-tools#connecting-to-an-oauth-toolkit) to an app (e.g., Slack, GitHub).
</Tip>

## Creating a trigger

Head to any app that supports triggers, such as [Slack](https://app.composio.dev/app/slack) in the dashboard and enable the trigger of choice.

<Tabs>
<Tab title="Dashboard">
<video
  src="../../../assets/videos/enabling-triggers.mp4"
  width="854"
  height="480"
  autoplay
  loop
  playsinline
  controls
></video>

<Frame caption="Triggers page" background="subtle">
  <img src="../../../assets/images/manage-triggers.png" alt="Manage triggers" />
</Frame>

<<<<<<< HEAD
You can also create triggers programmatically using the SDK. To get started, first view the required configuration for creating a trigger:
=======
In some cases, triggers require certain configuration to set the correct events. You can inspect and add these properties while enabling the triggers.

The dashboard will show you the trigger configuration to fill in.

<Frame caption="Trigger configuration" background="subtle">
  <img
    src="../../../assets/images/trigger-config.png"
    alt="Trigger configuration"
    width="400px"
    height="auto"
  />
</Frame>


</Tab>
<Tab title="SDK">
You create triggers through the SDK as well. 
>>>>>>> b10fc682

<CodeGroup>
<SnippetCode
  src="fern/snippets/triggers/python/triggers.py"
  title="Python"
  startLine={1}
<<<<<<< HEAD
  endLine={30}
  title="TypeScript (new)"
=======
  endLine={12}
  highlightStart={10}
  highlightEnd={10}
>>>>>>> b10fc682
/>

<SnippetCode
  src="fern/snippets/triggers/typescript/triggers.ts"
<<<<<<< HEAD
  startLine={31}
  endLine={46}
  title="TypeScript (new)"
=======
  startLine={1}
  endLine={13}
  highlightStart={8}
  highlightEnd={11}
  title="TypeScript"
>>>>>>> b10fc682
/>
</CodeGroup>


Most triggers require certain configuration to send the correct events. For example, `GITHUB_COMMIT_EVENT` requires you to specify the repository and owner.

<<<<<<< HEAD
You subscribe to multiple trigger events by configuring the filters.
When you specify multiple filters, _ALL_ of them must match for the trigger to be subscribed to.

This method uses WebSocket to subscribe to the trigger.
=======
**Fetch required trigger configuration**
>>>>>>> b10fc682

<CodeGroup>
<SnippetCode
<<<<<<< HEAD
src="fern/snippets/triggers/typescript/triggers.ts"
startLine={49}
endLine={60}
title="TypeScript (new)"
=======
  src="fern/snippets/triggers/python/triggers.py"
  startLine={13}
  endLine={32}
  title="Python"
>>>>>>> b10fc682
/>

<SnippetCode
  src="fern/snippets/triggers/typescript/triggers.ts"
  startLine={14}
  endLine={35}
  title="TypeScript"
/>
</CodeGroup>
</Tab>
</Tabs>

The [triggers page](https://app.composio.dev/active_triggers?page=1) will show you all the triggers that are enabled for your account.


## Subscribing to triggers
The typical and recommended way to subscribe to triggers is through webhooks.


<<<<<<< HEAD
## Subscribing to triggers through Webhooks
For production environments, you can receive trigger events via webhooks. This requires configuring a publicly accessible URL where Composio can send event payloads. The URL should point to an endpoint in your application that processes these incoming webhook requests.
=======
To receive trigger events via webhooks, you need to configure a publicly accessible URL where Composio can send the event payloads. This URL should point to an endpoint in your application that can process incoming webhook requests.
>>>>>>> b10fc682

<Tip title="Use ngrok/webhook.site for local dev!">
During development, you can use ngrok/webhook.site or other services to expose your local server to the internet.
</Tip>

<Frame caption="Webhook setup" background="subtle">
  <img src="../../../assets/images/setup-webhook.png" alt="Webhook setup" />
</Frame>

Below are some examples of how to listen in on trigger events for a FastAPI/Next.js application.

<CodeGroup>
<SnippetCode
  src="fern/snippets/triggers/python/trigger-webhook.py"
  title="app/route.py"
/>

<SnippetCode
  src="fern/snippets/triggers/typescript/trigger-webhook.ts"
  title="app/api/webhook/route.ts"
/>
</CodeGroup>

<<<<<<< HEAD
### Trigger payload types
When subscribing to triggers, it is helpful to know the payload type received from the trigger. You can inspect the payload type by fetching the trigger type.
=======
## Trigger payload types
When subscribing to triggers, it is helpful to know the payload type recieved from the trigger. You can inspect the payload type by fetching the trigger type.
>>>>>>> b10fc682

<CodeGroup>
```python Python maxLines=60 wordWrap
# Get a trigger by id
trigger = composio.triggers.get_type(slug="GITHUB_COMMIT_EVENT")
print(trigger.payload)
```

```typescript TypeScript maxLines=60 wordWrap
const triggerType = await composio.triggers.getType("SLACK_RECEIVE_MESSAGE");

console.log(triggerType.payload);
```

</CodeGroup>

<<<<<<< HEAD
## Subscribing to triggers through the SDK

During development, when you may not have a proper webhook setup, you can subscribe to triggers directly through the SDK. This implementation uses WebSocket to establish a real-time connection to the trigger.

You can subscribe to multiple trigger events by configuring filters. When specifying multiple filters, _ALL_ of them must match for the trigger to be subscribed to.
=======

## Prototyping triggers during development
During prototyping you may not have a proper server setup -- so you can subscribe to triggers directly through the SDK for small scripts.

You subscribe to multiple trigger events by configuring the filters.
When you specify multiple multiple filters, _ALL_ of them must match for the trigger to be subscribed to.
>>>>>>> b10fc682

This uses websockets to subscribe to the trigger. When you specify multiple multiple filters, _ALL_ of them must match for the trigger to be subscribed to.

<CodeGroup>
```python Python maxLines=60 wordWrap
user_id = "user@email.com"

# Subscribe to a trigger
subscription = composio.triggers.subscribe()

# Define a handler
@subscription.handle(toolkit="GITHUB", user_id=user_id)
def handle_github_event(data):
    print(data)
```
```typescript TypeScript maxLines=60 wordWrap
await composio.triggers.subscribe(
  triggerData => {
    console.log('Received trigger:', triggerData);
  },
  {
    triggerId: 'ti_So9EQf8XnAcy',
    // userId: 'user@acme.com',
    // toolkits: ['github', 'slack'],
    // triggerSlug: ["GITHUB_STAR_ADDED_EVENT"]
    // authConfigId: "ac_1234567890"
  }
)
```
</CodeGroup>

<<<<<<< HEAD
## Specifying trigger configuration

Triggers often require specific configuration to properly handle events. You can inspect and configure these properties through both the dashboard and the SDK.

<Frame caption="Trigger configuration" background="subtle">
  <img
    src="../../../assets/images/trigger-config.png"
    alt="Trigger configuration"
    width="400px"
    height="auto"
  />
</Frame>

<CodeGroup>
```python Python maxLines=60 wordWrap
# Get a trigger by id
trigger = composio.triggers.get_type(slug="GITHUB_COMMIT_EVENT")
print(trigger.config)
```

```typescript TypeScript maxLines=60 wordWrap
const triggerType = await composio.triggers.getType("GITHUB_STAR_ADDED_EVENT");

console.log(triggerType.config);

```

</CodeGroup>

<CodeGroup>
```python Python maxLines=60 wordWrap
instance = composio.triggers.create(
    slug="GITHUB_PULL_REQUEST_EVENT",
    connected_account_id="ca_abc1234",
    trigger_config={
        "repo": "composio",
        "owner": "composiohq",
    },
)
```
```typescript TypeScript maxLines=60 wordWrap
await composio.triggers.create("GITHUB_PULL_REQUEST_EVENT", {
  connectedAccountId: "ca_k_py8Qbd17_d",
  triggerConfig: {  // Properties expected for trigger config
    owner: "composiohq",
    repo: "composio",
  },
});
```
</CodeGroup>

=======
>>>>>>> b10fc682
## Enabling/Disabling triggers

In cases where the trigger isn't required for the system, it can be disabled.

<CodeGroup>
  ```python Python maxLines=60 wordWrap
  # Disable a trigger instance 
  disabled_instance = composio.triggers.disable(trigger_id="ti_abcd123")
  print(disabled_instance) 
  ```
  ```typescript TypeScript maxLines=60 wordWrap
  await composio.triggers.disable("ti_abcd123");
  ```
</CodeGroup>

If needed, the trigger can be enabled again.

<CodeGroup>
  ```python Python maxLines=60 wordWrap
  # Enable a trigger instance
  enabled_instance = composio.triggers.enable(trigger_id="ti_abcd123")
  print(enabled_instance)
  ```
  ```typescript TypeScript maxLines=60 wordWrap
  await composio.triggers.enable("ti_abcd123");
  ```
</CodeGroup>

## Troubleshooting
If you encounter issues with triggers or webhook listeners, you can use the Composio dashboard to inspect detailed trigger logs. The dashboard allows you to review event payloads, identify errors, and manually resend events for testing purposes.

Access the trigger logs [here](https://app.composio.dev/trigger_logs).

<Frame caption="Trigger logs" background="subtle">
  <img src="../../../assets/images/trigger-debug.png" alt="Trigger logs" />
</Frame><|MERGE_RESOLUTION|>--- conflicted
+++ resolved
@@ -22,7 +22,6 @@
 ## Creating a trigger
 
 Head to any app that supports triggers, such as [Slack](https://app.composio.dev/app/slack) in the dashboard and enable the trigger of choice.
-
 <Tabs>
 <Tab title="Dashboard">
 <video
@@ -39,9 +38,6 @@
   <img src="../../../assets/images/manage-triggers.png" alt="Manage triggers" />
 </Frame>
 
-<<<<<<< HEAD
-You can also create triggers programmatically using the SDK. To get started, first view the required configuration for creating a trigger:
-=======
 In some cases, triggers require certain configuration to set the correct events. You can inspect and add these properties while enabling the triggers.
 
 The dashboard will show you the trigger configuration to fill in.
@@ -58,71 +54,45 @@
 
 </Tab>
 <Tab title="SDK">
-You create triggers through the SDK as well. 
->>>>>>> b10fc682
+You can also create triggers programmatically using the SDK. To get started, first view the required configuration for creating a trigger:
 
 <CodeGroup>
 <SnippetCode
   src="fern/snippets/triggers/python/triggers.py"
   title="Python"
   startLine={1}
-<<<<<<< HEAD
-  endLine={30}
-  title="TypeScript (new)"
-=======
   endLine={12}
   highlightStart={10}
   highlightEnd={10}
->>>>>>> b10fc682
 />
 
 <SnippetCode
   src="fern/snippets/triggers/typescript/triggers.ts"
-<<<<<<< HEAD
-  startLine={31}
-  endLine={46}
-  title="TypeScript (new)"
-=======
   startLine={1}
   endLine={13}
   highlightStart={8}
   highlightEnd={11}
   title="TypeScript"
->>>>>>> b10fc682
 />
 </CodeGroup>
 
 
 Most triggers require certain configuration to send the correct events. For example, `GITHUB_COMMIT_EVENT` requires you to specify the repository and owner.
 
-<<<<<<< HEAD
-You subscribe to multiple trigger events by configuring the filters.
-When you specify multiple filters, _ALL_ of them must match for the trigger to be subscribed to.
-
-This method uses WebSocket to subscribe to the trigger.
-=======
 **Fetch required trigger configuration**
->>>>>>> b10fc682
-
-<CodeGroup>
-<SnippetCode
-<<<<<<< HEAD
-src="fern/snippets/triggers/typescript/triggers.ts"
-startLine={49}
-endLine={60}
-title="TypeScript (new)"
-=======
+
+<CodeGroup>
+<SnippetCode
   src="fern/snippets/triggers/python/triggers.py"
   startLine={13}
   endLine={32}
   title="Python"
->>>>>>> b10fc682
 />
 
 <SnippetCode
   src="fern/snippets/triggers/typescript/triggers.ts"
-  startLine={14}
-  endLine={35}
+  startLine={5}
+  endLine={29}
   title="TypeScript"
 />
 </CodeGroup>
@@ -136,12 +106,7 @@
 The typical and recommended way to subscribe to triggers is through webhooks.
 
 
-<<<<<<< HEAD
-## Subscribing to triggers through Webhooks
-For production environments, you can receive trigger events via webhooks. This requires configuring a publicly accessible URL where Composio can send event payloads. The URL should point to an endpoint in your application that processes these incoming webhook requests.
-=======
 To receive trigger events via webhooks, you need to configure a publicly accessible URL where Composio can send the event payloads. This URL should point to an endpoint in your application that can process incoming webhook requests.
->>>>>>> b10fc682
 
 <Tip title="Use ngrok/webhook.site for local dev!">
 During development, you can use ngrok/webhook.site or other services to expose your local server to the internet.
@@ -165,13 +130,8 @@
 />
 </CodeGroup>
 
-<<<<<<< HEAD
-### Trigger payload types
-When subscribing to triggers, it is helpful to know the payload type received from the trigger. You can inspect the payload type by fetching the trigger type.
-=======
 ## Trigger payload types
 When subscribing to triggers, it is helpful to know the payload type recieved from the trigger. You can inspect the payload type by fetching the trigger type.
->>>>>>> b10fc682
 
 <CodeGroup>
 ```python Python maxLines=60 wordWrap
@@ -181,29 +141,20 @@
 ```
 
 ```typescript TypeScript maxLines=60 wordWrap
-const triggerType = await composio.triggers.getType("SLACK_RECEIVE_MESSAGE");
+const triggerType = await composio.triggers.getType("GITHUB_COMMIT_EVENT");
 
 console.log(triggerType.payload);
 ```
 
 </CodeGroup>
 
-<<<<<<< HEAD
-## Subscribing to triggers through the SDK
-
-During development, when you may not have a proper webhook setup, you can subscribe to triggers directly through the SDK. This implementation uses WebSocket to establish a real-time connection to the trigger.
-
-You can subscribe to multiple trigger events by configuring filters. When specifying multiple filters, _ALL_ of them must match for the trigger to be subscribed to.
-=======
 
 ## Prototyping triggers during development
-During prototyping you may not have a proper server setup -- so you can subscribe to triggers directly through the SDK for small scripts.
-
-You subscribe to multiple trigger events by configuring the filters.
-When you specify multiple multiple filters, _ALL_ of them must match for the trigger to be subscribed to.
->>>>>>> b10fc682
-
-This uses websockets to subscribe to the trigger. When you specify multiple multiple filters, _ALL_ of them must match for the trigger to be subscribed to.
+During development, you may not have a proper webhook setup -- so you can subscribe to triggers directly through the SDK.
+
+You subscribe to multiple trigger events by configuring the filters. When you specify multiple filters, ALL of them must match for the trigger to be subscribed to.
+
+This method uses WebSocket to subscribe to the trigger.
 
 <CodeGroup>
 ```python Python maxLines=60 wordWrap
@@ -233,60 +184,6 @@
 ```
 </CodeGroup>
 
-<<<<<<< HEAD
-## Specifying trigger configuration
-
-Triggers often require specific configuration to properly handle events. You can inspect and configure these properties through both the dashboard and the SDK.
-
-<Frame caption="Trigger configuration" background="subtle">
-  <img
-    src="../../../assets/images/trigger-config.png"
-    alt="Trigger configuration"
-    width="400px"
-    height="auto"
-  />
-</Frame>
-
-<CodeGroup>
-```python Python maxLines=60 wordWrap
-# Get a trigger by id
-trigger = composio.triggers.get_type(slug="GITHUB_COMMIT_EVENT")
-print(trigger.config)
-```
-
-```typescript TypeScript maxLines=60 wordWrap
-const triggerType = await composio.triggers.getType("GITHUB_STAR_ADDED_EVENT");
-
-console.log(triggerType.config);
-
-```
-
-</CodeGroup>
-
-<CodeGroup>
-```python Python maxLines=60 wordWrap
-instance = composio.triggers.create(
-    slug="GITHUB_PULL_REQUEST_EVENT",
-    connected_account_id="ca_abc1234",
-    trigger_config={
-        "repo": "composio",
-        "owner": "composiohq",
-    },
-)
-```
-```typescript TypeScript maxLines=60 wordWrap
-await composio.triggers.create("GITHUB_PULL_REQUEST_EVENT", {
-  connectedAccountId: "ca_k_py8Qbd17_d",
-  triggerConfig: {  // Properties expected for trigger config
-    owner: "composiohq",
-    repo: "composio",
-  },
-});
-```
-</CodeGroup>
-
-=======
->>>>>>> b10fc682
 ## Enabling/Disabling triggers
 
 In cases where the trigger isn't required for the system, it can be disabled.
