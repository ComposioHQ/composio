---
title: Custom Auth Configs
image: 'https://og.composio.dev/api/og?title=Custom%20Auth%20Configs' # image for socials
subtitle: 'Guide to using customising auth configs for a toolkit '
keywords: ''
hide-nav-links: true
---

- [ ] change the callback URL to `/api/v3/toolkits/callback`

Many toolkits support a level of customisation for the auth config, specifically OAuth applications.

This guide will walk you through the process of customising the auth config for toolkits where you can configure the developer app.

## Creating a custom auth config

Some apps, like PostHog, Hubspot, Linear, etc. allow customizing the auth config for your usage.

You'll need to customize the auth config in cases where you want to add in a different field than the default. This could be the subdomain, base URL, client ID, client secret, etc.

<Tabs>
<Tab title="Example: PostHog">
You may change the subdomain for the PostHog toolkit to match your own instance.
<Frame background="subtle" title="PostHog Auth Config Settings">
<img src="../../assets/images/custom-auth-posthog.png" />
</Frame>
</Tab>
<Tab title="Example: Hubspot">
For Hubspot you may customize everything here. For each auth scheme there is a different set of fields.

If you choose to use your own developer app for OAuth2 scheme, you will have to provide the client ID and client secret.

<Frame background="subtle" title="Hubspot Auth Config Settings">
<img src="../../assets/images/custom-auth-hubspot.png" />
</Frame>
</Tab>
</Tabs>

Toolkits that support OAuth2 allow using your own developer app. This is the recommended approach for most cases.

<Tip title="Use your own developer app!" icon="exclamation">
We recommend using your own developer app for OAuth2 scheme as it is suited more for production usage with many users and more granular control over scopes.

However getting OAuth approvals takes time so Composio provides a default developer app!

</Tip>

## OAuth2 Auth Configs

<Steps>
<Step title="Generate the OAuth Client ID and Client Secret">
To set up a custom OAuth config, you'll need the OAuth Client ID and Client Secret.

You can generate the client ID and client secret from your provider's OAuth configuration page.

Examples for Google and GitHub:

<Tabs>
  <Tab title="Google">
    <Frame background="subtle" caption="Google OAuth Configuration">
      <img src="../../assets/images/google-oauth-config.png" />
    </Frame>
  </Tab>
  <Tab title="GitHub">
    <Frame background="subtle" caption="GitHub OAuth Configuration">
      <img src="../../assets/images/github-oauth-config.png" />
    </Frame>
  </Tab>
</Tabs>

</Step>
<Step title="Set the Authorized Redirect URI">
When creating your OAuth app, make sure to configure the Authorized Redirect URI to point to the Composio callback URL below:

```
https://backend.composio.dev/api/v1/auth-apps/add
```

</Step>
<Step title="Create the auth config">
Once you have the OAuth credentials, you can add them to the auth config in the dashboard.

1. Select the OAuth2 scheme.
2. Select the scopes to request from users. Default scopes are pre-filled for most apps.
3. Add the OAuth client ID and client secret. Keep the redirect URL as is for now!
4. Click **"Create Integration"** once done!

<Frame background="subtle" title="Auth Config Settings">
  <img src="../../assets/images/integration-step-3-0.png" />
</Frame>

As usual, copy and use the auth config ID starting with `ac_` in your application code via a secret manager.

</Step>
</Steps>

This auth config is now ready to be used in your application!

<CodeGroup>
```typescript TypeScript maxLines=60
const connReq = await composio.connectedAccounts.initiate(userId, "ac_1234");

console.log(connReq.redirectUrl);

const connection = await composio.connectedAccounts.waitForConnection(
connReq.id
);

console.log(connection);

````
```python Python maxLines=60
<<<<<<< HEAD
# Create a new connected account
connection_request = composio.connected_accounts.initiate(
    user_id="user_id",
    auth_config_id="ac_1234",
)
print(connection_request)

# Wait for the connection to be established
connected_account = connection_request.wait_for_connection()
print(connected_account)
```
</CodeGroup>
=======
````
>>>>>>> aab92b13

</CodeGroup>

### White-labeling the OAuth Consent Screen

By default the users will see an OAuth screen like the one below:

<Frame background="subtle" caption="Composio's Domain in OAuth Consent Screen">
  <img src="../../assets/images/oauth-branding.png" />
</Frame>

The OAuth redirect URL is surfaced in the some OAuth providers' consent screens. This may cause confusion for some users as that URL is not of the same domain as the application.

To remediate this:

<Steps>
<Step title="Set the Authorized Redirect URI">
Specify the Authorized Redirect URI to your own domain in the OAuth configuration.
For example: 
```
https://yourdomain.com/api/composio-redirect
```

</Step>
<Step title="Create a redirect logic">
Create a redirect logic, either through your DNS or in your application to redirect that endpoint to `https://backend.composio.dev/api/v1/auth-apps/add`

**Example: API Route for OAuth Redirect**

<CodeGroup>
```typescript Next.js (pages/api/composio-redirect.ts)
import type { NextApiRequest, NextApiResponse } from 'next';

export default function handler(req: NextApiRequest, res: NextApiResponse) {
  // The target Composio endpoint that handles OAuth callbacks
  const composioEndpoint = 'https://backend.composio.dev/api/v1/auth-apps/add';
  
  // Extract and preserve all query parameters
  const queryParams = new URLSearchParams();
  Object.entries(req.query).forEach(([key, value]) => {
    if (typeof value === 'string') {
      queryParams.append(key, value);
    }
  });
  
  // Redirect to Composio with all query parameters intact
  const redirectUrl = `${composioEndpoint}?${queryParams.toString()}`;
  res.redirect(302, redirectUrl);
}
```

```python FastAPI (app.py)
from fastapi import FastAPI
from fastapi.responses import RedirectResponse

from composio import Composio

# Create a FastAPI app
app = FastAPI()

# Create a Composio client
composio = Composio()


@app.get("/authorize/{toolkit}")
def authorize_app(toolkit: str):
    # retrieve the user id from your app
    user_id = ""

    # retrieve the auth config id from your app
    auth_config_id = ""

    # initiate the connection request
    connection_request = composio.connected_accounts.initiate(
        user_id=user_id,
        auth_config_id=auth_config_id,
    )
    return RedirectResponse(url=connection_request.redirect_url)
```

</CodeGroup>
</Step>
<Step title="Create the auth config">
Specify the your custom redirect URI in the auth config settings!

<Frame background="subtle" title="Auth Config Settings">
<img src="../../assets/images/custom-redirect-uri.png" />
</Frame>
</Step>
</Steps>

With this setup, you can use `https://yourdomain.com/api/composio-redirect` as your OAuth redirect URI, which will create a better user experience by keeping users on your domain during the OAuth flow.

<Accordion title="How does this work?">

The custom OAuth config allows you to use your own domain in the OAuth consent screen instead of Composio's domain. Here's the core difference:

```mermaid
flowchart TD
    A[Your App initiates OAuth] --> B[User redirected to OAuth Provider]
    B --> C{Redirect URI Configuration}

    C -->|Direct Setup| D[Provider redirects to<br/>backend.composio.dev]
    C -->|Custom Domain| E[Provider redirects to<br/>yourdomain.com/api/composio-redirect]

    E --> F[Your endpoint forwards to<br/>backend.composio.dev]

    D --> G[Composio exchanges code for token]
    F --> G

    G --> H[Connection established]

    style E fill:#e1f5fe
    style F fill:#e1f5fe
    style C fill:#fff3e0
```

**Key Benefits:**

- **Custom Domain**: Users see your domain in OAuth consent screens, not Composio's
- **Same Security**: Your domain just forwards the OAuth callback - no token handling
- **Better UX**: Maintains brand consistency throughout the auth flow

The custom redirect endpoint is a simple passthrough that preserves all OAuth parameters while keeping users on your domain.

</Accordion><|MERGE_RESOLUTION|>--- conflicted
+++ resolved
@@ -108,9 +108,8 @@
 
 console.log(connection);
 
-````
+```
 ```python Python maxLines=60
-<<<<<<< HEAD
 # Create a new connected account
 connection_request = composio.connected_accounts.initiate(
     user_id="user_id",
@@ -123,9 +122,6 @@
 print(connected_account)
 ```
 </CodeGroup>
-=======
-````
->>>>>>> aab92b13
 
 </CodeGroup>
 
