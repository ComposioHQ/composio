--- conflicted
+++ resolved
@@ -1,25 +1,12 @@
 api:
-<<<<<<< HEAD
-  specs: 
+  specs:
     - namespace: v1
       openapi: ./api/openapi.json
-      origin: https://backend.composio.dev/openapi.json
       overrides: ./api/openapi-overrides.yml
-      settings: 
+      settings:
         title-as-schema-name: false
     - namespace: v3
-      origin: https://backend.composio.dev/api/v3/openapi.json
       openapi: ./api/openapi-v3.json
-=======
-  namespaces:
-    v1:
-      path: ./api/openapi.json
-      overrides: ./api/openapi-overrides.yml
-      settings:
-        use-title: false
-    v3:
-      path: ./api/openapi-v3.json
->>>>>>> e4ff133e
       overrides: ./api/openapi-v3-overrides.yml
       settings:
         title-as-schema-name: false