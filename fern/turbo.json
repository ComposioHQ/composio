--- conflicted
+++ resolved
@@ -9,11 +9,7 @@
     },
     
     "dev": {
-<<<<<<< HEAD
-      "dependsOn": ["api:pull", "sdkdocs", "tools:comment", "snippets:build"],
-=======
       "dependsOn": ["api:pull", "sdkdocs","tools:comment", "snippets:build"],
->>>>>>> b2b20aaa
       "persistent": true,
       "cache": false
     },
