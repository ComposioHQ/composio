---
title: "Changelog & Updates"
subtitle: "Tracking changes, deprecations, and migrations for Composio"
---

This page tracks important updates, new features, deprecations, and migration information for the Composio platform, APIs, and SDKs. Check back regularly to stay informed about the latest changes.

## Updates

Keep up-to-date with the latest releases, deprecations, and announcements.

### [2025-06-18] Release: V3 SDKs in Preview

We have released the V3 SDKs for Python and Node.js. These SDKs provide foundational access to the V3 API endpoints.

<<<<<<< HEAD
They are available in preview, you can learn more about them [here](https://v3.composio.dev) and how to migrate at https://v3.docs.composio.dev/docs/migration
=======
They are available in preview, you can learn more about them [here](https://v3.composio.dev) and how to migrate at [https://v3.docs.composio.dev/docs/migration](https://v3.docs.composio.dev/docs/migration)
>>>>>>> c2b7b5e7

These new SDKs come almost fully formed, we do not expect many breaking changes to them but are releasing them in a preview state to get feedback and make necessary changes before locking them in.

The current set of SDKs will be sunset in the following months, we highly recommend moving to the new SDKs as soon as possible.


### [2025-04-22] Deprecation: V1/V2 Projects and API Keys APIs

The **V1/V2 Projects and API Keys APIs** are now deprecated as of **April 22nd, 2025**. They will be fully removed by **June 22nd, 2025**. These APIs have been replaced by the improved **V3 Organization API** structure.

Endpoints deprecated:
* **V1 Projects APIs:** 
  * [`/api/v1/client/auth/project/delete/{projectId}`](/api-reference/v-1/projects/delete-project)
  * [`/api/v1/client/auth/projects`](/api-reference/v-1/projects/get-projects)
  * [`/api/v1/org/projects/create`](/api-reference/v-1/projects/create-project)
  * [`/api/v1/org/projects/{projectId}`](/api-reference/v-1/projects/get-project)
  * [`/api/v1/org/projects/{projectId}/api-key/regenerate`](/api-reference/v-1/projects/regenerate-project-api-key)
  * [`/api/v1/org/projects/{projectId}/rename`](/api-reference/v-1/projects/rename-project)
* **V1 API Keys APIs:**
  * [`/api/v1/apiKeys`](/api-reference/v-1/api-keys/list-api-keys)
  * [`/api/v1/apiKeys/generate`](/api-reference/v-1/api-keys/generate-api-key)
  * [`/api/v1/apiKeys/{id}`](/api-reference/v-1/api-keys/delete-api-key)
  * [`/api/v1/client/auth/orgApiKey`](/api-reference/v-1/client/get-org-api-key)
  * [`/api/v1/client/auth/orgApiKey/regenerate`](/api-reference/v-1/client/regenerate-org-api-key)

Please update your applications to use the new **V3 Organization API** to ensure continued functionality.

#### Migration Table

Below is a mapping between deprecated V1/V2 endpoints and their V3 replacements:

| V1/V2 Endpoint | V3 Replacement |
|----------------|----------------|
| [Create Project](/api-reference/v-1/projects/create-project) | [Create Project](/api-reference/v-3/organization/post-api-v-3-org-project-new) |
| [List Projects](/api-reference/v-1/projects/get-projects) | [List Projects](/api-reference/v-3/organization/get-api-v-3-org-project-list) |
| [Get Project](/api-reference/v-1/projects/get-project) | [Get Project](/api-reference/v-3/organization/get-api-v-3-org-project-project-id) |
| [Delete Project](/api-reference/v-1/projects/delete-project) | [Delete Project](/api-reference/v-3/organization/delete-api-v-3-org-project-delete-project-id) |
| [List API Keys](/api-reference/v-1/api-keys/list-api-keys) | [List API Keys](/api-reference/v-3/organization/get-api-v-3-org-project-project-id-api-keys-list) |
| [Generate API Key](/api-reference/v-1/api-keys/generate-api-key) | [Create API Key](/api-reference/v-3/organization/post-api-v-3-org-project-project-id-api-keys-create-api-key) |
| [Delete API Key](/api-reference/v-1/api-keys/delete-api-key) | [Remove API Key](/api-reference/v-3/organization/delete-api-v-3-org-project-project-id-api-keys-remove-id) |
| [Get Org API Key](/api-reference/v-1/client/get-org-api-key) | [Get Organization API Key](/api-reference/v-3/organization/get-api-v-3-org-api-key) |
| [Regenerate API Key](/api-reference/v-1/client/regenerate-org-api-key) | [Regenerate API Key](/api-reference/v-3/organization/post-api-v-3-org-api-key-regenerate) |

---

### [2025-04-21] Deprecation: V1 Initiate Connection API

The **[`/v1/connectedAccounts`](/api-reference/v-1/connections/initiate-connection)** endpoint, used to start the authentication flow for connecting user accounts is deprecated as of **April 21st, 2025**. It will be fully removed by **April 28th, 2025**.

The recommended endpoint to use is [`/v2/connectedAccounts/initiateConnection`](/api-reference/v-1/connectionsv-2/initiate-connection-v-2). Please update your applications to use the V2 endpoint immediately to avoid service interruption.

---

### [2025-04-16] Release: Experimental V3 Base SDKs

We have released experimental base SDKs for Python and Node.js that wrap the new V3 API (currently in alpha). These SDKs provide foundational access to the V3 API endpoints.

<CardGroup>
    <Card title="Experimental V3 Python SDK" href="https://pypi.org/project/composio-client/" icon="fa-brands fa-python">
        Install via pip:
        ```bash
        pip install composio-client
        ```
    </Card>
    <Card title="Experimental V3 Node.js SDK" href="https://www.npmjs.com/package/@composio/client" icon="fa-brands fa-node-js">
        Install via npm:
        ```bash
        npm install @composio/client
        ```
    </Card>
</CardGroup>

<Note>
These are **foundational SDKs**. More developer-friendly core SDKs and framework-specific integrations (like Langchain, OpenAI Assistants) built on V3 are coming soon! Documentation for these SDKs will follow shortly.
</Note>

---
### [2025-04-10] Deprecation: V1/V2 Log APIs

The **V1/V2 Action Log APIs** (endpoints for fetching historical action execution logs) are now deprecated as of **April 10th, 2025**. They have been replaced by the enhanced **V3 Logs API**.

Endpoints deprecated:
*   **V1 Action Log APIs:** [`/v1/logs`](/api-reference/v-1/logs/get-logs)
*   **V2 Action Log API:** [`/v2/actions/logs/all/`](/api-reference/v-1/action-v-2-logs/)

Please update your applications to use the new **V3 Logs API** to leverage improved logging, tracing capabilities, and ensure continued functionality.

---

## Migration Resources

To help with migrations mentioned in the updates above, refer to these resources:

### API Migration Resources
* **[V3 Organization API Reference](/api-reference/v-3/organization/)** - For Projects and API Keys APIs migration
* **[V2 Initiate Connection API Reference](/api-reference/v-1/connectionsv-2/initiate-connection-v-2)** - For V1 Connection API migration
* **[V3 Logs API Reference](/api-reference/v-3/logs/)** - For V1/V2 Logs APIs migration

### Support Channels
* [Discord Community](https://dub.composio.dev/discord) - Join our community for real-time assistance
* [Technical Support](mailto:tech@composio.dev) - Email our team for migration assistance
* [GitHub Issues](https://github.com/ComposioHQ/composio/issues) - Report issues or request features

## V3 API Migration Overview

This section provides high-level context about the ongoing migration to Composio's V3 API infrastructure. Specific V3-related releases or deprecations will be announced in the **Updates** section above.

### Why V3?
V3 represents a significant improvement over previous versions. It offers:
- **Enhanced Performance**: Faster response times and improved stability, especially for tool calls and triggers.
- **More Intuitive**: Streamlined interfaces for easier integration.
- **Greater Robustness**: Significantly improved error handling, suggestions, and validation.
- **Simpler Developer Experience**: Incorporates user feedback to make the API more user-friendly.

### V3 Terminology Changes
As part of V3, we are standardizing our terminology. Please familiarize yourself with these changes:

| Previous Term | New Term (V3) | Description |
|--------------|---------------|-------------|
| App | Toolkit | A collection of LLM-callable tools grouped together for a specific domain or purpose. |
| Action | Tool | A function that can be directly called by an LLM to perform a specific task. |
| Integration | Auth Config | Authentication and configuration settings for a toolkit's external service connections. |
| Connection | Connected Account | User's authenticated instance of an external service with active credentials. |
| Entity | User | Individual account with permissions and access to the platform. |
| Trigger | Trigger Types | The available triggers for a user on a specific toolkit. |
| Trigger Metadata | Trigger Instance | Specific configuration and settings for a deployed trigger in your workflow. |

Future V3 documentation and migration guides will use these new terms.

### V1/V2 API Support
<Card
    title="V1/V2 APIs Remain Supported"
    icon="fa-solid fa-shield-halved"
    iconPosition="left"
>
    We will continue supporting V1/V2 APIs and their corresponding SDKs for the foreseeable future. Existing integrations will continue to work, and we will provide ample notice (minimum two months) before any V1/V2 deprecations occur.
</Card>

### General Rollout Plan for V3
Our V3 rollout is phased to ensure a smooth transition:
1.  **Frontend Implementation:** Our dashboard (`app.composio.dev`) is already running on V3 APIs.
2.  **Beta API Access:** The V3 API will be available for beta users soon.
3.  **Beta SDK Release:** Foundational V3 SDKs are now available (see Updates feed). Core and framework-specific SDKs will follow.
4.  **Stable SDK Release (LSE):** Once stable, V3 SDKs become primary.
5.  **V1/V2 Deprecation:** Deprecation timeline (min. 2 months notice) announced after V3 SDK LSE.

<Note>The rollout plan is subject to change based on feedback and testing results.</Note>

We welcome feedback on the V3 changes: [GitHub RFC Issue #1523](https://github.com/ComposioHQ/composio/issues/1523)

### V3 Resources
*   [V3 API Reference](/api-reference/api-reference/v-3/)
*   Migration guides (Coming soon)
*   Code examples (Coming soon)
*   Migration support channel (Coming soon)
*   Contact support via [Discord](https://dub.composio.dev/discord) or [email](mailto:tech@composio.dev)<|MERGE_RESOLUTION|>--- conflicted
+++ resolved
@@ -13,11 +13,7 @@
 
 We have released the V3 SDKs for Python and Node.js. These SDKs provide foundational access to the V3 API endpoints.
 
-<<<<<<< HEAD
 They are available in preview, you can learn more about them [here](https://v3.composio.dev) and how to migrate at https://v3.docs.composio.dev/docs/migration
-=======
-They are available in preview, you can learn more about them [here](https://v3.composio.dev) and how to migrate at [https://v3.docs.composio.dev/docs/migration](https://v3.docs.composio.dev/docs/migration)
->>>>>>> c2b7b5e7
 
 These new SDKs come almost fully formed, we do not expect many breaking changes to them but are releasing them in a preview state to get feedback and make necessary changes before locking them in.
 
