--- conflicted
+++ resolved
@@ -162,15 +162,12 @@
     - page: Introduction
       path: pages/dist/mcp/introduction.mdx
       slug: mcp-introduction
-<<<<<<< HEAD
     - page: Partner Program
       path: pages/dist/mcp/partner-api.mdx
       slug: mcp-partner-api
-=======
     - page: Providers
       path: pages/dist/mcp/providers.mdx
       slug: mcp-providers
->>>>>>> 99314007
   - section: Resources
     icon: book
     skip-slug: true
