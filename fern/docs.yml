--- conflicted
+++ resolved
@@ -314,13 +314,10 @@
           - page: Together
             path: frameworks/together.mdx
             slug: together
-<<<<<<< HEAD
           - page: Mastra
             path: frameworks/mastra.mdx
             slug: mastra
 
-=======
->>>>>>> 5244a0b4
   - tab: api-reference
     layout:
       - api: API Reference
