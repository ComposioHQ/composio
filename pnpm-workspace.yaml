packages:
<<<<<<< HEAD
  - packages/core
  - packages/json-schema-to-zod
  - packages/providers/*
  - packages/wrappers/*
  - examples/*
  - fern/*
  - fern/pages/examples/*
overrides:
  '@composio/mastra': link:packages/providers/mastra
  '@composio/core': link:packages/core
=======
  - 'packages/core'
  - 'packages/json-schema-to-zod'
  - 'packages/providers/*'
  - 'packages/wrappers/*'
  - 'examples/*'
  - 'fern'
  - 'fern/pages/examples/*'
  - 'fern/snippets/*'
>>>>>>> e5abe3e7
<|MERGE_RESOLUTION|>--- conflicted
+++ resolved
@@ -1,16 +1,4 @@
 packages:
-<<<<<<< HEAD
-  - packages/core
-  - packages/json-schema-to-zod
-  - packages/providers/*
-  - packages/wrappers/*
-  - examples/*
-  - fern/*
-  - fern/pages/examples/*
-overrides:
-  '@composio/mastra': link:packages/providers/mastra
-  '@composio/core': link:packages/core
-=======
   - 'packages/core'
   - 'packages/json-schema-to-zod'
   - 'packages/providers/*'
@@ -18,5 +6,4 @@
   - 'examples/*'
   - 'fern'
   - 'fern/pages/examples/*'
-  - 'fern/snippets/*'
->>>>>>> e5abe3e7
+  - 'fern/snippets/*'