# @composio/core

<<<<<<< HEAD
=======
## 0.1.36-next.8

### Patch Changes

- Fix package bumps

>>>>>>> b0013305
## 0.1.36-next.7

### Patch Changes

<<<<<<< HEAD
- Update composio api client to latest version
=======
- da57771: dont't validate if authConfigIds is provided
>>>>>>> b0013305

## 0.1.36-next.6

### Patch Changes

- 06612f5: Downgrade chalk to v4 to allow CJS as well
- Relax connected account schema parsing
- Updated dependencies [06612f5]
  - @composio/json-schema-to-zod@0.1.10-next.3

## 0.1.36-next.5

### Patch Changes

- dd630fe: Bump packages
- Bump packages

## 0.1.36-next.4

### Patch Changes

- Update packages

## 0.1.36-next.3

### Patch Changes

- Fix: Gracefully handle connected account responses for missing fields

## 0.1.36-next.2

### Patch Changes

- Fix issues with objects with default values being marked as required
- Updated dependencies
  - @composio/json-schema-to-zod@0.1.10-next.1

## 0.1.36-next.1

### Patch Changes

- Fix issues with json schema to zod parsing causing nested objects to be marked as required
- Updated dependencies
  - @composio/json-schema-to-zod@0.1.10-next.0

## 0.1.36-next.0

### Patch Changes

- Fix file upload handlers

## 0.1.35

### Patch Changes

- git status

## 0.1.34

### Patch Changes

- Add exports for connection request

## 0.1.33

### Patch Changes

- Fix types and exports

## 0.1.32

### Patch Changes

- Add support for File type in uploading files

## 0.1.31

### Patch Changes

- e660385: Fix file upload / download

## 0.1.30

### Patch Changes

- Improved support for file handling

## 0.1.29

### Patch Changes

- Add file upload / download modifiers

## 0.1.28

### Patch Changes

- Add MCP support for providers

## 0.1.27

### Patch Changes

- Remove cusrsor and important flags from tools.get

## 0.1.26

### Patch Changes

- Fix function signatures for toolkits auth fields

## 0.1.25

### Patch Changes

- Add MCP server to composio SDk

## 0.1.24

### Patch Changes

- Fix auth schemes for creating connected accounts

## 0.1.23

### Patch Changes

- Improvements in DX in triggers and bug fixes in tools

## 0.1.22

### Patch Changes

- Adds support for connected accounts allowMultiple flag, and other improvements

## 0.1.21

### Patch Changes

- Add host name support in SDK
- Updated dependencies
  - @composio/json-schema-to-zod@0.1.9

## 0.1.20

### Patch Changes

- 1ab34ef: Fix json schema support in tools
- Updated dependencies [1ab34ef]
  - @composio/json-schema-to-zod@0.1.8

## 0.1.19

### Patch Changes

- c8e89d5: Fix telemetry transport
- Updated dependencies [c8e89d5]
  - @composio/json-schema-to-zod@0.1.7

## 0.1.18

### Patch Changes

- 37a1f01: Feat better connected account creation flow
- Updated dependencies [37a1f01]
  - @composio/json-schema-to-zod@0.1.6

## 0.1.17

### Patch Changes

- df31cc2: Fix json schema parsing
- Updated dependencies [df31cc2]
  - @composio/json-schema-to-zod@0.1.5

## 0.1.16

### Patch Changes

- f943ba4: Export all the types from the core SDK
- Updated dependencies [f943ba4]
  - @composio/json-schema-to-zod@0.1.2

## 0.1.15

### Patch Changes

- 208e320: Update json schema transformations issues related to strict mode
- Updated dependencies [208e320]
  - @composio/json-schema-to-zod@0.1.2

## 0.1.14

### Patch Changes

- 4ddfafc: Add json schema to zod schema
- Updated dependencies [4ddfafc]
  - @composio/json-schema-to-zod@0.1.1

## 0.1.13

### Patch Changes

- 040b5a4: Ability to create sessions for transferring request ids

## 0.1.12

### Patch Changes

- c1443db: Improved error handling and telemetry
- b121e73: Update packages to stable version
- f144202: Update tsdocs across all the functions
- ba8d991: Fix initiate connection flows and api issues
- ca59bcd: Update documentations and fix API discrepencies
- e51680c: Fix versioning with changesets
- 0b15376: Add custom toolkit examples
- de3f522: Stable version with test coverage and other stuff
- a2f9537: Update tools.get to accept discriminated unions
- 83a0d15: Test github ci publish
- eeec413: Rename modifiers, add docs and other miscellanious improvements

## 0.1.12-alpha.16

### Patch Changes

- 0b15376: Add custom toolkit examples

## 0.1.12-alpha.15

### Patch Changes

- f144202: Update tsdocs across all the functions

## 0.1.12-alpha.14

### Patch Changes

- 83a0d15: Test github ci publish

## 0.1.12-alpha.13

### Patch Changes

- a2f9537: Update tools.get to accept discriminated unions

## 0.1.12-alpha.12

### Patch Changes

- de3f522: Stable version with test coverage and other stuff

## 0.1.12-alpha.11

### Patch Changes

- Improved error handling and telemetry

## 0.1.12-alpha.10

### Patch Changes

- eeec413: Rename modifiers, add docs and other miscellanious improvements

## 0.1.12-alpha.9

### Patch Changes

- ba8d991: Fix initiate connection flows and api issues

## 0.1.12-alpha.8

### Patch Changes

- ca59bcd: Update documentations and fix API discrepencies

## 0.1.12-alpha.7

### Patch Changes

- e51680c: Fix versioning with changesets

## 0.1.0

### Patch Changes

- Initial release<|MERGE_RESOLUTION|>--- conflicted
+++ resolved
@@ -1,23 +1,16 @@
 # @composio/core
 
-<<<<<<< HEAD
-=======
 ## 0.1.36-next.8
 
 ### Patch Changes
 
 - Fix package bumps
 
->>>>>>> b0013305
 ## 0.1.36-next.7
 
 ### Patch Changes
 
-<<<<<<< HEAD
-- Update composio api client to latest version
-=======
 - da57771: dont't validate if authConfigIds is provided
->>>>>>> b0013305
 
 ## 0.1.36-next.6
 
