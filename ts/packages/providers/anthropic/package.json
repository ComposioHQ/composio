{
  "name": "@composio/anthropic",
<<<<<<< HEAD
  "version": "0.1.36-next.7",
=======
  "version": "0.1.36-next.8",
>>>>>>> b0013305
  "description": "Non-Agentic Provider for Anthropic in Composio SDK",
  "main": "src/index.ts",
  "type": "module",
  "publishConfig": {
    "access": "public",
    "main": "dist/index.js",
    "types": "dist/index.d.ts"
  },
  "exports": {
    ".": {
      "import": "./dist/index.js",
      "types": "./dist/index.d.ts",
      "require": "./dist/index.cjs"
    }
  },
  "files": [
    "README.md",
    "dist"
  ],
  "scripts": {
    "clean": "git clean -xdf node_modules",
    "build": "tsup",
    "test": "vitest run"
  },
  "keywords": [
    "composio",
    "provider",
    "anthropic"
  ],
  "author": "",
  "license": "ISC",
  "packageManager": "pnpm@10.8.0",
  "peerDependencies": {
    "@anthropic-ai/sdk": "^0.52.0",
<<<<<<< HEAD
    "@composio/core": "0.1.36-next.7"
=======
    "@composio/core": "0.1.36-next.8"
>>>>>>> b0013305
  },
  "devDependencies": {
    "@composio/core": "workspace:*",
    "tsup": "^8.4.0",
    "typescript": "^5.8.3",
    "vitest": "^3.1.4"
  }
}<|MERGE_RESOLUTION|>--- conflicted
+++ resolved
@@ -1,10 +1,6 @@
 {
   "name": "@composio/anthropic",
-<<<<<<< HEAD
-  "version": "0.1.36-next.7",
-=======
   "version": "0.1.36-next.8",
->>>>>>> b0013305
   "description": "Non-Agentic Provider for Anthropic in Composio SDK",
   "main": "src/index.ts",
   "type": "module",
@@ -39,11 +35,7 @@
   "packageManager": "pnpm@10.8.0",
   "peerDependencies": {
     "@anthropic-ai/sdk": "^0.52.0",
-<<<<<<< HEAD
-    "@composio/core": "0.1.36-next.7"
-=======
     "@composio/core": "0.1.36-next.8"
->>>>>>> b0013305
   },
   "devDependencies": {
     "@composio/core": "workspace:*",
