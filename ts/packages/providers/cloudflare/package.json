{
  "name": "@composio/cloudflare",
<<<<<<< HEAD
  "version": "0.1.36-next.3",
=======
  "version": "0.1.36-next.5",
>>>>>>> 774dee7a
  "description": "",
  "main": "src/index.ts",
  "type": "module",
  "publishConfig": {
    "access": "public",
    "main": "dist/index.js",
    "types": "dist/index.d.ts"
  },
  "exports": {
    ".": {
      "import": "./dist/index.js",
      "types": "./dist/index.d.ts",
      "require": "./dist/index.cjs"
    }
  },
  "files": [
    "README.md",
    "dist"
  ],
  "scripts": {
    "clean": "git clean -xdf node_modules",
    "build": "tsup",
    "test": "vitest run"
  },
  "keywords": [],
  "author": "",
  "license": "ISC",
  "packageManager": "pnpm@10.8.0",
  "peerDependencies": {
    "@cloudflare/workers-types": "^4.20250416.0",
<<<<<<< HEAD
    "@composio/core": "0.1.36-next.3"
=======
    "@composio/core": "0.1.36-next.5"
>>>>>>> 774dee7a
  },
  "devDependencies": {
    "@composio/core": "workspace:*",
    "tsup": "^8.4.0",
    "typescript": "^5.8.3",
    "vitest": "^3.1.4"
  },
  "gitHead": "4fae6e54d5c150fba955cc5fa314281da5a1e064"
}<|MERGE_RESOLUTION|>--- conflicted
+++ resolved
@@ -1,10 +1,6 @@
 {
   "name": "@composio/cloudflare",
-<<<<<<< HEAD
-  "version": "0.1.36-next.3",
-=======
   "version": "0.1.36-next.5",
->>>>>>> 774dee7a
   "description": "",
   "main": "src/index.ts",
   "type": "module",
@@ -35,11 +31,7 @@
   "packageManager": "pnpm@10.8.0",
   "peerDependencies": {
     "@cloudflare/workers-types": "^4.20250416.0",
-<<<<<<< HEAD
-    "@composio/core": "0.1.36-next.3"
-=======
     "@composio/core": "0.1.36-next.5"
->>>>>>> 774dee7a
   },
   "devDependencies": {
     "@composio/core": "workspace:*",
