--- conflicted
+++ resolved
@@ -1,7 +1,5 @@
 # @composio/openai
 
-<<<<<<< HEAD
-=======
 ## 0.1.36-next.5
 
 ### Patch Changes
@@ -20,16 +18,11 @@
 - Updated dependencies
   - @composio/core@0.1.36-next.4
 
->>>>>>> 774dee7a
 ## 0.1.36-next.3
 
 ### Patch Changes
 
-<<<<<<< HEAD
-- Downgrade chalk to v4 to allow CJS as well
-=======
 - Fix: Gracefully handle connected account responses for missing fields
->>>>>>> 774dee7a
 - Updated dependencies
   - @composio/core@0.1.36-next.3
 
