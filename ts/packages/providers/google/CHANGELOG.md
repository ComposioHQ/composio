--- conflicted
+++ resolved
@@ -1,13 +1,5 @@
 # @composio/google
 
-<<<<<<< HEAD
-## 0.1.36-next.7
-
-### Patch Changes
-
-- Update composio api client to latest version
-- Updated dependencies
-=======
 ## 0.1.36-next.8
 
 ### Patch Changes
@@ -22,7 +14,6 @@
 
 - da57771: dont't validate if authConfigIds is provided
 - Updated dependencies [da57771]
->>>>>>> b0013305
   - @composio/core@0.1.36-next.7
 
 ## 0.1.36-next.6
