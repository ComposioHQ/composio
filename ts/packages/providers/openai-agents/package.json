{
  "name": "@composio/openai-agents",
<<<<<<< HEAD
  "version": "0.1.36-next.3",
=======
  "version": "0.1.36-next.5",
>>>>>>> 774dee7a
  "description": "",
  "main": "src/index.ts",
  "type": "module",
  "publishConfig": {
    "access": "public",
    "main": "dist/index.js",
    "types": "dist/index.d.ts"
  },
  "exports": {
    ".": {
      "import": "./dist/index.js",
      "types": "./dist/index.d.ts",
      "require": "./dist/index.cjs"
    }
  },
  "files": [
    "README.md",
    "dist"
  ],
  "scripts": {
    "clean": "git clean -xdf node_modules",
    "build": "tsup",
    "test": "vitest run"
  },
  "keywords": [],
  "author": "",
  "license": "ISC",
  "packageManager": "pnpm@10.8.0",
  "peerDependencies": {
<<<<<<< HEAD
    "@composio/core": "0.1.36-next.3",
=======
    "@composio/core": "0.1.36-next.5",
>>>>>>> 774dee7a
    "@openai/agents": "^0.0.7"
  },
  "devDependencies": {
    "@composio/core": "workspace:*",
    "tsup": "^8.4.0",
    "typescript": "^5.8.3",
    "vitest": "^3.1.4"
  },
  "gitHead": "4fae6e54d5c150fba955cc5fa314281da5a1e064"
}<|MERGE_RESOLUTION|>--- conflicted
+++ resolved
@@ -1,10 +1,6 @@
 {
   "name": "@composio/openai-agents",
-<<<<<<< HEAD
-  "version": "0.1.36-next.3",
-=======
   "version": "0.1.36-next.5",
->>>>>>> 774dee7a
   "description": "",
   "main": "src/index.ts",
   "type": "module",
@@ -34,11 +30,7 @@
   "license": "ISC",
   "packageManager": "pnpm@10.8.0",
   "peerDependencies": {
-<<<<<<< HEAD
-    "@composio/core": "0.1.36-next.3",
-=======
     "@composio/core": "0.1.36-next.5",
->>>>>>> 774dee7a
     "@openai/agents": "^0.0.7"
   },
   "devDependencies": {
