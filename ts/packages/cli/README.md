# @composio/cli

> A tool for managing Composio.dev projects in Python and TypeScript.

This package defines the Composio CLI used to interact with the Composio Platform. It provides a powerful and flexible way to manage and execute tools, handle authentication, and integrate with various platforms and frameworks.

## Overview

The CLI is build using:

- [TypeScript](https://www.typescriptlang.org/)
- [The Effect ecosystem](https://effect.website/docs)
- [Bun](https://bun.sh/)
- [Vitest](https://vitest.dev/)

## 🧑‍💻 Usage

```
composio [--log-level all|trace|debug|info|warning|error|fatal|none]
```

### Optional Flags

- `--log-level`: Set the log verbosity level. Accepted values: all, trace, debug, info, warning, error, fatal, none

## 🧭 Commands

| Command                                                               | Description                                                                                     | Status                                                                                    |
| --------------------------------------------------------------------- | ----------------------------------------------------------------------------------------------- | ----------------------------------------------------------------------------------------- |
| `composio version`                                                    | Display the current CLI version.                                                                | ✅                                                                                        |
| `composio whoami`                                                     | Show the currently logged-in user/account.                                                      | ✅ It displays the local API_KEY, or shows a message if no API_KEY is found.              |
| `composio login`                                                      | Log in to the Composio SDK.                                                                     | ⏰ The session client is defined, but the authentication workflow is currently incomplete |
| `composio logout`                                                     | Log out from the Composio SDK.                                                                  | ✅                                                                                        |
| `composio generate [-o, --output-dir <directory>]`                    | Auto-detect the project language (Python or TypeScript) and generate the latest app type stubs. | ✅                                                                                        |
| `composio py`                                                         | Python project-specific commands.                                                               |
| `composio py generate [-o, --output-dir <directory>]`                 | Generate updated Python stubs with the latest app data.                                         | ✅                                                                                        |
| `composio ts`                                                         | TypeScript project-specific commands.                                                           | ✅                                                                                        |
| `composio ts generate [-o, --output-dir <directory>] [--single-file]` | Generate updated TypeScript stubs, optionally as a single file.                                 | ✅                                                                                        |
| `composio upgrade`                                                    | Self-update the Composio CLI if a new release is out.                                           | ✅ yet                                                                                    |

## Configuration

The Composio CLI supports configuration via environment variables.
Additionally, for storing and retrieving user session context, a `user_data.json` JSON configuration file is used.

By default, this file is stored in `~/.composio`, but you can specify a custom location using the `COMPOSIO_CACHE_DIR` environment variable.

| Environment Variable   | User JSON config | Description                                                        | Default     |
| ---------------------- | ---------------- | ------------------------------------------------------------------ | ----------- |
| COMPOSIO_API_KEY       | `api_key`        | Composio backend API key                                           | None        |
| COMPOSIO_BASE_URL      | `base_url`       | The base URL of the Composio backend API                           | None        |
| COMPOSIO_CACHE_DIR     | -                | The directory where the Composio CLI stores cache files            | ~/.composio |
| COMPOSIO_LOG_LEVEL     | -                | The log level for the Composio CLI                                 | None        |
| DEBUG_OVERRIDE_VERSION | -                | The version to use when upgrading the Composio CLI (for debugging) | None        |
<<<<<<< HEAD
| NO_COLOR               | -                | If set, disables color output in the CLI (https://no-color.org/)   | None        |
=======
| FORCE_USE_CACHE        | -                | Whether to force the use of previously cached HTTP responses       | false       |
>>>>>>> 0f2e5c0e

Additionally, `composio upgrade` supports the following environment variables:

| Environment Variable         | Description                                                                                            | Default                |
| ---------------------------- | ------------------------------------------------------------------------------------------------------ | ---------------------- |
| COMPOSIO_GITHUB_API_BASE_URL | The base URL for the GitHub API                                                                        | https://api.github.com |
| COMPOSIO_GITHUB_OWNER        | The owner of the Composio repository on GitHub                                                         | ComposioHQ             |
| COMPOSIO_GITHUB_REPO         | The repository name for the Composio CLI                                                               | composio               |
| COMPOSIO_GITHUB_TAG          | The tag to use when fetching the Composio CLI binary from Github                                       | latest                 |
| COMPOSIO_GITHUB_ACCESS_TOKEN | The access token for the GitHub API. Useful during development to avoid getting rate-limited by Github | None                   |

## Caching

The CLI implements a file-based caching system for improved performance and offline capabilities.

### Cache Features

- **Cache-first reads**: When `FORCE_USE_CACHE=true`, the CLI first checks for cached data before making API calls
- **Best-effort writes**: All successful API responses are automatically cached to disk for future use
- **Graceful fallback**: If cache files are corrupted or missing, the CLI falls back to making API calls
- **Parameter-aware caching**: Methods with parameters include those parameters in the cache key

### Cache Structure

Cache files are stored in the directory specified by:

1. `COMPOSIO_CACHE_DIR` environment variable (if set)
2. `~/.composio/` directory (default)

The following files are cached:

- `toolkits.json` - Results from toolkit listings
- `tools.json` - Results from tool listings
- `trigger-types-as-enums.json` - Results from trigger type enumerations
- `trigger-types.json` - Results from paginated trigger types payloads

## Development

### Installation

```bash
pnpm install
```

### Build TypeScript code

```bash
bun run build
```

### Build self-contained executable

```bash
bun build:bin
```

or

```bash
bun run ./scripts/build-binary.ts
```

### Install self-contained executable

```bash
bun install:bin
```

or

```bash
bun run ./scripts/install-binary.ts ./dist/composio
```

By default, the executable will be installed in `~/.composio/composio`.
You can customize the installation directory by setting the `COMPOSIO_INSTALL_DIR` environment variable.

### Run interactively

```bash
bun cli
```

For instance, to generate type stubs for a TypeScript project, you can run:

```bash
bun cli ts generate
```

### Test

```bash
bun run test
```<|MERGE_RESOLUTION|>--- conflicted
+++ resolved
@@ -52,11 +52,8 @@
 | COMPOSIO_CACHE_DIR     | -                | The directory where the Composio CLI stores cache files            | ~/.composio |
 | COMPOSIO_LOG_LEVEL     | -                | The log level for the Composio CLI                                 | None        |
 | DEBUG_OVERRIDE_VERSION | -                | The version to use when upgrading the Composio CLI (for debugging) | None        |
-<<<<<<< HEAD
+| FORCE_USE_CACHE        | -                | Whether to force the use of previously cached HTTP responses       | None        |
 | NO_COLOR               | -                | If set, disables color output in the CLI (https://no-color.org/)   | None        |
-=======
-| FORCE_USE_CACHE        | -                | Whether to force the use of previously cached HTTP responses       | false       |
->>>>>>> 0f2e5c0e
 
 Additionally, `composio upgrade` supports the following environment variables:
 
