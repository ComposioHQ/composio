--- conflicted
+++ resolved
@@ -26,12 +26,8 @@
     "cli": "bun run src/bin.ts",
     "build:bin": "bun run ./scripts/build-binary.ts",
     "install:bin": "bun run ./scripts/install-binary.ts ./dist/composio",
-<<<<<<< HEAD
     "mock": "bun run ./scripts/copy-mocks-from-cache.ts",
-    "prebuild": "bun run typecheck",
-=======
     "prebuild": "pnpm run typecheck",
->>>>>>> 0040ac2d
     "build": "tsup",
     "bin": "./dist/composio",
     "test": "vitest run",
