<<<<<<< HEAD
from .lyzr_toolspec import ComposioToolset
=======
from .composio_tool_spec import ComposioToolset, client, ComposioSDK
>>>>>>> cd85ecd9
from composio import Action, App<|MERGE_RESOLUTION|>--- conflicted
+++ resolved
@@ -1,6 +1,2 @@
-<<<<<<< HEAD
-from .lyzr_toolspec import ComposioToolset
-=======
-from .composio_tool_spec import ComposioToolset, client, ComposioSDK
->>>>>>> cd85ecd9
+from .lyzr_toolspec import ComposioToolset, client, ComposioSDK
 from composio import Action, App