--- conflicted
+++ resolved
@@ -29,13 +29,8 @@
   "license": "ISC",
   "packageManager": "pnpm@10.8.0",
   "peerDependencies": {
-<<<<<<< HEAD
-    "@composio/core": "0.1.15",
+    "@composio/core": "0.1.21",
     "ai": "^4.3.16"
-=======
-    "@composio/core": "0.1.21",
-    "ai": "^4.3.8"
->>>>>>> e5abe3e7
   },
   "devDependencies": {
     "@composio/core": "workspace:*",
