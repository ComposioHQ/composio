--- conflicted
+++ resolved
@@ -41,12 +41,8 @@
   },
   "dependencies": {
     "@composio/client": "0.1.0-alpha.22",
-<<<<<<< HEAD
-    "@composio/json-schema-to-zod": "0.1.1",
     "@modelcontextprotocol/sdk": "^1.12.1",
-=======
     "@composio/json-schema-to-zod": "0.1.9",
->>>>>>> e5abe3e7
     "chalk": "^5.4.1",
     "openai": "^4.94.0",
     "pusher-js": "^8.4.0",
