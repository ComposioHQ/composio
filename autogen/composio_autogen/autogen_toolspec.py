import types
import logging
import hashlib
from inspect import Parameter, Signature
from typing import Union, List, Annotated

import autogen
from composio import ComposioCore, App, Action, FrameworkEnum
from pydantic import create_model, Field
from autogen.agentchat.conversable_agent import ConversableAgent

logger = logging.getLogger(__name__)

schema_type_python_type_dict = {
    'string': str,
    'number': float,
    'boolean': bool,
    'integer': int
}

fallback_values = {
    'string': "",
    'number': 0.0,
    'integer': 0.0,
    'boolean': False,
    'object': {},
    'array': []
}

def pydantic_model_from_param_schema(param_schema):
    required_fields = {}
    optional_fields = {}
<<<<<<< HEAD

=======
>>>>>>> b9439067
    param_title = param_schema['title'].replace(" ", "")
    required_props = param_schema.get('required', [])
    for prop_name, prop_info in param_schema.get('properties', {}).items():
        prop_type = prop_info["type"]
        prop_title = prop_info['title'].replace(" ", "")
        prop_default = prop_info.get('default', fallback_values[prop_type])
        if prop_type in schema_type_python_type_dict:
            signature_prop_type = schema_type_python_type_dict[prop_type]
        else:
            signature_prop_type = pydantic_model_from_param_schema(prop_info)

        if prop_name in required_props:
            required_fields[prop_name] = (signature_prop_type, 
                                Field(..., 
                                    title=prop_title, 
                                    description=prop_info.get('description', 
                                                              prop_info.get('desc', 
                                                                             prop_title))
                                    ))
        else:
            optional_fields[prop_name] = (signature_prop_type, 
                                Field(title=prop_title, 
                                    default=prop_default
                                    ))
<<<<<<< HEAD
=======
    
>>>>>>> b9439067
    fieldModel = create_model(param_title, **required_fields, **optional_fields)
    return fieldModel
    

<<<<<<< HEAD
def get_signature_format_from_schema_params(
        schema_params
):
    required_parameters = []
    optional_parameters = []
    required_params = schema_params.get('required', [])

    for param_name, param_schema in schema_params.get('properties', {}).items():
        param_type = param_schema['type']
        param_title = param_schema['title'].replace(" ", "")

        if param_type in schema_type_python_type_dict:
            signature_param_type = schema_type_python_type_dict[param_type]
        else:
            signature_param_type = pydantic_model_from_param_schema(param_schema)

        param_default = param_schema.get('default', fallback_values[param_type])
        param_annotation = Annotated[signature_param_type, param_schema.get('description', 
                                                                            param_schema.get('desc',
                                                                                             param_title))]
        param = Parameter(
            name=param_name,
            kind=Parameter.POSITIONAL_OR_KEYWORD,
            annotation=param_annotation,
            default=Parameter.empty if param_name in required_params else param_default 
        )
=======
def get_signature_format_from_schema_params(schema_params):
    required_parameters = []
    optional_parameters = []

    required_params = schema_params.get('required', [])
    for param_name, param_schema in schema_params.get('properties', {}).items():
        try:
            param_type = param_schema['type']

            param_title = param_schema['title'].replace(" ", "")

            if param_type in schema_type_python_type_dict:
                signature_param_type = schema_type_python_type_dict[param_type]
            else:
                signature_param_type = pydantic_model_from_param_schema(param_schema)

            param_default = param_schema.get('default', fallback_values[param_type])
            param_annotation = Annotated[signature_param_type, param_schema.get('description', 
                                                                                param_schema.get('desc',
                                                                                                param_title))]
            is_required = param_name in required_params
            param = Parameter(
                name=param_name,
                kind=Parameter.POSITIONAL_OR_KEYWORD,
                annotation=param_annotation,
                default=Parameter.empty if param_name in required_params else param_default 
            )
            if is_required:
                required_parameters.append(param)
            else :
                optional_parameters.append(param)
        except Exception as e:
            logger.error(f"Error while processing param {param_name} with schema {param_schema}")
            pass
    return required_parameters + optional_parameters
>>>>>>> b9439067

        is_required = param_name in required_params
        if is_required:
            required_parameters.append(param)
        else:
            optional_parameters.append(param)
    return required_parameters + optional_parameters

class ComposioToolset:
    def __init__(self, caller = None, executor = None):
        self.caller = caller
        self.executor = executor
        self.client =  ComposioCore(framework=FrameworkEnum.AUTOGEN, base_url="http://localhost:9900/api")


    def register_tools(
            self,
            tools: Union[App, List[App]],
            caller: ConversableAgent = None,
            executor: ConversableAgent = None
        ):
        if isinstance(tools, App):
            tools = [tools]
        assert caller or self.caller, "If caller hasn't been specified during initialization, has to be specified during registration"
        assert executor or self.executor, "If executor hasn't been specified during initialization, has to be specified during registration"

        if self.client.is_authenticated() == False:
            raise Exception("User not authenticated. Please authenticate using composio-cli add <app_name>")
    
        action_schemas = self.client.sdk.get_list_of_actions(
                                                apps=tools)
        
        for schema in action_schemas:
            self._register_schema_to_autogen(action_schema=schema,
                                            caller = caller if caller else self.caller,
                                            executor = executor if executor else self.executor)

            
    def register_actions(
            self,
            actions: Union[Action, List[Action]],
            caller: ConversableAgent = None,
            executor: ConversableAgent = None
        ):
        if isinstance(actions, Action):
            actions = [actions]

        assert caller or self.caller, "If caller hasn't been specified during initialization, has to be specified during registration"
        assert executor or self.executor, "If executor hasn't been specified during initialization, has to be specified during registration"

        action_schemas = self.client.sdk.get_list_of_actions(
                                                actions=actions)
        
        for schema in action_schemas:
            self._register_schema_to_autogen(action_schema=schema,
                                            caller = caller if caller else self.caller,
                                            executor = executor if executor else self.executor)

    def process_function_name_for_registration(self, input_string, max_allowed_length = 64, num_hash_char = 10):
        hash_obj = hashlib.sha256(input_string.encode())
        hash_hex = hash_obj.hexdigest()
        
        num_input_str_char = max_allowed_length - (num_hash_char + 1)
        hash_chars_to_attach = hash_hex[:10]
        input_str_to_attach = input_string[-num_input_str_char:]
        processed_name = input_str_to_attach + "_" + hash_chars_to_attach
        
        return processed_name
    
    def _register_schema_to_autogen(self, 
                                    action_schema, 
                                    caller: ConversableAgent,
                                    executor: ConversableAgent):

        name = action_schema["name"]
        processed_name = self.process_function_name_for_registration(name)
        appName = action_schema["appName"]
        description = action_schema["description"]

        parameters = get_signature_format_from_schema_params(
                                            action_schema["parameters"])
        action_signature = Signature(parameters=parameters)
        
        def placeholder_function(**kwargs):
            return self.client.execute_action(
                        self.client.get_action_enum(name, appName), 
                        kwargs)
        action_func = types.FunctionType(
                                    placeholder_function.__code__, 
                                    globals=globals(), 
                                    name=processed_name, 
                                    closure=placeholder_function.__closure__
                          )
        action_func.__signature__ = action_signature
        action_func.__doc__ = description if description else f"Action {name} from {appName}"

        autogen.agentchat.register_function(
            action_func,
            caller=caller,
            executor=executor,
            name=processed_name,
            description=description if description else f"Action {name} from {appName}"
        )<|MERGE_RESOLUTION|>--- conflicted
+++ resolved
@@ -1,235 +1,200 @@
-import types
-import logging
-import hashlib
-from inspect import Parameter, Signature
-from typing import Union, List, Annotated
-
-import autogen
-from composio import ComposioCore, App, Action, FrameworkEnum
-from pydantic import create_model, Field
-from autogen.agentchat.conversable_agent import ConversableAgent
-
-logger = logging.getLogger(__name__)
-
-schema_type_python_type_dict = {
-    'string': str,
-    'number': float,
-    'boolean': bool,
-    'integer': int
-}
-
-fallback_values = {
-    'string': "",
-    'number': 0.0,
-    'integer': 0.0,
-    'boolean': False,
-    'object': {},
-    'array': []
-}
-
-def pydantic_model_from_param_schema(param_schema):
-    required_fields = {}
-    optional_fields = {}
-<<<<<<< HEAD
-
-=======
->>>>>>> b9439067
-    param_title = param_schema['title'].replace(" ", "")
-    required_props = param_schema.get('required', [])
-    for prop_name, prop_info in param_schema.get('properties', {}).items():
-        prop_type = prop_info["type"]
-        prop_title = prop_info['title'].replace(" ", "")
-        prop_default = prop_info.get('default', fallback_values[prop_type])
-        if prop_type in schema_type_python_type_dict:
-            signature_prop_type = schema_type_python_type_dict[prop_type]
-        else:
-            signature_prop_type = pydantic_model_from_param_schema(prop_info)
-
-        if prop_name in required_props:
-            required_fields[prop_name] = (signature_prop_type, 
-                                Field(..., 
-                                    title=prop_title, 
-                                    description=prop_info.get('description', 
-                                                              prop_info.get('desc', 
-                                                                             prop_title))
-                                    ))
-        else:
-            optional_fields[prop_name] = (signature_prop_type, 
-                                Field(title=prop_title, 
-                                    default=prop_default
-                                    ))
-<<<<<<< HEAD
-=======
-    
->>>>>>> b9439067
-    fieldModel = create_model(param_title, **required_fields, **optional_fields)
-    return fieldModel
-    
-
-<<<<<<< HEAD
-def get_signature_format_from_schema_params(
-        schema_params
-):
-    required_parameters = []
-    optional_parameters = []
-    required_params = schema_params.get('required', [])
-
-    for param_name, param_schema in schema_params.get('properties', {}).items():
-        param_type = param_schema['type']
-        param_title = param_schema['title'].replace(" ", "")
-
-        if param_type in schema_type_python_type_dict:
-            signature_param_type = schema_type_python_type_dict[param_type]
-        else:
-            signature_param_type = pydantic_model_from_param_schema(param_schema)
-
-        param_default = param_schema.get('default', fallback_values[param_type])
-        param_annotation = Annotated[signature_param_type, param_schema.get('description', 
-                                                                            param_schema.get('desc',
-                                                                                             param_title))]
-        param = Parameter(
-            name=param_name,
-            kind=Parameter.POSITIONAL_OR_KEYWORD,
-            annotation=param_annotation,
-            default=Parameter.empty if param_name in required_params else param_default 
-        )
-=======
-def get_signature_format_from_schema_params(schema_params):
-    required_parameters = []
-    optional_parameters = []
-
-    required_params = schema_params.get('required', [])
-    for param_name, param_schema in schema_params.get('properties', {}).items():
-        try:
-            param_type = param_schema['type']
-
-            param_title = param_schema['title'].replace(" ", "")
-
-            if param_type in schema_type_python_type_dict:
-                signature_param_type = schema_type_python_type_dict[param_type]
-            else:
-                signature_param_type = pydantic_model_from_param_schema(param_schema)
-
-            param_default = param_schema.get('default', fallback_values[param_type])
-            param_annotation = Annotated[signature_param_type, param_schema.get('description', 
-                                                                                param_schema.get('desc',
-                                                                                                param_title))]
-            is_required = param_name in required_params
-            param = Parameter(
-                name=param_name,
-                kind=Parameter.POSITIONAL_OR_KEYWORD,
-                annotation=param_annotation,
-                default=Parameter.empty if param_name in required_params else param_default 
-            )
-            if is_required:
-                required_parameters.append(param)
-            else :
-                optional_parameters.append(param)
-        except Exception as e:
-            logger.error(f"Error while processing param {param_name} with schema {param_schema}")
-            pass
-    return required_parameters + optional_parameters
->>>>>>> b9439067
-
-        is_required = param_name in required_params
-        if is_required:
-            required_parameters.append(param)
-        else:
-            optional_parameters.append(param)
-    return required_parameters + optional_parameters
-
-class ComposioToolset:
-    def __init__(self, caller = None, executor = None):
-        self.caller = caller
-        self.executor = executor
-        self.client =  ComposioCore(framework=FrameworkEnum.AUTOGEN, base_url="http://localhost:9900/api")
-
-
-    def register_tools(
-            self,
-            tools: Union[App, List[App]],
-            caller: ConversableAgent = None,
-            executor: ConversableAgent = None
-        ):
-        if isinstance(tools, App):
-            tools = [tools]
-        assert caller or self.caller, "If caller hasn't been specified during initialization, has to be specified during registration"
-        assert executor or self.executor, "If executor hasn't been specified during initialization, has to be specified during registration"
-
-        if self.client.is_authenticated() == False:
-            raise Exception("User not authenticated. Please authenticate using composio-cli add <app_name>")
-    
-        action_schemas = self.client.sdk.get_list_of_actions(
-                                                apps=tools)
-        
-        for schema in action_schemas:
-            self._register_schema_to_autogen(action_schema=schema,
-                                            caller = caller if caller else self.caller,
-                                            executor = executor if executor else self.executor)
-
-            
-    def register_actions(
-            self,
-            actions: Union[Action, List[Action]],
-            caller: ConversableAgent = None,
-            executor: ConversableAgent = None
-        ):
-        if isinstance(actions, Action):
-            actions = [actions]
-
-        assert caller or self.caller, "If caller hasn't been specified during initialization, has to be specified during registration"
-        assert executor or self.executor, "If executor hasn't been specified during initialization, has to be specified during registration"
-
-        action_schemas = self.client.sdk.get_list_of_actions(
-                                                actions=actions)
-        
-        for schema in action_schemas:
-            self._register_schema_to_autogen(action_schema=schema,
-                                            caller = caller if caller else self.caller,
-                                            executor = executor if executor else self.executor)
-
-    def process_function_name_for_registration(self, input_string, max_allowed_length = 64, num_hash_char = 10):
-        hash_obj = hashlib.sha256(input_string.encode())
-        hash_hex = hash_obj.hexdigest()
-        
-        num_input_str_char = max_allowed_length - (num_hash_char + 1)
-        hash_chars_to_attach = hash_hex[:10]
-        input_str_to_attach = input_string[-num_input_str_char:]
-        processed_name = input_str_to_attach + "_" + hash_chars_to_attach
-        
-        return processed_name
-    
-    def _register_schema_to_autogen(self, 
-                                    action_schema, 
-                                    caller: ConversableAgent,
-                                    executor: ConversableAgent):
-
-        name = action_schema["name"]
-        processed_name = self.process_function_name_for_registration(name)
-        appName = action_schema["appName"]
-        description = action_schema["description"]
-
-        parameters = get_signature_format_from_schema_params(
-                                            action_schema["parameters"])
-        action_signature = Signature(parameters=parameters)
-        
-        def placeholder_function(**kwargs):
-            return self.client.execute_action(
-                        self.client.get_action_enum(name, appName), 
-                        kwargs)
-        action_func = types.FunctionType(
-                                    placeholder_function.__code__, 
-                                    globals=globals(), 
-                                    name=processed_name, 
-                                    closure=placeholder_function.__closure__
-                          )
-        action_func.__signature__ = action_signature
-        action_func.__doc__ = description if description else f"Action {name} from {appName}"
-
-        autogen.agentchat.register_function(
-            action_func,
-            caller=caller,
-            executor=executor,
-            name=processed_name,
-            description=description if description else f"Action {name} from {appName}"
+import types
+import logging
+import hashlib
+from inspect import Parameter, Signature
+from typing import Union, List, Annotated
+
+import autogen
+from composio import ComposioCore, App, Action, FrameworkEnum
+from pydantic import create_model, Field
+from autogen.agentchat.conversable_agent import ConversableAgent
+
+logger = logging.getLogger(__name__)
+
+schema_type_python_type_dict = {
+    'string': str,
+    'number': float,
+    'boolean': bool,
+    'integer': int
+}
+
+fallback_values = {
+    'string': "",
+    'number': 0.0,
+    'integer': 0.0,
+    'boolean': False,
+    'object': {},
+    'array': []
+}
+
+def pydantic_model_from_param_schema(param_schema):
+    required_fields = {}
+    optional_fields = {}
+
+    param_title = param_schema['title'].replace(" ", "")
+    required_props = param_schema.get('required', [])
+    for prop_name, prop_info in param_schema.get('properties', {}).items():
+        prop_type = prop_info["type"]
+        prop_title = prop_info['title'].replace(" ", "")
+        prop_default = prop_info.get('default', fallback_values[prop_type])
+        if prop_type in schema_type_python_type_dict:
+            signature_prop_type = schema_type_python_type_dict[prop_type]
+        else:
+            signature_prop_type = pydantic_model_from_param_schema(prop_info)
+
+        if prop_name in required_props:
+            required_fields[prop_name] = (signature_prop_type, 
+                                Field(..., 
+                                    title=prop_title, 
+                                    description=prop_info.get('description', 
+                                                              prop_info.get('desc', 
+                                                                             prop_title))
+                                    ))
+        else:
+            optional_fields[prop_name] = (signature_prop_type, 
+                                Field(title=prop_title, 
+                                    default=prop_default
+                                    ))
+
+    fieldModel = create_model(param_title, **required_fields, **optional_fields)
+    return fieldModel
+    
+
+def get_signature_format_from_schema_params(schema_params):
+    required_parameters = []
+    optional_parameters = []
+
+    required_params = schema_params.get('required', [])
+    for param_name, param_schema in schema_params.get('properties', {}).items():
+        try:
+            param_type = param_schema['type']
+
+            param_title = param_schema['title'].replace(" ", "")
+
+            if param_type in schema_type_python_type_dict:
+                signature_param_type = schema_type_python_type_dict[param_type]
+            else:
+                signature_param_type = pydantic_model_from_param_schema(param_schema)
+
+            param_default = param_schema.get('default', fallback_values[param_type])
+            param_annotation = Annotated[signature_param_type, param_schema.get('description', 
+                                                                                param_schema.get('desc',
+                                                                                                param_title))]
+            is_required = param_name in required_params
+            param = Parameter(
+                name=param_name,
+                kind=Parameter.POSITIONAL_OR_KEYWORD,
+                annotation=param_annotation,
+                default=Parameter.empty if param_name in required_params else param_default 
+            )
+            if is_required:
+                required_parameters.append(param)
+            else :
+                optional_parameters.append(param)
+        except Exception as e:
+            logger.error(f"Error while processing param {param_name} with schema {param_schema}")
+            pass
+    return required_parameters + optional_parameters
+
+        is_required = param_name in required_params
+        if is_required:
+            required_parameters.append(param)
+        else:
+            optional_parameters.append(param)
+    return required_parameters + optional_parameters
+
+class ComposioToolset:
+    def __init__(self, caller = None, executor = None):
+        self.caller = caller
+        self.executor = executor
+        self.client =  ComposioCore(framework=FrameworkEnum.AUTOGEN, base_url="http://localhost:9900/api")
+
+
+    def register_tools(
+            self,
+            tools: Union[App, List[App]],
+            caller: ConversableAgent = None,
+            executor: ConversableAgent = None
+        ):
+        if isinstance(tools, App):
+            tools = [tools]
+        assert caller or self.caller, "If caller hasn't been specified during initialization, has to be specified during registration"
+        assert executor or self.executor, "If executor hasn't been specified during initialization, has to be specified during registration"
+
+        if self.client.is_authenticated() == False:
+            raise Exception("User not authenticated. Please authenticate using composio-cli add <app_name>")
+    
+        action_schemas = self.client.sdk.get_list_of_actions(
+                                                apps=tools)
+        
+        for schema in action_schemas:
+            self._register_schema_to_autogen(action_schema=schema,
+                                            caller = caller if caller else self.caller,
+                                            executor = executor if executor else self.executor)
+
+            
+    def register_actions(
+            self,
+            actions: Union[Action, List[Action]],
+            caller: ConversableAgent = None,
+            executor: ConversableAgent = None
+        ):
+        if isinstance(actions, Action):
+            actions = [actions]
+
+        assert caller or self.caller, "If caller hasn't been specified during initialization, has to be specified during registration"
+        assert executor or self.executor, "If executor hasn't been specified during initialization, has to be specified during registration"
+
+        action_schemas = self.client.sdk.get_list_of_actions(
+                                                actions=actions)
+        
+        for schema in action_schemas:
+            self._register_schema_to_autogen(action_schema=schema,
+                                            caller = caller if caller else self.caller,
+                                            executor = executor if executor else self.executor)
+
+    def process_function_name_for_registration(self, input_string, max_allowed_length = 64, num_hash_char = 10):
+        hash_obj = hashlib.sha256(input_string.encode())
+        hash_hex = hash_obj.hexdigest()
+        
+        num_input_str_char = max_allowed_length - (num_hash_char + 1)
+        hash_chars_to_attach = hash_hex[:10]
+        input_str_to_attach = input_string[-num_input_str_char:]
+        processed_name = input_str_to_attach + "_" + hash_chars_to_attach
+        
+        return processed_name
+    
+    def _register_schema_to_autogen(self, 
+                                    action_schema, 
+                                    caller: ConversableAgent,
+                                    executor: ConversableAgent):
+
+        name = action_schema["name"]
+        processed_name = self.process_function_name_for_registration(name)
+        appName = action_schema["appName"]
+        description = action_schema["description"]
+
+        parameters = get_signature_format_from_schema_params(
+                                            action_schema["parameters"])
+        action_signature = Signature(parameters=parameters)
+        
+        def placeholder_function(**kwargs):
+            return self.client.execute_action(
+                        self.client.get_action_enum(name, appName), 
+                        kwargs)
+        action_func = types.FunctionType(
+                                    placeholder_function.__code__, 
+                                    globals=globals(), 
+                                    name=processed_name, 
+                                    closure=placeholder_function.__closure__
+                          )
+        action_func.__signature__ = action_signature
+        action_func.__doc__ = description if description else f"Action {name} from {appName}"
+
+        autogen.agentchat.register_function(
+            action_func,
+            caller=caller,
+            executor=executor,
+            name=processed_name,
+            description=description if description else f"Action {name} from {appName}"
         )