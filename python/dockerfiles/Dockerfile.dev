FROM python:slim

# Install dependencies
RUN apt update \
    && apt install  -y \
    git \
    curl \
    sudo \
    python3-dev \
    python3-pip \
    python3-venv \
    uuid-runtime \
    openssh-server

# Create Venv
RUN /bin/python3 -m venv .composio/venv

# Setup path
RUN export PATH=$PATH:$(pwd)/.composio/venv/bin

# Install composio for dependency caching
# Install composio
<<<<<<< HEAD
RUN python -m pip install composio-core[all]==0.4.0 fastapi playwright uvicorn
=======
RUN python -m pip install composio-core[all]==0.4.2 fastapi playwright uvicorn
>>>>>>> 32e15845

# Install playwright deps
RUN playwright install-deps

# Install playwright binaries
RUN playwright install chromium

# Set working dir
WORKDIR /root

# Copy source
COPY ./composio /root/composio

# Install from source
RUN python -m pip install /root/composio[all] --no-deps --force-reinstall

# Remove cache
RUN rm -rf /root/composio/

# Setup user
RUN useradd -rm -d /home/user -s /bin/bash -g root -G sudo -u 1000 user

# Define entry point
COPY entrypoint.sh /root/entrypoint.sh

COPY ./IMG_20171230_084709_Bokeh.jpeg /root/karan_image.jpeg

# Run entrypoint.sh
ENTRYPOINT [ "/root/entrypoint.sh" ]<|MERGE_RESOLUTION|>--- conflicted
+++ resolved
@@ -20,11 +20,7 @@
 
 # Install composio for dependency caching
 # Install composio
-<<<<<<< HEAD
-RUN python -m pip install composio-core[all]==0.4.0 fastapi playwright uvicorn
-=======
 RUN python -m pip install composio-core[all]==0.4.2 fastapi playwright uvicorn
->>>>>>> 32e15845
 
 # Install playwright deps
 RUN playwright install-deps
