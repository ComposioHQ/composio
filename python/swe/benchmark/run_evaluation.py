# pylint: disable=logging-fstring-interpolation

import argparse
import asyncio
import datetime
import logging
<<<<<<< HEAD
import os
import traceback
from pathlib import Path

from composio_swe.config.constants import (
    KEY_API_KEY,
    LOCAL_CACHE_DIRECTORY_NAME,
    LOGS_DIR,
)
from composio_swe.config.context import Context, get_context, set_context
=======

from composio_crewai import ComposioToolSet
from composio_swe.config.constants import KEY_API_KEY
from composio_swe.config.context import Context, set_context
>>>>>>> 3fbeedd8
from composio_swe.config.store import IssueConfig
from datasets import load_dataset
from rich.logging import RichHandler

from composio import Action, Composio
<<<<<<< HEAD
from composio.workspace.docker_workspace import LocalDockerArgumentsModel
from composio.workspace.workspace_factory import WorkspaceFactory, WorkspaceType
from swe.benchmark.get_score_card import MODEL_GPT4, generate_scorecard
from swe.benchmark.setup_test_bed import create_patches_file
from swe.examples.crewai_agent import CrewaiAgent, SWEArgs
from swe.swe_bench_docker.evaulate_on_docker import EvaluateOnDockerArgs, evaluate
=======
from composio.tools.env.factory import ExecEnv, WorkspaceFactory
from examples.crewai_agent import CrewaiAgent, SWEArgs
>>>>>>> 3fbeedd8


# get logger
LOGGER_NAME = "local_workspace"
DATASET_NAME = "princeton-nlp/SWE-bench_Lite"
PATH_TESTBED = "testbed/"

handler = RichHandler(show_time=False, show_path=False)
handler.setLevel(logging.DEBUG)
logger = logging.getLogger(LOGGER_NAME)
logger.setLevel(logging.DEBUG)
logger.addHandler(handler)
logger.propagate = False


def get_issues_dataset(test_split):
    test_dataset = load_dataset(
        DATASET_NAME,
        split=f"test[{test_split}]",
    )
    return test_dataset


def get_score(logs_dir=None):
    ctx = get_context()
    if logs_dir is None:
        logs_dir = ctx.agent_logs_dir
    prediction_patches_path = create_patches_file(logs_dir, DATASET_NAME)
    print("logs dir: ", logs_dir)
    print("prediction_patches_path: ", prediction_patches_path)
    evaluate_args = EvaluateOnDockerArgs(
        predictions_path=str(prediction_patches_path),
        # docker_dir="./docker",
        swe_bench_tasks=DATASET_NAME,
        namespace="aorwall",
        log_dir=str(logs_dir),
    )
    asyncio.run(evaluate(**evaluate_args.model_dump()))
    prediction_path_dir = Path(prediction_patches_path).parent
    testbed_dir = prediction_path_dir / Path(PATH_TESTBED)
    if not os.path.exists(testbed_dir):
        os.makedirs(testbed_dir)
    generate_scorecard(
        predictions_dir=prediction_path_dir,
        log_dir=str(logs_dir),
        swe_bench_path=f"{logs_dir}/dataset",
        model=MODEL_GPT4,
    )


def build_issue_description(hints, problem_statement, include_hints):
    if not problem_statement or not problem_statement.strip():
        raise ValueError("problem statement is empty")
    tmpl = f"""Here is the issue, that you have to solve all on your own:\n{problem_statement}"""
    if include_hints and hints:
        tmpl += f"""\n\nHere are few hints to solve the issue described in problem_statement: \n{hints}"""

    return tmpl


def get_workspace_from_repo_map(repo, repo_to_workspace_map, base_commit):
    workspace_id = repo_to_workspace_map.get(repo)
    if not workspace_id or not workspace_id.strip():
        return None
    composio_toolset = ComposioToolSet(
        workspace_env=ExecEnv.DOCKER, workspace_id=workspace_id
    )
    print("Resetting repository to base commit")
    workspace_id = repo_to_workspace_map[repo]
<<<<<<< HEAD
    composio_client.actions.execute(
        action=Action.  # The `GITCMDTOOL_GITHUBCLONECMD` action is used to clone a GitHub repository
        # into a workspace. It takes parameters such as the workspace ID, the repository
        # name, and optionally a commit ID to specify which commit to clone. In the
        # provided code, this action is used to reset a repository to a specific base
        # commit before further processing or evaluation.
        GITCMDTOOL_GITHUBCLONECMD,
=======
    composio_toolset.execute_action(
        action=Action.GITCMDTOOL_GITHUB_CLONE_CMD,
>>>>>>> 3fbeedd8
        params={
            "repo_name": repo,
            "just_reset": True,
            "commit_id": base_commit,
        },
    )
    return workspace_id


def create_workspace_from_image(repo, repo_to_image_id_map, base_commit):
    if not repo_to_image_id_map.get(repo):
        logger.info("repo: %s not found in repo-to-image-map", repo)
        return ""
    logger.info("Using saved image")
    start_time = datetime.datetime.now()
<<<<<<< HEAD
    try:
        workspace_id = WorkspaceFactory.get_instance().create_workspace(
            workspace_type=WorkspaceType.DOCKER,
            local_docker_args=LocalDockerArgumentsModel(
                image_name=repo_to_image_id_map[repo]
            ),
        )
    except Exception as e:
        logger.error("Error creating workspace: %s", e)
        raise e
    cd_resp = composio_client.actions.execute(
        action=Action.SHELLCMDTOOL_RUNCOMMANDONWORKSPACE,
        params={
            "input_cmd": f"cd /{repo.split('/')[-1]}",
            "workspace_id": workspace_id,
        },
    )
    if isinstance(cd_resp, dict) and cd_resp["status"] == "failure":
        raise Exception(f"Error changing directory: {cd_resp['details']}")
=======
    workspace = WorkspaceFactory.new(
        env=ExecEnv.DOCKER, image=repo_to_image_id_map[repo]
    )
    workspace_id = workspace.id
>>>>>>> 3fbeedd8
    workspace_creation_time = datetime.datetime.now() - start_time
    composio_toolset = ComposioToolSet(workspace_id=workspace_id)
    logger.info(
        "workspace is created, workspace-id is: %s, creation time: %s",
        workspace_id,
        workspace_creation_time,
    )
    logger.info("Resetting repository to base commit")
<<<<<<< HEAD
    reset_resp = composio_client.actions.execute(
        action=Action.GITCMDTOOL_GITHUBCLONECMD,
=======
    composio_toolset.execute_action(
        action=Action.GITCMDTOOL_GITHUB_CLONE_CMD,
>>>>>>> 3fbeedd8
        params={
            "repo_name": repo,
            "just_reset": True,
            "commit_id": base_commit,
        },
    )
    if isinstance(reset_resp, dict) and reset_resp["status"] == "failure":
        raise Exception(f"Error resetting repository: {reset_resp['details']}")
    return workspace_id


def build_image_and_container(repo, repo_to_workspace_map, base_commit):
    logger.info("Falling back to creating new workspace.")
    start_time = datetime.datetime.now()
    workspace = WorkspaceFactory.new(
        env=ExecEnv.DOCKER,
        image="sweagent/swe-agent",
    )
    workspace_creation_time = datetime.datetime.now() - start_time
    logger.info(
        "workspace is created, workspace-id is: %s, creation time: %s",
        workspace.id,
        workspace_creation_time,
    )
    composio_toolset = ComposioToolSet(workspace_id=workspace.id)

    start_time = datetime.datetime.now()
    clone_resp = composio_toolset.execute_action(
        entity_id="123",
<<<<<<< HEAD
        action=Action.GITCMDTOOL_GITHUBCLONECMD,
=======
        action=Action.GITCMDTOOL_GITHUB_CLONE_CMD,
>>>>>>> 3fbeedd8
        params={
            "repo_name": repo,
            "commit_id": base_commit,
        },
    )
    if (
        isinstance(clone_resp, dict)
        and "status" in clone_resp
        and clone_resp["status"] == "failure"
    ):
        raise Exception(clone_resp["details"])
    git_clone_time = datetime.datetime.now() - start_time
    logger.info("git clone completed, time taken: %s", git_clone_time)
    repo_to_workspace_map[repo] = workspace.id
    return workspace.id


def setup_workspace(repo, repo_to_workspace_map, repo_to_image_id_map, base_commit):
    workspace_id = get_workspace_from_repo_map(
        repo=repo, repo_to_workspace_map=repo_to_workspace_map, base_commit=base_commit
    )
    if workspace_id:
        return workspace_id
    workspace_id = create_workspace_from_image(
        repo=repo, repo_to_image_id_map=repo_to_image_id_map, base_commit=base_commit
    )
    if workspace_id:
        return workspace_id
    return build_image_and_container(
        repo=repo, repo_to_workspace_map=repo_to_workspace_map, base_commit=base_commit
    )


def run(test_split, print_only=False, include_hints=True, logs_dir=None):
    """
    Main function to load and display entries from the SWE-bench lite dataset.
    """

    issues = get_issues_dataset(test_split)
    repo_to_workspace_map = {}
<<<<<<< HEAD
    repo_to_image_id_map = {"django/django": "techcomposio/swe-bench-django_django"}
=======
    repo_to_image_id_map = {""}
>>>>>>> 3fbeedd8
    for count, issue in enumerate(issues, 1):
        try:
            repo = issue["repo"]
            print(f"Processing {count}th issue with repoMap: {repo_to_workspace_map}")
            print(f"Repo: {repo}")
            print(f"Issue id: {issue['instance_id']}")

            if print_only:
                if include_hints:
                    print(f"Hints: {issue['hints_text']}")
                print("--------------------------------------------------")
                continue

            workspace_id = setup_workspace(
                repo, repo_to_workspace_map, repo_to_image_id_map, issue["base_commit"]
            )

            issue_description = build_issue_description(
                issue["hints_text"], issue["problem_statement"], include_hints
            )
            print("Issue description (first 10 lines):")
            for line in issue_description.split("\n")[:10]:
                print(line)
            print("...")
            patch = issue["patch"]
            install_commit_id = issue["environment_setup_commit"]
            logger.info(
                "found patch-id: %s and install_commit_id: %s", patch, install_commit_id
            )
            issue_config = IssueConfig(
                repo_name=issue["repo"],
                issue_id=issue["instance_id"],
                base_commit_id=issue["base_commit"],
                issue_desc=issue_description,
            )
            logger.info(
                f"starting agent for issue-id: {issue['instance_id']}\n"
                f"issue-description: {issue_description}\n"
                f"repo_name: {issue['repo']}\n"
            )

            print("--------------------------------------------------")

            model_env_config = {
                KEY_API_KEY: "test-key",
                "azure_endpoint": "test-endpoint",
                "model_env": "azure",
            }
            ctx = Context()
            ctx.issue_config = issue_config
            ctx.model_env = model_env_config
            set_context(ctx)
<<<<<<< HEAD
            args = SWEArgs(agent_logs_dir=logs_dir or ctx.agent_logs_dir)
            coder = CrewaiAgent(args)
=======

            args = SWEArgs(agent_logs_dir=ctx.agent_logs_dir)
            coder = CrewaiAgent(args=args, workspace_id=workspace_id)
>>>>>>> 3fbeedd8
            coder.setup_and_solve(
                issue_config=ctx.issue_config, workspace_id=workspace_id
            )
        except Exception as e:
<<<<<<< HEAD
            print(f"Error processing issue {issue['instance_id']}:", e)
            traceback.print_exc()
=======
            print(f"Error processing issue {issue['instance_id']}: {e}")
            import traceback

            traceback.print_exc()
            raise e
>>>>>>> 3fbeedd8


if __name__ == "__main__":
    parser = argparse.ArgumentParser(description="Run SWE-bench evaluation")
    parser.add_argument(
        "--test_split",
        type=str,
        default="20:40",
        help="Test split range (e.g., 1:10)",
    )
    parser.add_argument(
        "--print_only",
        action="store_true",
        help="Just print the issues without running an agent",
    )
    parser.add_argument(
        "--include_hints",
        action="store_true",
        help="Include hints in the issue description",
    )
    parser.add_argument(
        "--gen_report",
        action="store_true",
        default=False,
        help="Generate a report after running evaluations",
    )
    parser.add_argument(
        "--logs_dir",
        type=str,
        default=f"{Path.home()}/{LOCAL_CACHE_DIRECTORY_NAME}/{LOGS_DIR}/{int(datetime.datetime.now().timestamp())}",
        help="Logs directory",
    )

    args = parser.parse_args()

    # Make the log directory if it doesn't exist
    logs_dir = Path(args.logs_dir)
    if not logs_dir.exists():
        logs_dir.mkdir(parents=True)

    print("Starting evaluation with gen_report: ", args.gen_report)
    run(args.test_split, args.print_only, args.include_hints, args.logs_dir)
    if args.gen_report:
        get_score(args.logs_dir)<|MERGE_RESOLUTION|>--- conflicted
+++ resolved
@@ -4,39 +4,27 @@
 import asyncio
 import datetime
 import logging
-<<<<<<< HEAD
 import os
-import traceback
 from pathlib import Path
-
+from benchmark.constants import MODEL_GPT4
+from benchmark.get_score_card import generate_scorecard
+from benchmark.setup_test_bed import create_patches_file
+
+from composio_crewai import ComposioToolSet
 from composio_swe.config.constants import (
     KEY_API_KEY,
     LOCAL_CACHE_DIRECTORY_NAME,
     LOGS_DIR,
 )
 from composio_swe.config.context import Context, get_context, set_context
-=======
-
-from composio_crewai import ComposioToolSet
-from composio_swe.config.constants import KEY_API_KEY
-from composio_swe.config.context import Context, set_context
->>>>>>> 3fbeedd8
 from composio_swe.config.store import IssueConfig
 from datasets import load_dataset
 from rich.logging import RichHandler
 
 from composio import Action, Composio
-<<<<<<< HEAD
-from composio.workspace.docker_workspace import LocalDockerArgumentsModel
-from composio.workspace.workspace_factory import WorkspaceFactory, WorkspaceType
-from swe.benchmark.get_score_card import MODEL_GPT4, generate_scorecard
-from swe.benchmark.setup_test_bed import create_patches_file
-from swe.examples.crewai_agent import CrewaiAgent, SWEArgs
-from swe.swe_bench_docker.evaulate_on_docker import EvaluateOnDockerArgs, evaluate
-=======
 from composio.tools.env.factory import ExecEnv, WorkspaceFactory
 from examples.crewai_agent import CrewaiAgent, SWEArgs
->>>>>>> 3fbeedd8
+from swe_bench_docker.evaulate_on_docker import EvaluateOnDockerArgs, evaluate
 
 
 # get logger
@@ -106,18 +94,8 @@
     )
     print("Resetting repository to base commit")
     workspace_id = repo_to_workspace_map[repo]
-<<<<<<< HEAD
-    composio_client.actions.execute(
-        action=Action.  # The `GITCMDTOOL_GITHUBCLONECMD` action is used to clone a GitHub repository
-        # into a workspace. It takes parameters such as the workspace ID, the repository
-        # name, and optionally a commit ID to specify which commit to clone. In the
-        # provided code, this action is used to reset a repository to a specific base
-        # commit before further processing or evaluation.
-        GITCMDTOOL_GITHUBCLONECMD,
-=======
     composio_toolset.execute_action(
         action=Action.GITCMDTOOL_GITHUB_CLONE_CMD,
->>>>>>> 3fbeedd8
         params={
             "repo_name": repo,
             "just_reset": True,
@@ -133,47 +111,28 @@
         return ""
     logger.info("Using saved image")
     start_time = datetime.datetime.now()
-<<<<<<< HEAD
-    try:
-        workspace_id = WorkspaceFactory.get_instance().create_workspace(
-            workspace_type=WorkspaceType.DOCKER,
-            local_docker_args=LocalDockerArgumentsModel(
-                image_name=repo_to_image_id_map[repo]
-            ),
-        )
-    except Exception as e:
-        logger.error("Error creating workspace: %s", e)
-        raise e
-    cd_resp = composio_client.actions.execute(
-        action=Action.SHELLCMDTOOL_RUNCOMMANDONWORKSPACE,
+    workspace = WorkspaceFactory.new(
+        env=ExecEnv.DOCKER, image=repo_to_image_id_map[repo]
+    )
+    workspace_id = workspace.id
+    workspace_creation_time = datetime.datetime.now() - start_time
+    composio_toolset = ComposioToolSet(workspace_id=workspace_id)
+    cd_resp = composio_toolset.execute_action(
+        action=Action.SHELL_EXECUTE_COMMAND,
         params={
-            "input_cmd": f"cd /{repo.split('/')[-1]}",
-            "workspace_id": workspace_id,
+            "cmd": f"cd /{repo.split('/')[-1]}",
         },
     )
     if isinstance(cd_resp, dict) and cd_resp["status"] == "failure":
         raise Exception(f"Error changing directory: {cd_resp['details']}")
-=======
-    workspace = WorkspaceFactory.new(
-        env=ExecEnv.DOCKER, image=repo_to_image_id_map[repo]
-    )
-    workspace_id = workspace.id
->>>>>>> 3fbeedd8
-    workspace_creation_time = datetime.datetime.now() - start_time
-    composio_toolset = ComposioToolSet(workspace_id=workspace_id)
     logger.info(
         "workspace is created, workspace-id is: %s, creation time: %s",
         workspace_id,
         workspace_creation_time,
     )
     logger.info("Resetting repository to base commit")
-<<<<<<< HEAD
-    reset_resp = composio_client.actions.execute(
-        action=Action.GITCMDTOOL_GITHUBCLONECMD,
-=======
-    composio_toolset.execute_action(
+    reset_resp = composio_toolset.execute_action(
         action=Action.GITCMDTOOL_GITHUB_CLONE_CMD,
->>>>>>> 3fbeedd8
         params={
             "repo_name": repo,
             "just_reset": True,
@@ -203,11 +162,7 @@
     start_time = datetime.datetime.now()
     clone_resp = composio_toolset.execute_action(
         entity_id="123",
-<<<<<<< HEAD
-        action=Action.GITCMDTOOL_GITHUBCLONECMD,
-=======
         action=Action.GITCMDTOOL_GITHUB_CLONE_CMD,
->>>>>>> 3fbeedd8
         params={
             "repo_name": repo,
             "commit_id": base_commit,
@@ -248,11 +203,7 @@
 
     issues = get_issues_dataset(test_split)
     repo_to_workspace_map = {}
-<<<<<<< HEAD
     repo_to_image_id_map = {"django/django": "techcomposio/swe-bench-django_django"}
-=======
-    repo_to_image_id_map = {""}
->>>>>>> 3fbeedd8
     for count, issue in enumerate(issues, 1):
         try:
             repo = issue["repo"]
@@ -305,28 +256,18 @@
             ctx.issue_config = issue_config
             ctx.model_env = model_env_config
             set_context(ctx)
-<<<<<<< HEAD
+
             args = SWEArgs(agent_logs_dir=logs_dir or ctx.agent_logs_dir)
-            coder = CrewaiAgent(args)
-=======
-
-            args = SWEArgs(agent_logs_dir=ctx.agent_logs_dir)
             coder = CrewaiAgent(args=args, workspace_id=workspace_id)
->>>>>>> 3fbeedd8
             coder.setup_and_solve(
                 issue_config=ctx.issue_config, workspace_id=workspace_id
             )
         except Exception as e:
-<<<<<<< HEAD
-            print(f"Error processing issue {issue['instance_id']}:", e)
-            traceback.print_exc()
-=======
             print(f"Error processing issue {issue['instance_id']}: {e}")
             import traceback
 
             traceback.print_exc()
             raise e
->>>>>>> 3fbeedd8
 
 
 if __name__ == "__main__":
