--- conflicted
+++ resolved
@@ -5,19 +5,13 @@
 import datetime
 import logging
 import os
-<<<<<<< HEAD
 import docker
 from tqdm import tqdm
-from benchmark.constants import MODEL_GPT4, DEFAULT_IMAGE_NAME
+from benchmark.constants import MODEL_GPT4
+
+from pathlib import Path
 
 from composio_crewai import ComposioToolSet
-from pathlib import Path
-
-=======
-from pathlib import Path
-
-from composio_crewai import ComposioToolSet
->>>>>>> b58a4c29
 from composio_swe.config.constants import (
     KEY_API_KEY,
     LOCAL_CACHE_DIRECTORY_NAME,
@@ -28,14 +22,8 @@
 from datasets import load_dataset
 from rich.logging import RichHandler
 
-<<<<<<< HEAD
-from composio import Action, Composio
-from composio.tools.env.factory import ExecEnv, WorkspaceFactory
-
-=======
 from composio import Action
 from composio.tools.env.factory import ExecEnv, WorkspaceFactory
->>>>>>> b58a4c29
 from swe.benchmark.get_score_card import MODEL_GPT4, generate_scorecard
 from swe.benchmark.setup_test_bed import create_patches_file
 from swe.examples.crewai_agent import CrewaiAgent, SWEArgs
@@ -128,13 +116,6 @@
         return ""
     logger.info("Using saved image")
     start_time = datetime.datetime.now()
-<<<<<<< HEAD
-    image = repo_to_image_id_map[repo]
-    workspace = WorkspaceFactory.new(env=ExecEnv.DOCKER, image=image)
-    workspace_id = workspace.id
-    workspace_creation_time = datetime.datetime.now() - start_time
-    composio_toolset = ComposioToolSet(workspace_id=workspace_id)
-=======
     workspace = WorkspaceFactory.new(
         env=ExecEnv.DOCKER, image=repo_to_image_id_map[repo]
     )
@@ -149,7 +130,6 @@
     )
     if isinstance(cd_resp, dict) and cd_resp.get("status") == "failure":
         raise Exception(f"Error changing directory: {cd_resp['details']}")
->>>>>>> b58a4c29
     logger.info(
         "workspace is created, workspace-id is: %s, creation time: %s",
         workspace_id,
@@ -220,8 +200,6 @@
         repo=repo, repo_to_workspace_map=repo_to_workspace_map, base_commit=base_commit
     )
 
-
-<<<<<<< HEAD
 def check_and_pull_image(image_name):
     """
     Check if a Docker image exists locally, and pull it if it does not.
@@ -262,8 +240,6 @@
     return image_available
 
 
-=======
->>>>>>> b58a4c29
 def run(test_split, print_only=False, include_hints=True, logs_dir=None):
     """
     Main function to load and display entries from the SWE-bench lite dataset.
@@ -271,16 +247,8 @@
 
     issues = get_issues_dataset(test_split)
     repo_to_workspace_map = {}
-<<<<<<< HEAD
     repo_to_image_id_map = {}
     for count, issue in tqdm(enumerate(issues, 1), total=len(issues), desc="Processing issues"):
-=======
-    repo_to_image_id_map = {
-        "django/django": "techcomposio/swe-bench-django_django",
-        "astropy/astropy": "kaavee315/astropy_astropy",
-    }
-    for count, issue in enumerate(issues, 1):
->>>>>>> b58a4c29
         try:
             repo = issue["repo"]
             version = issue.get("version", "latest")  # Assuming 'version' key exists, default to 'latest'
@@ -347,12 +315,6 @@
             )
         except Exception as e:
             print(f"Error processing issue {issue['instance_id']}: {e}")
-<<<<<<< HEAD
-            import traceback
-
-            traceback.print_exc()
-=======
->>>>>>> b58a4c29
             raise e
 
 
@@ -361,11 +323,7 @@
     parser.add_argument(
         "--test_split",
         type=str,
-<<<<<<< HEAD
         default="20:22",
-=======
-        default="20:40",
->>>>>>> b58a4c29
         help="Test split range (e.g., 1:10)",
     )
     parser.add_argument(
@@ -408,8 +366,4 @@
     if not args.dont_run_eval:
         run(args.test_split, args.print_only, args.include_hints, args.logs_dir)
     if args.gen_report:
-<<<<<<< HEAD
-        get_score(os.path.expanduser(args.logs_dir))
-=======
-        get_score(args.logs_dir)
->>>>>>> b58a4c29
+        get_score(os.path.expanduser(args.logs_dir))