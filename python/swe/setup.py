"""
Setup configuration for SWE Kit.
"""

import typing as t
from pathlib import Path

from setuptools import find_packages, setup


SWEKIT = Path(__file__).parent.resolve() / "swekit"


def scan_for_package_data(
    directory: Path,
    package: Path,
    data: t.Optional[t.List[str]] = None,
) -> t.List[str]:
    """Walk the package and scan for package files."""
    data = data or []
    for child in directory.iterdir():
        if child.name.endswith(".py") or child.name.endswith(".pyc"):
            continue

        if child.is_file():
            data.append(str(child.relative_to(package)))
            continue

        data += scan_for_package_data(
            directory=child,
            package=package,
        )
    return data


setup(
    name="swekit",
<<<<<<< HEAD
    version="0.2.35-rc.2",
=======
    version="0.2.36",
>>>>>>> 2eb29fad
    author="Shubhra",
    author_email="shubhra@composio.dev",
    description="Tools for running a SWE agent using Composio platform",
    long_description=(Path(__file__).parent / "README.md").read_text(encoding="utf-8"),
    long_description_content_type="text/markdown",
    url="https://github.com/composiohq/composio",
    classifiers=[
        "Programming Language :: Python :: 3",
        "License :: OSI Approved :: Apache Software License",
        "Operating System :: OS Independent",
    ],
    python_requires=">=3.9,<4",
    packages=find_packages(include=["swekit*"]),
    entry_points={
        "console_scripts": [
            "swekit=swekit.cli:swekit",
        ],
    },
    package_data={
        "swekit": scan_for_package_data(
            directory=SWEKIT,
            package=SWEKIT,
        ),
    },
    include_package_data=True,
    install_requires=[
        "pydantic>=2.7.4",
        "swebench==2.1.0",
        "datasets>=2.20.0",
        "gitpython>=3.1.43",
<<<<<<< HEAD
        "composio_core>=0.5.30,<=0.5.38-rc.2",
=======
        "composio_core>=0.5.30,<=0.5.38",
>>>>>>> 2eb29fad
        "unidiff==0.7.5",
        "tqdm==4.66.4",
        "rich",
    ],
    extras_require={
        "langgraph": [
            "langchain-aws==0.1.17",
            "langgraph>=0.2.16",
<<<<<<< HEAD
            "composio_langgraph>=0.5.30,<=0.5.38-rc.2",
=======
            "composio_langgraph>=0.5.30,<=0.5.38",
>>>>>>> 2eb29fad
            "python-dotenv==1.0.1",
        ]
    },
)<|MERGE_RESOLUTION|>--- conflicted
+++ resolved
@@ -35,11 +35,7 @@
 
 setup(
     name="swekit",
-<<<<<<< HEAD
-    version="0.2.35-rc.2",
-=======
     version="0.2.36",
->>>>>>> 2eb29fad
     author="Shubhra",
     author_email="shubhra@composio.dev",
     description="Tools for running a SWE agent using Composio platform",
@@ -70,11 +66,7 @@
         "swebench==2.1.0",
         "datasets>=2.20.0",
         "gitpython>=3.1.43",
-<<<<<<< HEAD
-        "composio_core>=0.5.30,<=0.5.38-rc.2",
-=======
         "composio_core>=0.5.30,<=0.5.38",
->>>>>>> 2eb29fad
         "unidiff==0.7.5",
         "tqdm==4.66.4",
         "rich",
@@ -83,11 +75,7 @@
         "langgraph": [
             "langchain-aws==0.1.17",
             "langgraph>=0.2.16",
-<<<<<<< HEAD
-            "composio_langgraph>=0.5.30,<=0.5.38-rc.2",
-=======
             "composio_langgraph>=0.5.30,<=0.5.38",
->>>>>>> 2eb29fad
             "python-dotenv==1.0.1",
         ]
     },
