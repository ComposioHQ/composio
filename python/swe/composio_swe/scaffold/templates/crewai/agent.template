--- conflicted
+++ resolved
@@ -2,14 +2,9 @@
 
 import os
 
-<<<<<<< HEAD
 import dotenv
-from composio_crewai import App, ComposioToolSet
+from composio_crewai import App, ComposioToolSet, ExecEnv
 from crewai import Agent, Crew, Process, Task
-=======
-from crewai import Agent, Task, Crew, Process
-from composio_crewai import App, Action, ComposioToolSet, ExecEnv
->>>>>>> baab7776
 from langchain_openai import ChatOpenAI
 
 
