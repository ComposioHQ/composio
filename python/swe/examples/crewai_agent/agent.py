--- conflicted
+++ resolved
@@ -12,15 +12,8 @@
 dotenv.load_dotenv()
 
 # Initialize tool.
-<<<<<<< HEAD
-openai_client = ChatOpenAI(
-    api_key=os.environ["OPENAI_API_KEY"], model="gpt-4-turbo"  # type: ignore
-)
-composio_toolset = ComposioToolSet(workspace_config=WorkspaceType.Host())
-=======
 openai_client = ChatOpenAI(model="gpt-4o")  # type: ignore
 composio_toolset = ComposioToolSet(workspace_config=WorkspaceType.Docker())
->>>>>>> 3fca8fcb
 
 # Get required tools
 tools = [
