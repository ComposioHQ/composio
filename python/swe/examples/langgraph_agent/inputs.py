--- conflicted
+++ resolved
@@ -2,11 +2,6 @@
 import typing as t
 from pathlib import Path
 
-<<<<<<< HEAD
-from agent import composio_toolset
-
-=======
->>>>>>> 3a14439b
 from composio import Action
 
 from agent import composio_toolset
