--- conflicted
+++ resolved
@@ -19,25 +19,6 @@
     def __init__(self, args: SWEArgs, workspace_id: str) -> None:
         """Initialize the CrewAI agent."""
         super().__init__(args)
-<<<<<<< HEAD
-        self.toolset = ComposioToolSet()
-        self.tools = [
-            *self.toolset.get_actions(
-                actions=[
-                    Action.WORKSPACETOOL_WORKSPACESTATUSACTION,
-                ]
-            ),
-            *self.toolset.get_tools(
-                apps=[
-                    App.SEARCHTOOL,
-                    App.GITCMDTOOL,
-                    App.SHELLCMDTOOL,
-                    App.FILEEDITTOOL,
-                    App.HISTORYFETCHERTOOL,
-                ]
-            ),
-        ]
-=======
         self.toolset = ComposioToolSet(workspace_id=workspace_id)
         self.tools = self.toolset.get_tools(
             apps=[
@@ -47,7 +28,6 @@
                 App.HISTORYFETCHERTOOL,
             ]
         )
->>>>>>> 3fbeedd8
 
     def add_in_logs(self, step_output):
         if isinstance(step_output, AgentFinish):
