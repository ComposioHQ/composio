"""
E2E Tests for plugin demos and examples.
"""

import ast
import os
import subprocess
import sys
import typing as t
from pathlib import Path

import pytest


PLUGINS = Path.cwd() / "plugins"
EXAMPLES_PATH = Path.cwd() / "examples"

# Require env vars
OPENAI_API_KEY = os.environ.get("OPENAI_API_KEY")
COMPOSIO_API_KEY = os.environ.get("COMPOSIO_API_KEY")
JULEP_API_KEY = os.environ.get("JULEP_API_KEY")
JULEP_API_URL = os.environ.get("JULEP_API_URL")
PDL_API_KEY = os.environ.get("PDL_API_KEY")

# Plugin test definitions
EXAMPLES = {
    "autogen": {
        "plugin": "autogen",
        "file": PLUGINS / "autogen" / "autogen_demo.py",
        "match": {
            "type": "stdout",
            "values": ["Action executed successfully"],
        },
        "env": {
            "OPENAI_API_KEY": OPENAI_API_KEY,
            "COMPOSIO_API_KEY": COMPOSIO_API_KEY,
        },
    },
    "llamaindex": {
        "plugin": "llamaindex",
        "file": PLUGINS / "llamaindex" / "llamaindex_demo.py",
        "match": {
            "type": "stdout",
            "values": ["Action executed successfully"],
        },
        "env": {
            "OPENAI_API_KEY": OPENAI_API_KEY,
            "COMPOSIO_API_KEY": COMPOSIO_API_KEY,
        },
    },
    "local_tools": {
        "plugin": "autogen",
        "file": EXAMPLES_PATH / "miscellaneous" / "math_agent" / "autogen_math.py",
        "match": {
            "type": "stdout",
            "values": ["11962"],
        },
        "env": {"OPENAI_API_KEY": OPENAI_API_KEY},
    },
    "runtime_tools": {
        "plugin": "langchain",
        "file": EXAMPLES_PATH / "miscellaneous" / "runtime_tools" / "langchain_math.py",
        "match": {
            "type": "stdout",
            "values": ["2645406630"],
        },
        "env": {"OPENAI_API_KEY": OPENAI_API_KEY},
    },
    "crew_ai": {
        "plugin": "crew_ai",
        "file": PLUGINS / "crew_ai" / "crewai_demo.py",
        "match": {
            "type": "stdout",
            "values": ["Action executed successfully"],
        },
        "env": {
            "OPENAI_API_KEY": OPENAI_API_KEY,
            "COMPOSIO_API_KEY": COMPOSIO_API_KEY,
        },
    },
    # TOFIX(@kaave): httpcore.UnsupportedProtocol: Request URL is missing an 'http://' or 'https://' protocol.
    # "julep": {
    #     "plugin": "julep",
    #     "file": PLUGINS / "julep" / "julep_demo.py",
    #     "match": {
    #         "type": "stdout",
    #         "values": ["finish_reason=<ChatResponseFinishReason.STOP: 'stop'>"],
    #     },
    #     "env": {
    #         "OPENAI_API_KEY": OPENAI_API_KEY,
    #         "COMPOSIO_API_KEY": COMPOSIO_API_KEY,
    #         "JULEP_API_KEY": JULEP_API_KEY,
    #         "JULEP_API_URL": JULEP_API_URL,
    #     },
    # },
    "langchain": {
        "plugin": "langchain",
        "file": PLUGINS / "langchain" / "langchain_demo.py",
        "match": {
            "type": "stdout",
            "values": ["Action executed successfully"],
        },
        "env": {"OPENAI_API_KEY": OPENAI_API_KEY, "COMPOSIO_API_KEY": COMPOSIO_API_KEY},
    },
    "langgraph": {
        "plugin": "langgraph",
        "file": PLUGINS / "langgraph" / "langgraph_demo.py",
        "match": {
            "type": "stdout",
            "values": ["Action executed successfully"],
        },
        "env": {"OPENAI_API_KEY": OPENAI_API_KEY, "COMPOSIO_API_KEY": COMPOSIO_API_KEY},
    },
    "openai": {
        "plugin": "openai",
        "file": PLUGINS / "openai" / "openai_demo.py",
        "match": {
            "type": "stdout",
            "values": ["Action executed successfully"],
        },
        "env": {"OPENAI_API_KEY": OPENAI_API_KEY, "COMPOSIO_API_KEY": COMPOSIO_API_KEY},
    },
    "lyzr": {
        "plugin": "lyzr",
        "file": PLUGINS / "lyzr" / "lyzr_demo.py",
        "match": {
            "type": "stdout",
            "values": ["Action executed successfully"],
        },
        "env": {"OPENAI_API_KEY": OPENAI_API_KEY, "COMPOSIO_API_KEY": COMPOSIO_API_KEY},
    },
    "upload_file": {
        "plugin": "openai",
        "file": EXAMPLES_PATH / "miscellaneous" / "attachment" / "send_attachment.py",
        "match": {
            "type": "stdout",
            "values": ["'labelIds': ['SENT']"],
        },
        "env": {"OPENAI_API_KEY": OPENAI_API_KEY, "COMPOSIO_API_KEY": COMPOSIO_API_KEY},
    },
    # TOFIX: Agent plots the chart but skips the download step
    # "download_file": {
    #     "plugin": "crew_ai",
    #     "file": EXAMPLES_PATH
    #     / "quickstarters"
    #     / "sql_agent"
    #     / "sql_agent_plotter_crewai"
    #     / "run_issue.py",
    #     "match": {
    #         "type": "stdout",
    #         "values": ["composio_output/CODEINTERPRETER_GET_FILE_CMD_default_"],
    #     },
    #     "env": {"OPENAI_API_KEY": OPENAI_API_KEY, "COMPOSIO_API_KEY": COMPOSIO_API_KEY},
    # },
    "multi_entity_api_key": {
        "plugin": "langchain",
        "file": EXAMPLES_PATH / "miscellaneous" / "multi_entity.py",
        "match": {
            "type": "stdout",
            "values": ["san francisco"],
        },
        "env": {
            "OPENAI_API_KEY": OPENAI_API_KEY,
            "COMPOSIO_API_KEY": COMPOSIO_API_KEY,
            "PDL_API_KEY": PDL_API_KEY,
        },
    },
    # "praisonai": {
    #     "plugin": "praisonai",
    #     "file": PLUGINS / "praisonai" / "praisonai_demo.py",
    #     "match": {
    #         "type": "stdout",
    #         "values": [
    #             "Action executed successfully"
    #         ],
    #     },
    #     "env": {"OPENAI_API_KEY": OPENAI_API_KEY, "COMPOSIO_API_KEY": COMPOSIO_API_KEY},
    # },
    # TODO(@kaavee): Add Anthropic API key
    # "claude": {
    #     "plugin": "claude",
    #     "file": PLUGINS / "claude" / "claude_demo.py",
    #     "match": {
    #         "type": "stdout",
    #         "values": ["Action executed successfully"],
    #     },
    #     "env": {"COMPOSIO_API_KEY": COMPOSIO_API_KEY},
    # },
    # TODO: Add camel
    "pydantic_ai": {
        "plugin": "pydantic_ai",
        "file": PLUGINS / "pydanticai" / "pydantic_ai_demo.py",
        "match": {
            "type": "stdout",
            "values": ["Action executed successfully"],
        },
        "env": {"OPENAI_API_KEY": OPENAI_API_KEY, "COMPOSIO_API_KEY": COMPOSIO_API_KEY},
    },
}


@pytest.mark.skipif(
    condition=os.environ.get("CI", "false") == "true",
    reason="Testing in CI will lead to too much LLM API usage",
)
@pytest.mark.parametrize("example_name, example", EXAMPLES.items())
def test_example(
    example_name: str, example: dict  # pylint: disable=unused-argument
) -> None:
    """Test an example with given environment."""
    plugin_to_test = os.getenv("PLUGIN_TO_TEST")
    if plugin_to_test is not None and plugin_to_test != example["plugin"]:
        pytest.skip(f"Skipping {example['plugin']}")

    for key, val in example["env"].items():
        assert (
            val is not None
        ), f"Please provide value for `{key}` for testing `{example['file']}`"

    filepath = Path(example["file"])
    original_source = filepath.read_text(encoding="utf-8")
    code = filepath.read_text(encoding="utf-8")

    if plugin_to_test != "lyzr":
        code = add_helicone_headers(code)
        filepath.write_text(code, encoding="utf-8")

    proc = subprocess.Popen(  # pylint: disable=consider-using-with
        args=[sys.executable, str(filepath)],
        # TODO(@angryblade): Sanitize the env before running the process.
        env={**os.environ, **example["env"]},
        stdout=subprocess.PIPE,
        stderr=subprocess.PIPE,
        cwd=filepath.parent,
    )

    # Wait for 2 minutes for example to run
    proc.wait(timeout=180)

    filepath.write_text(original_source, encoding="utf-8")

    # Check if process exited with success
<<<<<<< HEAD
    assert proc.returncode == 0, proc.stderr.read().decode()  # type: ignore
=======
    assert proc.returncode == 0, (
        t.cast(t.IO[bytes], proc.stdout).read()
        + b"\n"
        + b"=" * 64
        + b"\n"
        + t.cast(t.IO[bytes], proc.stderr).read()
    )
>>>>>>> 3786fd2a

    # Validate output
    output = (
        t.cast(
            t.IO[bytes],
            (proc.stdout if example["match"]["type"] == "stdout" else proc.stderr),
        )
        .read()
        .decode(encoding="utf-8")
    )
    for match in example["match"]["values"]:
        assert match in output


# The following will get unparsed to get the nodes to put in the
# OpenAI function calls
OS_IMPORT = "import os"
BASE_URL = "'https://oai.helicone.ai/v1'"
DEFAULT_HEADERS_DICT = """
{
    "Helicone-Auth": f"Bearer {os.environ['HELICONE_API_KEY']}",
    "Helicone-Cache-Enabled": "true",
    "Helicone-User-Id": "GitHub-CI-Example-Tests",
}
"""
OS_IMPORT_STMT = ast.parse(OS_IMPORT).body[0]
BASE_URL_EXPR = ast.parse(BASE_URL, mode="eval").body
DEFAULT_HEADERS_EXPR = ast.parse(DEFAULT_HEADERS_DICT, mode="eval").body


class HeliconeAdder(ast.NodeTransformer):
    def __init__(self) -> None:
        self.has_os_import = False
        self.openai_patched_successfully = False

    def visit_Import(self, node: ast.Import) -> ast.Import:
        self.generic_visit(node)

        # If the module already imports `os`, then set the flag
        # to indicate that it has been imported.
        for alias in node.names:
            if alias.name == "os":
                self.has_os_import = True

        return node

    def visit_Call(self, node: ast.Call) -> ast.Call:
        self.generic_visit(node)

        # If it is a call to the function `OpenAI` or `ChatOpenAI`,
        # then preserve the original arguments, and add two new
        # keyword arguments, `base_url` and `default_headers`.
        if isinstance(node.func, ast.Name) and node.func.id in ("OpenAI", "ChatOpenAI"):
            new_keywords = [
                ast.keyword(arg="base_url", value=BASE_URL_EXPR),
                ast.keyword(arg="default_headers", value=DEFAULT_HEADERS_EXPR),
            ]
            node.keywords.extend(new_keywords)
            self.openai_patched_successfully = True

        return node

    def visit_Dict(self, node: ast.Dict) -> ast.Dict:
        self.generic_visit(node)

        # If the dictionary has a 'config_list' string key, and its
        # value is a list, then add the `base_url` and `default_headers`
        # keys to the dictionary.
        if any(
            isinstance(key, ast.Constant)
            and key.value == "config_list"
            and isinstance(value, ast.List)
            for key, value in zip(node.keys, node.values, strict=True)
        ):
            node.keys.extend(
                [ast.Constant("base_url"), ast.Constant("default_headers")]
            )
            node.values.extend([BASE_URL_EXPR, DEFAULT_HEADERS_EXPR])
            self.openai_patched_successfully = True

        return node


def add_helicone_headers(source: str) -> str:
    tree = ast.parse(source)
    helicone_adder = HeliconeAdder()
    tree = helicone_adder.visit(tree)
    assert helicone_adder.openai_patched_successfully

    # If the module does not import `os`, then add the import statement
    if not helicone_adder.has_os_import:
        tree.body.insert(0, OS_IMPORT_STMT)

    return ast.unparse(tree)<|MERGE_RESOLUTION|>--- conflicted
+++ resolved
@@ -240,9 +240,6 @@
     filepath.write_text(original_source, encoding="utf-8")
 
     # Check if process exited with success
-<<<<<<< HEAD
-    assert proc.returncode == 0, proc.stderr.read().decode()  # type: ignore
-=======
     assert proc.returncode == 0, (
         t.cast(t.IO[bytes], proc.stdout).read()
         + b"\n"
@@ -250,7 +247,6 @@
         + b"\n"
         + t.cast(t.IO[bytes], proc.stderr).read()
     )
->>>>>>> 3786fd2a
 
     # Validate output
     output = (
