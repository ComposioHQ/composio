--- conflicted
+++ resolved
@@ -103,20 +103,13 @@
 After the compilation of workflow, we invoke the LLM with a task, and stream the response.
 
 ```python
-<<<<<<< HEAD
-inputs = {
-    "messages": [
-        HumanMessage(
-            content="Star the Github repository composiohq/composio"
-=======
 for chunk in app.stream(
     {
         "messages": [
             (
                 "human",
-                # "Star the Github Repository sawradip/sawradip",
+                # "Star the Github Repository composiohq/composio",
                 "Get my information.",
->>>>>>> d2a80155
             )
         ]
     },
