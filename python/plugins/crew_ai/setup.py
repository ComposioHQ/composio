--- conflicted
+++ resolved
@@ -22,10 +22,6 @@
         "Operating System :: OS Independent",
     ],
     python_requires=">=3.9,<4",
-<<<<<<< HEAD
-    install_requires=["composio_langchain>=0.5.20,<=0.5.28", "crewai"],
-=======
-    install_requires=["composio_langchain==0.5.30", "crewai"],
->>>>>>> 3139dc9b
+    install_requires=["composio_langchain>=0.5.20,<=0.5.30", "crewai"],
     include_package_data=True,
 )