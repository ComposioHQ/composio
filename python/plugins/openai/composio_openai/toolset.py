"""
OpenAI tool spec.
"""

import json
import time
import typing as t

import typing_extensions as te
from openai import Client
from openai.types.beta.thread import Thread
from openai.types.beta.threads.run import RequiredAction, Run
from openai.types.chat.chat_completion import ChatCompletion
from openai.types.chat.chat_completion_message_tool_call import (
    ChatCompletionMessageToolCall,
)
from openai.types.chat.chat_completion_tool_param import ChatCompletionToolParam

from composio import Action, ActionType, AppType, TagType
from composio.constants import DEFAULT_ENTITY_ID
from composio.tools import ComposioToolSet as BaseComposioToolSet
from composio.tools.schema import OpenAISchema, SchemaType


class ComposioToolSet(
    BaseComposioToolSet,
    runtime="openai",
    description_char_limit=1024,
):
    """
    Composio toolset for OpenAI framework.

    Example:
    ```python
        import dotenv
        from composio_openai import App, ComposioToolSet
        from openai import OpenAI


        # Load environment variables from .env
        dotenv.load_dotenv()

        # Initialize tools.
        openai_client = OpenAI()
        composio_tools = ComposioToolSet()

        # Define task.
        task = "Star a repo composiohq/composio on GitHub"

        # Get GitHub tools that are pre-configured
        actions = composio_toolset.get_tools(apps=[App.GITHUB])

        # Get response from the LLM
        response = openai_client.chat.completions.create(
            model="gpt-4-turbo-preview",
            tools=actions,
            messages=[
                {"role": "system", "content": "You are a helpful assistant."},
                {"role": "user", "content": task},
            ],
        )
        print(response)

        # Execute the function calls.
        result = composio_tools.handle_calls(response)
        print(result)
    ```
    """

    schema = SchemaType.OPENAI

    def validate_entity_id(self, entity_id: str) -> str:
        """Validate entity ID."""
        if (
            self.entity_id != DEFAULT_ENTITY_ID
            and entity_id != DEFAULT_ENTITY_ID
            and self.entity_id != entity_id
        ):
            raise ValueError(
                "separate `entity_id` can not be provided during "
                "initialization and handelling tool calls"
            )
        if self.entity_id != DEFAULT_ENTITY_ID:
            entity_id = self.entity_id
        return entity_id

    @te.deprecated("Use `ComposioToolSet.get_tools` instead")
    def get_actions(
        self, actions: t.Sequence[ActionType]
    ) -> t.List[ChatCompletionToolParam]:
        """
        Get composio tools wrapped as OpenAI `ChatCompletionToolParam` objects.

        :param actions: List of actions to wrap
        :return: Composio tools wrapped as `ChatCompletionToolParam` objects
        """
        return self.get_tools(actions=actions)

    def get_tools(
        self,
        actions: t.Optional[t.Sequence[ActionType]] = None,
        apps: t.Optional[t.Sequence[AppType]] = None,
        tags: t.Optional[t.List[TagType]] = None,
<<<<<<< HEAD
=======
        *,
        processors: t.Optional[ProcessorsType] = None,
        check_connected_accounts: bool = True,
>>>>>>> bfacdac0
    ) -> t.List[ChatCompletionToolParam]:
        """
        Get composio tools wrapped as OpenAI `ChatCompletionToolParam` objects.

        :param actions: List of actions to wrap
        :param apps: List of apps to wrap
        :param tags: Filter the apps by given tags

        :return: Composio tools wrapped as `ChatCompletionToolParam` objects
        """
        self.validate_tools(apps=apps, actions=actions, tags=tags)
        return [
            ChatCompletionToolParam(  # type: ignore
                **t.cast(
                    OpenAISchema,
                    self.schema.format(
                        schema.model_dump(
                            exclude_none=True,
                        )
                    ),
                ).model_dump()
            )
            for schema in self.get_action_schemas(
                actions=actions,
                apps=apps,
                tags=tags,
                check_connected_accounts=check_connected_accounts,
            )
        ]

    def get_realtime_tools(
        self,
        actions: t.Optional[t.Sequence[ActionType]] = None,
        apps: t.Optional[t.Sequence[AppType]] = None,
        tags: t.Optional[t.List[TagType]] = None,
    ) -> t.List[t.Dict]:
        """
        Get composio tools wrapped as OpenAI `ChatCompletionToolParam` objects.

        :param actions: List of actions to wrap
        :param apps: List of apps to wrap
        :param tags: Filter the apps by given tags

        :return: Composio tools wrapped as `ChatCompletionToolParam` objects
        """
        tools = self.get_tools(actions=actions, apps=apps, tags=tags)
        return [
            {
                "type": "function",
                "name": tool["function"]["name"],
                "description": tool["function"].get("description", ""),
                "parameters": tool["function"].get("parameters", {}),
            }
            for tool in tools
        ]

    def execute_tool_call(
        self,
        tool_call: ChatCompletionMessageToolCall,
        entity_id: t.Optional[str] = None,
    ) -> t.Dict:
        """
        Execute a tool call.

        :param tool_call: Tool call metadata.
        :param entity_id: Entity ID to use for executing the function call.
        :return: Object containing output data from the tool call.
        """
        return self.execute_action(
            action=Action(value=tool_call.function.name),
            params=json.loads(tool_call.function.arguments),
            entity_id=entity_id or self.entity_id,
        )

    def handle_tool_calls(
        self,
        response: ChatCompletion,
        entity_id: t.Optional[str] = None,
    ) -> t.List[t.Dict]:
        """
        Handle tool calls from OpenAI chat completion object.

        :param response: Chat completion object from
                        openai.OpenAI.chat.completions.create function call
        :param entity_id: Entity ID to use for executing the function call.
        :return: A list of output objects from the function calls.
        """
        entity_id = self.validate_entity_id(entity_id or self.entity_id)
        outputs = []
        if response.choices:
            for choice in response.choices:
                if choice.message.tool_calls:
                    for tool_call in choice.message.tool_calls:
                        outputs.append(
                            self.execute_tool_call(
                                tool_call=tool_call,
                                entity_id=entity_id or self.entity_id,
                            )
                        )
        return outputs

    def handle_realtime_tool_call(
        self,
        function_name: str,
        arguments_json: str,
        entity_id: t.Optional[str] = None,
    ) -> t.Dict:
        """
        Handle a tool call from the Realtime API.

        :param function_name: Name of the function called by the assistant.
        :param arguments_json: JSON string of the function arguments.
        :param entity_id: Entity ID to use for executing the function call.
        :return: Object containing output data from the tool call.
        """
        try:
            action = Action(value=function_name)
            params = json.loads(arguments_json)
        except (ValueError, json.JSONDecodeError) as e:
            raise ValueError(f"Invalid function call data: {e}") from e

        result = self.execute_action(
            action=action,
            params=params,
            entity_id=entity_id or self.entity_id,
        )
        return result

    def handle_assistant_tool_calls(
        self,
        run: Run,
        entity_id: t.Optional[str] = None,
    ) -> t.List:
        """Wait and handle assistant function calls"""
        tool_outputs = []
        for tool_call in t.cast(
            RequiredAction, run.required_action
        ).submit_tool_outputs.tool_calls:
            tool_response = self.execute_tool_call(
                tool_call=t.cast(ChatCompletionMessageToolCall, tool_call),
                entity_id=entity_id or self.entity_id,
            )
            tool_output = {
                "tool_call_id": tool_call.id,
                "output": json.dumps(tool_response),
            }
            tool_outputs.append(tool_output)
        return tool_outputs

    def wait_and_handle_assistant_tool_calls(
        self,
        client: Client,
        run: Run,
        thread: Thread,
        entity_id: t.Optional[str] = None,
    ) -> Run:
        """Wait and handle assistant function calls"""
        thread_object = thread
        while run.status in ("queued", "in_progress", "requires_action"):
            if run.status == "requires_action":
                run = client.beta.threads.runs.submit_tool_outputs(
                    thread_id=thread_object.id,
                    run_id=run.id,
                    tool_outputs=self.handle_assistant_tool_calls(
                        run=run,
                        entity_id=entity_id or self.entity_id,
                    ),
                )
            else:
                run = client.beta.threads.runs.retrieve(
                    thread_id=thread_object.id,
                    run_id=run.id,
                )
                time.sleep(0.5)
        return run<|MERGE_RESOLUTION|>--- conflicted
+++ resolved
@@ -20,6 +20,7 @@
 from composio.constants import DEFAULT_ENTITY_ID
 from composio.tools import ComposioToolSet as BaseComposioToolSet
 from composio.tools.schema import OpenAISchema, SchemaType
+from composio.tools.toolset import ProcessorsType
 
 
 class ComposioToolSet(
@@ -101,12 +102,9 @@
         actions: t.Optional[t.Sequence[ActionType]] = None,
         apps: t.Optional[t.Sequence[AppType]] = None,
         tags: t.Optional[t.List[TagType]] = None,
-<<<<<<< HEAD
-=======
         *,
         processors: t.Optional[ProcessorsType] = None,
         check_connected_accounts: bool = True,
->>>>>>> bfacdac0
     ) -> t.List[ChatCompletionToolParam]:
         """
         Get composio tools wrapped as OpenAI `ChatCompletionToolParam` objects.
