"""
Setup configuration for Composio OpenAI plugin.
"""

from pathlib import Path

from setuptools import setup


setup(
    name="composio_openai",
    version="0.5.30",
    author="Sawradip",
    author_email="sawradip@composio.dev",
    description="Use Composio to get an array of tools with your OpenAI Function Call.",
    long_description=(Path(__file__).parent / "README.md").read_text(encoding="utf-8"),
    long_description_content_type="text/markdown",
    url="https://github.com/ComposioHQ/composio",
    classifiers=[
        "Programming Language :: Python :: 3",
        "License :: OSI Approved :: Apache Software License",
        "Operating System :: OS Independent",
    ],
    python_requires=">=3.9,<4",
<<<<<<< HEAD
    install_requires=["composio_core>=0.5.20,<=0.5.28", "openai"],
=======
    install_requires=["composio_core==0.5.30", "openai"],
>>>>>>> 3139dc9b
    include_package_data=True,
)<|MERGE_RESOLUTION|>--- conflicted
+++ resolved
@@ -22,10 +22,6 @@
         "Operating System :: OS Independent",
     ],
     python_requires=">=3.9,<4",
-<<<<<<< HEAD
-    install_requires=["composio_core>=0.5.20,<=0.5.28", "openai"],
-=======
-    install_requires=["composio_core==0.5.30", "openai"],
->>>>>>> 3139dc9b
+    install_requires=["composio_core>=0.5.20,<=0.5.30", "openai"],
     include_package_data=True,
 )