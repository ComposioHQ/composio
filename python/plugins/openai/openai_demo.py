--- conflicted
+++ resolved
@@ -25,14 +25,9 @@
 _ = composio_toolset.get_agent_instructions(
     apps=[App.GMAIL],
     actions=[
-<<<<<<< HEAD
-        Action.GITHUB_ADD_A_SECURITY_MANAGER_TEAM,
-        Action.ASANA_SEARCH_TASKS_IN_A_WORKSPACE,
-=======
         Action.MATHEMATICAL_CALCULATOR,
         Action.GITHUB_ACTIONS_ADD_CUSTOM_LABELS_TO_SELF_HOSTED_RUNNER_FOR_ORG,
         Action.ASANA_ALLOCATIONS_DELETE_ALLOCATION_BY_ID,
->>>>>>> 1d66a632
     ],
 )
 
