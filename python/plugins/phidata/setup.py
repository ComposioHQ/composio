"""
Setup configuration for Composio PhiData plugin.
"""

from pathlib import Path

from setuptools import setup


setup(
    name="composio_phidata",
<<<<<<< HEAD
    version="0.5.38-rc.2",
=======
    version="0.5.38",
>>>>>>> 2eb29fad
    author="Sawradip",
    author_email="sawradip@composio.dev",
    description="Use Composio to get an array of tools with your Phidata Plugin.",
    long_description=(Path(__file__).parent / "README.md").read_text(encoding="utf-8"),
    long_description_content_type="text/markdown",
    url="https://github.com/ComposioHQ/composio",
    classifiers=[
        "Programming Language :: Python :: 3",
        "License :: OSI Approved :: Apache Software License",
        "Operating System :: OS Independent",
    ],
    python_requires=">=3.9,<4",
    install_requires=[
<<<<<<< HEAD
        "composio_core>=0.5.30,<=0.5.38-rc.2",
        "composio_openai>=0.5.30,<=0.5.38-rc.2",
=======
        "composio_core>=0.5.30,<=0.5.38",
        "composio_openai>=0.5.30,<=0.5.38",
>>>>>>> 2eb29fad
        "phidata",
    ],
    include_package_data=True,
)<|MERGE_RESOLUTION|>--- conflicted
+++ resolved
@@ -9,11 +9,7 @@
 
 setup(
     name="composio_phidata",
-<<<<<<< HEAD
-    version="0.5.38-rc.2",
-=======
     version="0.5.38",
->>>>>>> 2eb29fad
     author="Sawradip",
     author_email="sawradip@composio.dev",
     description="Use Composio to get an array of tools with your Phidata Plugin.",
@@ -27,13 +23,8 @@
     ],
     python_requires=">=3.9,<4",
     install_requires=[
-<<<<<<< HEAD
-        "composio_core>=0.5.30,<=0.5.38-rc.2",
-        "composio_openai>=0.5.30,<=0.5.38-rc.2",
-=======
         "composio_core>=0.5.30,<=0.5.38",
         "composio_openai>=0.5.30,<=0.5.38",
->>>>>>> 2eb29fad
         "phidata",
     ],
     include_package_data=True,
