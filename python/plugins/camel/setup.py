--- conflicted
+++ resolved
@@ -9,11 +9,7 @@
 
 setup(
     name="composio_camel",
-<<<<<<< HEAD
-    version="0.5.38-rc.2",
-=======
     version="0.5.38",
->>>>>>> 2eb29fad
     author="Sawradip",
     author_email="sawradip@composio.dev",
     description="Use Composio to get an array of tools with your Claude LLMs.",
@@ -27,11 +23,7 @@
     ],
     python_requires=">=3.9,<4",
     install_requires=[
-<<<<<<< HEAD
-        "composio_core>=0.5.30,<=0.5.38-rc.2",
-=======
         "composio_core>=0.5.30,<=0.5.38",
->>>>>>> 2eb29fad
         "camel-ai>=0.1.5.7",
         "pillow",
     ],
