"""
Setup configuration for Composio Claude plugin.
"""

from pathlib import Path

from setuptools import setup


setup(
    name="composio_camel",
    version="0.5.30",
    author="Sawradip",
    author_email="sawradip@composio.dev",
    description="Use Composio to get an array of tools with your Claude LLMs.",
    long_description=(Path(__file__).parent / "README.md").read_text(encoding="utf-8"),
    long_description_content_type="text/markdown",
    url="https://github.com/ComposioHQ/composio",
    classifiers=[
        "Programming Language :: Python :: 3",
        "License :: OSI Approved :: Apache Software License",
        "Operating System :: OS Independent",
    ],
    python_requires=">=3.9,<4",
<<<<<<< HEAD
    install_requires=["composio_core=>0.5.20,<=0.5.28", "camel-ai>=0.1.5.7", "pillow"],
=======
    install_requires=["composio_core==0.5.30", "camel-ai>=0.1.5.7", "pillow"],
>>>>>>> 3139dc9b
    include_package_data=True,
)<|MERGE_RESOLUTION|>--- conflicted
+++ resolved
@@ -22,10 +22,6 @@
         "Operating System :: OS Independent",
     ],
     python_requires=">=3.9,<4",
-<<<<<<< HEAD
-    install_requires=["composio_core=>0.5.20,<=0.5.28", "camel-ai>=0.1.5.7", "pillow"],
-=======
-    install_requires=["composio_core==0.5.30", "camel-ai>=0.1.5.7", "pillow"],
->>>>>>> 3139dc9b
+    install_requires=["composio_core=>=0.5.20,<=0.5.30", "camel-ai>=0.1.5.7", "pillow"],
     include_package_data=True,
 )