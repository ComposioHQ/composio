"""
Setup configuration for Composio Claude plugin.
"""

from pathlib import Path

from setuptools import setup


setup(
    name="composio_camel",
    version="0.5.28",
    author="Sawradip",
    author_email="sawradip@composio.dev",
    description="Use Composio to get an array of tools with your Claude LLMs.",
    long_description=(Path(__file__).parent / "README.md").read_text(encoding="utf-8"),
    long_description_content_type="text/markdown",
    url="https://github.com/ComposioHQ/composio",
    classifiers=[
        "Programming Language :: Python :: 3",
        "License :: OSI Approved :: Apache Software License",
        "Operating System :: OS Independent",
    ],
    python_requires=">=3.9,<4",
<<<<<<< HEAD
    install_requires=["composio_core==0.5.26", "camel-ai>=0.1.5.7", "pillow"],
=======
    install_requires=["composio_core==0.5.28", "camel-ai>=0.1.5.7"],
>>>>>>> d1a873a7
    include_package_data=True,
)<|MERGE_RESOLUTION|>--- conflicted
+++ resolved
@@ -22,10 +22,6 @@
         "Operating System :: OS Independent",
     ],
     python_requires=">=3.9,<4",
-<<<<<<< HEAD
     install_requires=["composio_core==0.5.26", "camel-ai>=0.1.5.7", "pillow"],
-=======
-    install_requires=["composio_core==0.5.28", "camel-ai>=0.1.5.7"],
->>>>>>> d1a873a7
     include_package_data=True,
 )