"""
Setup configuration for Composio LlamaIndex plugin
"""

from pathlib import Path

from setuptools import setup


setup(
    name="composio_llamaindex",
    version="0.5.14",
    author="Sawradip",
    author_email="sawradip@composio.dev",
    description="Use Composio to get an array of tools with your LlamaIndex agent.",
    long_description=(Path(__file__).parent / "README.md").read_text(encoding="utf-8"),
    long_description_content_type="text/markdown",
    url="https://github.com/ComposioHQ/composio",
    classifiers=[
        "Programming Language :: Python :: 3",
        "License :: OSI Approved :: Apache Software License",
        "Operating System :: OS Independent",
    ],
    python_requires=">=3.9,<4",
    install_requires=[
        "llama_index>=0.10.43",
<<<<<<< HEAD
        "composio-core==0.5.13",
=======
        "composio_langchain==0.5.14",
>>>>>>> 50bc8e13
    ],
    include_package_data=True,
)<|MERGE_RESOLUTION|>--- conflicted
+++ resolved
@@ -24,11 +24,7 @@
     python_requires=">=3.9,<4",
     install_requires=[
         "llama_index>=0.10.43",
-<<<<<<< HEAD
-        "composio-core==0.5.13",
-=======
-        "composio_langchain==0.5.14",
->>>>>>> 50bc8e13
+        "composio-core==0.5.14",
     ],
     include_package_data=True,
 )