"""
Setup configuration for Composio LlamaIndex plugin
"""

from pathlib import Path

from setuptools import setup


setup(
    name="composio_llamaindex",
<<<<<<< HEAD
    version="0.5.38-rc.2",
=======
    version="0.5.38",
>>>>>>> 2eb29fad
    author="Sawradip",
    author_email="sawradip@composio.dev",
    description="Use Composio to get an array of tools with your LlamaIndex agent.",
    long_description=(Path(__file__).parent / "README.md").read_text(encoding="utf-8"),
    long_description_content_type="text/markdown",
    url="https://github.com/ComposioHQ/composio",
    classifiers=[
        "Programming Language :: Python :: 3",
        "License :: OSI Approved :: Apache Software License",
        "Operating System :: OS Independent",
    ],
    python_requires=">=3.9,<4",
    install_requires=[
        "llama_index>=0.10.43",
<<<<<<< HEAD
        "composio_core>=0.5.30,<=0.5.38-rc.2",
=======
        "composio_core>=0.5.30,<=0.5.38",
>>>>>>> 2eb29fad
    ],
    include_package_data=True,
)<|MERGE_RESOLUTION|>--- conflicted
+++ resolved
@@ -9,11 +9,7 @@
 
 setup(
     name="composio_llamaindex",
-<<<<<<< HEAD
-    version="0.5.38-rc.2",
-=======
     version="0.5.38",
->>>>>>> 2eb29fad
     author="Sawradip",
     author_email="sawradip@composio.dev",
     description="Use Composio to get an array of tools with your LlamaIndex agent.",
@@ -28,11 +24,7 @@
     python_requires=">=3.9,<4",
     install_requires=[
         "llama_index>=0.10.43",
-<<<<<<< HEAD
-        "composio_core>=0.5.30,<=0.5.38-rc.2",
-=======
         "composio_core>=0.5.30,<=0.5.38",
->>>>>>> 2eb29fad
     ],
     include_package_data=True,
 )