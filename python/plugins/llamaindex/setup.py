--- conflicted
+++ resolved
@@ -24,11 +24,7 @@
     python_requires=">=3.9,<4",
     install_requires=[
         "llama_index>=0.10.43",
-<<<<<<< HEAD
-        "composio_core>=0.5.20,<=0.5.28",
-=======
-        "composio_core==0.5.30",
->>>>>>> 3139dc9b
+        "composio_core>=0.5.20,<=0.5.30",
     ],
     include_package_data=True,
 )