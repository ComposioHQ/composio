import datetime
import json
import logging
import os
from pathlib import Path
from typing import Any, Dict, List

import langchain_core
from composio_crewai import Action, App, ComposioToolSet
from crewai import Agent, Task
from langchain_openai import AzureChatOpenAI, ChatOpenAI
from pydantic import BaseModel, Field
from rich.logging import RichHandler

from composio import Composio
from composio.local_tools.local_workspace.workspace.actions.create_workspace import (
    CreateWorkspaceResponse,
)
from composio_swe.composio_swe.config.config_store import IssueConfig
from composio_swe.composio_swe.config.prompts import (
    swe_agent_goal,
    swe_agent_role,
    swe_expected_output,
)

from .prompts import AGENT_BACKSTORY_TMPL, ISSUE_DESC_TMPL


LOGS_DIR_NAME_PREFIX = "coder_agent_logs"
AGENT_LOGS_JSON_PATH = "agent_logs.json"


def setup_logger():
    handler = RichHandler(show_time=False, show_path=False)
    handler.setLevel(logging.DEBUG)
    logger = logging.getLogger("local_workspace")
    logger.setLevel(logging.DEBUG)
    logger.addHandler(handler)
    logger.propagate = False
    return logger


logger = setup_logger()


class CoderAgentArgs(BaseModel):
    agent_role: str = Field(
        default=swe_agent_role,
        description="role of the agent",
    )
    agent_goal: str = Field(
        default=swe_agent_goal,
        description="goal for the agent",
    )
    task_expected_output: str = Field(
        default=swe_expected_output,
        description="expected output of the agent task",
    )
    agent_backstory_tmpl: str = Field(
        default=AGENT_BACKSTORY_TMPL,
        description="backstory template for the agent to work on",
    )
    issue_description_tmpl: str = Field(default=ISSUE_DESC_TMPL)
    issue_config: IssueConfig = Field(
        ..., description="issue config, with issue description, repo-name"
    )
    agent_logs_dir: Path = Field(..., description="logs for agent")
    is_benchmark: bool = Field(default=False, description="is running for benchmark")


class CoderAgent:
    def __init__(self, args: CoderAgentArgs):
        # initialize logs and history logs path
        self.args = args
        self.issue_config = args.issue_config
        self.repo_name = self.issue_config.repo_name
        if not self.issue_config.issue_id:
            raise ValueError("no git-issue configuration is found")

        # initialize composio toolset
        tool_set = ComposioToolSet()
        self.composio_toolset = tool_set.get_tools(
            apps=[
                App.LOCALWORKSPACE,
                App.CMDMANAGERTOOL,
                App.HISTORYKEEPER,
                App.SUBMITPATCHTOOL,
            ]
        )
        self.composio_client = Composio()

        # initialize agent-related different prompts
        self.agent_role = self.args.agent_role
        self.agent_goal = self.args.agent_goal
        self.expected_output = self.args.task_expected_output
        self.agent_backstory_tmpl = args.agent_backstory_tmpl
        self.issue_description_tmpl = args.issue_description_tmpl
        # initialize logger
        self.logger = logger
        # initialize agent logs and history dict
        self.agent_logs_dir = args.agent_logs_dir
        self.task_output_logs = self.agent_logs_dir / Path(
            AGENT_LOGS_JSON_PATH + datetime.datetime.now().strftime("%m_%d_%Y_%H_%M_%S")
        )
        self.agent_logs: Dict[str, Any] = {}
        self.current_logs: List[Any] = []
        self.is_benchmark = args.is_benchmark

    def save_history(self, instance_id):
        self.agent_logs[instance_id] = self.current_logs
        with open(self.task_output_logs, "w", encoding="utf-8") as f:
            f.write(json.dumps(self.agent_logs))

    def add_in_logs(self, step_output):
        if isinstance(step_output, langchain_core.agents.AgentFinish):
            self.current_logs.append(
                {
                    "agent_action": "agent_finish",
                    "agent_output": step_output.return_values,
                }
            )
        if isinstance(step_output, list) and step_output:
            agent_action_with_tool_out = step_output[0]
            if isinstance(
                agent_action_with_tool_out[0], langchain_core.agents.AgentAction
            ):
                agent_action = agent_action_with_tool_out[0]
                tool_out = (
                    agent_action_with_tool_out[1]
                    if len(agent_action_with_tool_out) > 1
                    else None
                )
                self.current_logs.append(
                    {"agent_action": agent_action.json(), "tool_output": tool_out}
                )
            else:
                self.logger.info(
                    "type of step_output: %s", type(agent_action_with_tool_out[0])
                )
        else:
            self.logger.info("type is not list: %s", type(step_output))

    def get_llm(self):
        if os.environ.get("OPENAI_API_KEY"):
            return ChatOpenAI(model="gpt-4-turbo")
        if os.environ.get("AZURE_API_KEY"):
            return AzureChatOpenAI(model="test")
        raise ValueError("no model is found")

    def run(self):
        llm = self.get_llm()

        workspace_create_resp = CreateWorkspaceResponse.model_validate(
            self.composio_client.actions.execute(
                action=Action.LOCALWORKSPACE_CREATEWORKSPACEACTION, params={}
            )
        )
        workspace_id = workspace_create_resp.workspace_id
        logger.info("workspace is created, workspace-id is: %s", workspace_id)
        git_clone_response = self.composio_client.actions.execute(
            action=Action.CMDMANAGERTOOL_GITHUBCLONECMD,
            params={
                "workspace_id": workspace_id,
                "repo_name": self.issue_config.repo_name,
                "branch_name": self.issue_config.base_commit_id,
            },
        )
        issue_added_instruction = self.issue_description_tmpl.format(
            issue=self.issue_config.issue_desc,
            issue_id=self.issue_config.issue_id,
            repo_name_dir="/" + self.repo_name.split("/")[-1].strip(),
        )
        backstory_added_instruction = self.agent_backstory_tmpl.format(
            workspace_id=workspace_id,
            repo_name=self.repo_name,
            repo_name_dir="/" + self.repo_name.split("/")[-1].strip(),
            base_commit=self.issue_config.base_commit_id,
        )
        logger.info("git clone response: %s", git_clone_response)

        swe_agent = Agent(
            role=self.agent_role,
            goal=self.agent_goal,
            backstory=backstory_added_instruction,
            verbose=True,
            tools=self.composio_toolset,
            llm=llm,
            memory=True,
            cache=False,
            step_callback=self.add_in_logs,
        )

        coding_task = Task(
            description=issue_added_instruction,
            agent=swe_agent,
            expected_output=self.expected_output,
        )

        # reviewer_agent = Agent(
        #     role="You are the best reviewer. You think carefully and step by step take action.",
        #     goal="Review the patch and make sure it fixes the issue.",
        #     backstory="An AI Agent tries to solve an issue and submits a patch to the repo. "
        #     "You can assume the AI agent operates as a junior developer and has limited knowledge of the codebase."
        #     "It's your job to review the patch and make sure it fixes the issue."
        #     "The patch might be incomplete. In that case point out the missing parts and ask the AI agent to add them."
        #     "The patch might have some compilation issues/typo. Point out those and ask the AI agent to fix them."
        #     "The patch might have some logical issues. Point out those and ask the AI agent to fix them."
        #     "Once the patch is ready, approve it and ask the AI agent to submit it."
        #     "It is fine to have multiple iterations of the review. Keep iterating until the patch is ready to be submitted."
        #     "The are the best reviewer. You think carefully and step by step take action.",
        #     verbose=True,
        #     llm=llm,
        #     tools=self.composio_toolset,
<<<<<<< HEAD
        #     step_callback=self.add_in_logs,
        #     memory=True,
=======
        #     memory=True,
        #     step_callback=self.add_in_logs,
>>>>>>> f60a42e1
        #     allow_delegation=True,
        # )

        # review_task = Task(
        #     description="Review the patch and make sure it fixes the issue.",
        #     agent=reviewer_agent,
        #     context=[coding_task],
        #     expected_output="The patch is ready to be submitted to the repo.",
        # )

        # crew = Crew(
<<<<<<< HEAD
        #     agents=[swe_agent],
        #     tasks=[coding_task],
        #     memory=True,
        # )
        #
        # crew.kickoff()
=======
        #     agents=[swe_agent, reviewer_agent],
        #     tasks=[coding_task, review_task],
        #     memory=True,
        # )
        # crew.kickoff()

>>>>>>> f60a42e1
        coding_task.execute()
        self.save_history(self.issue_config.issue_id)<|MERGE_RESOLUTION|>--- conflicted
+++ resolved
@@ -196,53 +196,5 @@
             expected_output=self.expected_output,
         )
 
-        # reviewer_agent = Agent(
-        #     role="You are the best reviewer. You think carefully and step by step take action.",
-        #     goal="Review the patch and make sure it fixes the issue.",
-        #     backstory="An AI Agent tries to solve an issue and submits a patch to the repo. "
-        #     "You can assume the AI agent operates as a junior developer and has limited knowledge of the codebase."
-        #     "It's your job to review the patch and make sure it fixes the issue."
-        #     "The patch might be incomplete. In that case point out the missing parts and ask the AI agent to add them."
-        #     "The patch might have some compilation issues/typo. Point out those and ask the AI agent to fix them."
-        #     "The patch might have some logical issues. Point out those and ask the AI agent to fix them."
-        #     "Once the patch is ready, approve it and ask the AI agent to submit it."
-        #     "It is fine to have multiple iterations of the review. Keep iterating until the patch is ready to be submitted."
-        #     "The are the best reviewer. You think carefully and step by step take action.",
-        #     verbose=True,
-        #     llm=llm,
-        #     tools=self.composio_toolset,
-<<<<<<< HEAD
-        #     step_callback=self.add_in_logs,
-        #     memory=True,
-=======
-        #     memory=True,
-        #     step_callback=self.add_in_logs,
->>>>>>> f60a42e1
-        #     allow_delegation=True,
-        # )
-
-        # review_task = Task(
-        #     description="Review the patch and make sure it fixes the issue.",
-        #     agent=reviewer_agent,
-        #     context=[coding_task],
-        #     expected_output="The patch is ready to be submitted to the repo.",
-        # )
-
-        # crew = Crew(
-<<<<<<< HEAD
-        #     agents=[swe_agent],
-        #     tasks=[coding_task],
-        #     memory=True,
-        # )
-        #
-        # crew.kickoff()
-=======
-        #     agents=[swe_agent, reviewer_agent],
-        #     tasks=[coding_task, review_task],
-        #     memory=True,
-        # )
-        # crew.kickoff()
-
->>>>>>> f60a42e1
         coding_task.execute()
         self.save_history(self.issue_config.issue_id)