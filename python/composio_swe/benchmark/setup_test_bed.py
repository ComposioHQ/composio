--- conflicted
+++ resolved
@@ -8,10 +8,6 @@
 from swebench import KEY_INSTANCE_ID, KEY_MODEL, KEY_PREDICTION
 
 from python.composio_swe.benchmark.constants import (
-<<<<<<< HEAD
-    DATASET_ON_DISK,
-=======
->>>>>>> 818a5303
     MODEL_GPT4,
     PATH_PATCHES_JSON,
     SUBMIT_PATCH_CMD,
@@ -20,9 +16,7 @@
 
 
 def download_and_store_dataset(dataset_path_or_name, path_on_disk):
-    test_dataset = load_dataset(
-        dataset_path_or_name, split=f"test{TEST_SPLIT}"
-    )
+    test_dataset = load_dataset(dataset_path_or_name, split=f"test{TEST_SPLIT}")
     test_dataset.save_to_disk(path_on_disk)
     # Assuming the dataset is a single dataset, not a dataset dictionary
     # with open(output_file, "w") as file:
@@ -69,12 +63,12 @@
     return False
 
 
-def main(
-    predictions_dir, dataset_path_or_name
-):
+def main(predictions_dir, dataset_path_or_name):
     all_patches = []
     pred_total, pred_will_eval = 0, 0
-    download_and_store_dataset(dataset_path_or_name, str(Path(predictions_dir) / Path("dataset")))
+    download_and_store_dataset(
+        dataset_path_or_name, str(Path(predictions_dir) / Path("dataset"))
+    )
     pred_path_orig = predictions_dir / Path(PATH_PATCHES_JSON)
 
     # Iterate over each file in the directory
@@ -128,7 +122,12 @@
         required=True,
         help="Path to the directory where predictions are stored.",
     )
-    parser.add_argument("--dataset_path_or_name", type=str, default="princeton-nlp/SWE-bench_Lite", help="give local path or dataset or name of dataset")
+    parser.add_argument(
+        "--dataset_path_or_name",
+        type=str,
+        default="princeton-nlp/SWE-bench_Lite",
+        help="give local path or dataset or name of dataset",
+    )
     args = parser.parse_args()
 
     script_path = Path(__file__)
