--- conflicted
+++ resolved
@@ -58,12 +58,7 @@
     tmpl = ""
     tmpl += f"""Here is the issue, that you have to solve all on your own:\n{problem_statement}"""
     if hints:
-<<<<<<< HEAD
-        tmpl += f"""\n\nHere are few hints to solve the issue described in problem_statement:
-{hints}"""
-=======
         tmpl += f"""\n\nHere are few hints to solve the issue described in problem_statement: \n{hints}"""
->>>>>>> a24108c9
 
     return tmpl
 
