--- conflicted
+++ resolved
@@ -1,8 +1,5 @@
-<<<<<<< HEAD
-=======
 from __future__ import annotations
 
->>>>>>> d6ce838a
 import os
 from typing import TYPE_CHECKING, Any, Dict, List
 
@@ -35,13 +32,9 @@
     if not repo_name:
         raise ValueError("Repository path cannot be empty or None")
 
-<<<<<<< HEAD
-    from deeplake.core.vectorstore.deeplake_vectorstore import DeepLakeVectorStore
-=======
     from deeplake.core.vectorstore.deeplake_vectorstore import (  # pylint: disable=import-outside-toplevel
         DeepLakeVectorStore,
     )
->>>>>>> d6ce838a
 
     try:
         repo_name = os.path.basename(repo_name)
