--- conflicted
+++ resolved
@@ -79,11 +79,7 @@
     )
 
 
-<<<<<<< HEAD
-class BaseBrowserAction(LocalAction[BaseBrowserRequest, BaseBrowserResponse]):
-=======
 class BaseBrowserAction(LocalAction[BaseBrowserRequest, BaseBrowserResponse], abs=True):
->>>>>>> 157a1b64
     _tool_name: str = "browsertool"
 
     @abstractmethod
