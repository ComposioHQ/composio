"""Local tools."""

from pathlib import Path

<<<<<<< HEAD
from composio.tools.local.browsertool import BrowserTool
from composio.tools.local.clickup.clickup import ClickupLocal
from composio.tools.local.codeformat import CodeFormatTool
from composio.tools.local.codegrep import CodeGrepTool
from composio.tools.local.codeindex import CodeIndexTool
from composio.tools.local.codemap import CodeMapTool
from composio.tools.local.embedtool import EmbedTool
from composio.tools.local.filetool import FileTool
from composio.tools.local.greptile import Greptile
from composio.tools.local.imageanalyser import ImageAnalyserTool
from composio.tools.local.mathematical import Mathematical
from composio.tools.local.pdftool import PdfTool
from composio.tools.local.ragtool import RagTool
from composio.tools.local.shelltool.file_cmds import FileEditTool
from composio.tools.local.shelltool.find_cmds import SearchTool
from composio.tools.local.shelltool.git_cmds import GitCmdTool
from composio.tools.local.shelltool.history_keeper import HistoryFetcherTool
from composio.tools.local.shelltool.shell_exec import ShellTool
from composio.tools.local.spidertool import SpiderTool
from composio.tools.local.sqltool import SqlTool
from composio.tools.local.system import SystemTools
from composio.tools.local.webtool import WebTool
from composio.tools.local.zep import ZepTool
=======
from composio.tools.base.abs import ToolRegistry, tool_registry
>>>>>>> 271bc992


TOOLS_PATH = Path(__file__).parent

<<<<<<< HEAD
TOOLS = [
    CodeIndexTool,
    CodeFormatTool,
    ClickupLocal,
    BrowserTool,
    CodeGrepTool,
    CodeMapTool,
    EmbedTool,
    Mathematical,
    FileTool,
    Greptile,
    RagTool,
    FileEditTool,
    SearchTool,
    GitCmdTool,
    HistoryFetcherTool,
    ShellTool,
    SpiderTool,
    SqlTool,
    SystemTools,
    WebTool,
    ZepTool,
    ImageAnalyserTool,
    PdfTool,
]
=======

def load_local_tools() -> (
    ToolRegistry
):  # pylint: disable=import-outside-toplevel,unused-import
    from composio.tools.local.browsertool import BrowserTool
    from composio.tools.local.codeformat import CodeFormatTool
    from composio.tools.local.codegrep import CodeGrepTool
    from composio.tools.local.codeindex import CodeIndexTool
    from composio.tools.local.codemap import CodeMapTool
    from composio.tools.local.embedtool import EmbedTool
    from composio.tools.local.filetool import Filetool
    from composio.tools.local.greptile import Greptile
    from composio.tools.local.imageanalyser import ImageAnalyser
    from composio.tools.local.mathematical import Mathematical
    from composio.tools.local.ragtool import Ragtool
    from composio.tools.local.shelltool.git_cmds import Git
    from composio.tools.local.shelltool.history_keeper import HistoryFetcher
    from composio.tools.local.shelltool.shell_exec import Shelltool
    from composio.tools.local.spidertool import Spidertool
    from composio.tools.local.sqltool import Sqltool
    from composio.tools.local.webtool import Webtool
    from composio.tools.local.zep import Zeptool

    return tool_registry
>>>>>>> 271bc992
<|MERGE_RESOLUTION|>--- conflicted
+++ resolved
@@ -2,7 +2,6 @@
 
 from pathlib import Path
 
-<<<<<<< HEAD
 from composio.tools.local.browsertool import BrowserTool
 from composio.tools.local.clickup.clickup import ClickupLocal
 from composio.tools.local.codeformat import CodeFormatTool
@@ -26,14 +25,11 @@
 from composio.tools.local.system import SystemTools
 from composio.tools.local.webtool import WebTool
 from composio.tools.local.zep import ZepTool
-=======
 from composio.tools.base.abs import ToolRegistry, tool_registry
->>>>>>> 271bc992
 
 
 TOOLS_PATH = Path(__file__).parent
 
-<<<<<<< HEAD
 TOOLS = [
     CodeIndexTool,
     CodeFormatTool,
@@ -59,7 +55,6 @@
     ImageAnalyserTool,
     PdfTool,
 ]
-=======
 
 def load_local_tools() -> (
     ToolRegistry
@@ -83,5 +78,4 @@
     from composio.tools.local.webtool import Webtool
     from composio.tools.local.zep import Zeptool
 
-    return tool_registry
->>>>>>> 271bc992
+    return tool_registry