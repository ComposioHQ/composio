from typing import Dict

from pydantic import Field, field_validator

from composio.tools.base.local import LocalAction
from composio.tools.local.filetool.actions.base_action import (
    BaseFileRequest,
    BaseFileResponse,
)


class CreateFileRequest(BaseFileRequest):
    """Request to create a file or directory."""

    path: str = Field(
        ...,
        description="""Path to create in the editor.
        If file/directory already exists, it will be overwritten""",
    )
    is_directory: bool = Field(
        False,
        description="Whether to create a directory instead of a file",
    )

    @field_validator("path")
    @classmethod
    def validate_path(cls, v: str) -> str:
        if v.strip() == "":
            raise ValueError("Path cannot be empty or just whitespace")
        if v in (".", ".."):
            raise ValueError('Path cannot be "." or ".."')
        return v


class CreateFileResponse(BaseFileResponse):
    """Response to create a file or directory."""

    path: str = Field(
        default=None,
        description="Path of the created file or directory.",
    )


class CreateFile(LocalAction[CreateFileRequest, CreateFileResponse]):
    """
    Creates a new file or directory within a shell session.
    Example:
        - To create a file or directory, provide the path of the new file/directory. If the path you provide
        is relative, it will be created relative to the current working directory.
        - Specify is_directory=True to create a directory instead of a file.
        - The response will indicate whether the file/directory was created successfully and list any errors.
    Raises:
        - ValueError: If the path is not a string or if the path is empty.
        - FileExistsError: If the file/directory already exists.
        - PermissionError: If the user does not have permission to create the file/directory.
        - FileNotFoundError: If the parent directory does not exist.
        - OSError: If an OS-specific error occurs.
    """

    def execute(self, request: CreateFileRequest, metadata: Dict) -> CreateFileResponse:
<<<<<<< HEAD
        try:
            return CreateFileResponse(
                file=str(
                    self.filemanagers.get(request.file_manager_id)
                    .create(path=request.file_path)
                    .path
=======
        if request.is_directory:
            return CreateFileResponse(
                path=str(
                    self.filemanagers.get(
                        request.file_manager_id,
                    ).create_directory(
                        path=request.path,
                    )
>>>>>>> 157a1b64
                ),
            )

        return CreateFileResponse(
            path=str(
                self.filemanagers.get(request.file_manager_id)
                .create(path=request.path)
                .path
            )
        )<|MERGE_RESOLUTION|>--- conflicted
+++ resolved
@@ -58,14 +58,6 @@
     """
 
     def execute(self, request: CreateFileRequest, metadata: Dict) -> CreateFileResponse:
-<<<<<<< HEAD
-        try:
-            return CreateFileResponse(
-                file=str(
-                    self.filemanagers.get(request.file_manager_id)
-                    .create(path=request.file_path)
-                    .path
-=======
         if request.is_directory:
             return CreateFileResponse(
                 path=str(
@@ -74,7 +66,6 @@
                     ).create_directory(
                         path=request.path,
                     )
->>>>>>> 157a1b64
                 ),
             )
 
