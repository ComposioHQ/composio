--- conflicted
+++ resolved
@@ -56,41 +56,26 @@
 
 class EditFile(BaseFileAction):
     """
-<<<<<<< HEAD
-
     Use this tools to edit a file.
     THE EDIT COMMAND REQUIRES INDENTATION.
 
-=======
-    Use this tools to edit a file.
-    THE EDIT COMMAND REQUIRES INDENTATION.
-
->>>>>>> 32e15845
     If you'd like to add the line '        print(x)' you must fully write
     that out, with all those spaces before the code!
 
     If a lint error occurs, the edit will not be applied.
     Review the error message, adjust your edit accordingly.
 
-<<<<<<< HEAD
     If start line and end line are the same,
     the new text will be added at the start line &
     text at end line will be still in the new edited file.
 
     Examples A - Start line == End line
-=======
-    Examples A -
->>>>>>> 32e15845
     Start line: 1
     End line: 1
     Text: "print(x)"
     Result: As Start line == End line, print(x) will be added as first line in the file. Rest of the file will be unchanged.
 
-<<<<<<< HEAD
     Examples B - Start line != End line
-=======
-    Examples B -
->>>>>>> 32e15845
     Start line: 1
     End line: 3
     Text: "print(x)"
@@ -98,10 +83,6 @@
     First and Second line will be removed as end line = 3
     Rest of the file will be unchanged.
 
-<<<<<<< HEAD
-
-=======
->>>>>>> 32e15845
     This action edits a specific part of the file, if you want to rewrite the
     complete file, use `write` tool instead."""
 
