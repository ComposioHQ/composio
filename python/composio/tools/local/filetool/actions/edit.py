from typing import Dict

from pydantic import Field

from composio.tools.base.local import LocalAction
from composio.tools.local.filetool.actions.base_action import (
    BaseFileRequest,
    BaseFileResponse,
)


class EditFileRequest(BaseFileRequest):
    """Request to edit a file."""

    file_path: str = Field(
        default=None,
        description=(
            "The path to the file that will be edited. If not provided, "
            "THE CURRENTLY OPEN FILE will be edited. If provided, the "
            "file at the provided path will be OPENED and edited, changing "
            "the opened file."
        ),
    )
    text: str = Field(
        ...,
        description="The text that will replace the specified line range in the file.",
    )
    start_line: int = Field(
        ...,
        description="The line number at which the file edit will start (REQUIRED). Inclusive - the start line will be included in the edit.",
    )
    end_line: int = Field(
        ...,
        description="The line number at which the file edit will end (REQUIRED). Inclusive - the end line will be included in the edit.",
    )


class EditFileResponse(BaseFileResponse):
    """Response to edit a file."""

    old_text: str = Field(
        default=None,
        description=(
            "The updated changes. If the file was not edited, the original file "
            "will be returned."
        ),
    )
    error: str = Field(
        default=None,
        description="Error message if any",
    )
    updated_text: str = Field(
        default=None,
        description="The updated text. If the file was not edited, this will be empty.",
    )


class EditFile(LocalAction[EditFileRequest, EditFileResponse]):
    """
    Use this tools to edit a file on specific line numbers.

    Please note that THE EDIT COMMAND REQUIRES PROPER INDENTATION.

    Python files will be checked for syntax errors after the edit.
    If you'd like to add the line '        print(x)' you must fully write
    that out, with all those spaces before the code!

    If the system detects a syntax error, the edit will not be executed.
    Simply try to edit the file again, but make sure to read the error message
    and modify the edit command you issue accordingly. Issuing the same command
    a second time will just lead to the same error message again.

<<<<<<< HEAD
    If a lint error occurs, the edit will not be applied. Review the error message,
    adjust your edit accordingly, and try again.
    Raises:
        - FileNotFoundError: If the file does not exist.
        - PermissionError: If the user does not have permission to edit the file.
        - OSError: If an OS-specific error occurs.
    Note:
        This action edits a specific part of the file, if you want to rewrite the
        complete file, use `write` tool instead.
    """

    def execute(self, request: EditFileRequest, metadata: Dict) -> EditFileResponse:
        """Execute action."""
=======
    If start line and end line are the same,
    the new text will be added at the start line &
    text at end line will be still in the new edited file.

    Examples A - Start line == End line
    Start line: 1
    End line: 1
    Text: "print(x)"
    Result: As Start line == End line, print(x) will be added as first line in the file. Rest of the file will be unchanged.

    Examples B - Start line != End line
    Start line: 1
    End line: 3
    Text: "print(x)"
    Result: print(x) will be replaced in the file as first line.
    First and Second line will be removed as end line = 3
    Rest of the file will be unchanged.

    This action edits a specific part of the file, if you want to rewrite the
    complete file, use `write` tool instead."""

    display_name = "Edit a file"

    def execute(self, request: EditFileRequest, metadata: Dict) -> EditFileResponse:
>>>>>>> 157a1b64
        file_manager = self.filemanagers.get(request.file_manager_id)
        try:
            file = (
                file_manager.recent
                if request.file_path is None
                else file_manager.open(path=request.file_path)
            )

            if file is None:
                raise FileNotFoundError(f"File not found: {request.file_path}")

            response = file.write_and_run_lint(
                text=request.text,
                start=request.start_line,
                end=request.end_line,
            )
            if response.get("error") and len(response["error"]) > 0:  # type: ignore
                return EditFileResponse(
                    error="No Update, found error: " + response["error"]  # type: ignore
                )
            return EditFileResponse(
                old_text=response["replaced_text"],
                updated_text=response["replaced_with"],
            )
        except FileNotFoundError as e:
            return EditFileResponse(error=f"File not found: {str(e)}")
        except PermissionError as e:
            return EditFileResponse(error=f"Permission denied: {str(e)}")
        except OSError as e:
            return EditFileResponse(error=f"OS error occurred: {str(e)}")<|MERGE_RESOLUTION|>--- conflicted
+++ resolved
@@ -70,21 +70,6 @@
     and modify the edit command you issue accordingly. Issuing the same command
     a second time will just lead to the same error message again.
 
-<<<<<<< HEAD
-    If a lint error occurs, the edit will not be applied. Review the error message,
-    adjust your edit accordingly, and try again.
-    Raises:
-        - FileNotFoundError: If the file does not exist.
-        - PermissionError: If the user does not have permission to edit the file.
-        - OSError: If an OS-specific error occurs.
-    Note:
-        This action edits a specific part of the file, if you want to rewrite the
-        complete file, use `write` tool instead.
-    """
-
-    def execute(self, request: EditFileRequest, metadata: Dict) -> EditFileResponse:
-        """Execute action."""
-=======
     If start line and end line are the same,
     the new text will be added at the start line &
     text at end line will be still in the new edited file.
@@ -109,7 +94,6 @@
     display_name = "Edit a file"
 
     def execute(self, request: EditFileRequest, metadata: Dict) -> EditFileResponse:
->>>>>>> 157a1b64
         file_manager = self.filemanagers.get(request.file_manager_id)
         try:
             file = (
