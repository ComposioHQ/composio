from typing import Dict

from pydantic import Field

from composio.tools.base.local import LocalAction
from composio.tools.local.filetool.actions.base_action import (
    BaseFileRequest,
    BaseFileResponse,
)


class EditFileRequest(BaseFileRequest):
    """Request to edit a file."""

    file_path: str = Field(
        default=None,
        description=(
            "The path to the file that will be edited. If not provided, "
            "THE CURRENTLY OPEN FILE will be edited. If provided, the "
            "file at the provided path will be OPENED and edited, changing "
            "the opened file."
        ),
    )
    text: str = Field(
        ...,
        description="The text that will replace the specified line range in the file.",
    )
    start_line: int = Field(
        ...,
        description="The line number at which the file edit will start (REQUIRED). Inclusive - the start line will be included in the edit.",
    )
    end_line: int = Field(
        ...,
        description="The line number at which the file edit will end (REQUIRED). Inclusive - the end line will be included in the edit.",
    )


class EditFileResponse(BaseFileResponse):
    """Response to edit a file."""

    old_text: str = Field(
        default=None,
        description=(
            "The updated changes. If the file was not edited, the original file "
            "will be returned."
        ),
    )
    error: str = Field(
        default=None,
        description="Error message if any",
    )
    updated_text: str = Field(
        default=None,
        description="The updated text. If the file was not edited, this will be empty.",
    )


class EditFile(LocalAction[EditFileRequest, EditFileResponse]):
    """
    Use this tools to edit a file on specific line numbers.

    Please note that THE EDIT COMMAND REQUIRES PROPER INDENTATION.

    Python files will be checked for syntax errors after the edit.
    If you'd like to add the line '        print(x)' you must fully write
    that out, with all those spaces before the code!

<<<<<<< HEAD
    If the system detects a syntax error, the edit will not be executed.
    Simply try to edit the file again, but make sure to read the error message
    and modify the edit command you issue accordingly. Issuing the same command
    a second time will just lead to the same error message again.

    If a lint error occurs, the edit will not be applied. Review the error message,
    adjust your edit accordingly, and try again.
    Raises:
        - FileNotFoundError: If the file does not exist.
        - PermissionError: If the user does not have permission to edit the file.
        - OSError: If an OS-specific error occurs.
    Note:
        This action edits a specific part of the file, if you want to rewrite the
        complete file, use `write` tool instead.
    """

    def execute(self, request: EditFileRequest, metadata: Dict) -> EditFileResponse:
        """Execute action."""
        file_manager = self.filemanagers.get(request.file_manager_id)
=======
    If a lint error occurs, the edit will not be applied.
    Review the error message, adjust your edit accordingly.

    If start line and end line are the same,
    the new text will be added at the start line &
    text at end line will be still in the new edited file.

    Examples A - Start line == End line
    Start line: 1
    End line: 1
    Text: "print(x)"
    Result: As Start line == End line, print(x) will be added as first line in the file. Rest of the file will be unchanged.

    Examples B - Start line != End line
    Start line: 1
    End line: 3
    Text: "print(x)"
    Result: print(x) will be replaced in the file as first line.
    First and Second line will be removed as end line = 3
    Rest of the file will be unchanged.

    This action edits a specific part of the file, if you want to rewrite the
    complete file, use `write` tool instead."""

    _display_name = "Edit a file"
    _request_schema = EditFileRequest
    _response_schema = EditFileResponse

    def execute_on_file_manager(
        self,
        file_manager: FileManager,
        request_data: EditFileRequest,  # type: ignore
    ) -> EditFileResponse:
>>>>>>> 25363727
        try:
            file = (
                file_manager.recent
                if request.file_path is None
                else file_manager.open(path=request.file_path)
            )

            if file is None:
                raise FileNotFoundError(f"File not found: {request.file_path}")

            response = file.write_and_run_lint(
                text=request.text,
                start=request.start_line,
                end=request.end_line,
            )
            if response.get("error") and len(response["error"]) > 0:  # type: ignore
                return EditFileResponse(
                    error="No Update, found error: " + response["error"]  # type: ignore
                )
            return EditFileResponse(
                old_text=response["replaced_text"],
                updated_text=response["replaced_with"],
            )
        except FileNotFoundError as e:
            return EditFileResponse(error=f"File not found: {str(e)}")
        except PermissionError as e:
            return EditFileResponse(error=f"Permission denied: {str(e)}")
        except OSError as e:
            return EditFileResponse(error=f"OS error occurred: {str(e)}")<|MERGE_RESOLUTION|>--- conflicted
+++ resolved
@@ -65,29 +65,10 @@
     If you'd like to add the line '        print(x)' you must fully write
     that out, with all those spaces before the code!
 
-<<<<<<< HEAD
     If the system detects a syntax error, the edit will not be executed.
     Simply try to edit the file again, but make sure to read the error message
     and modify the edit command you issue accordingly. Issuing the same command
     a second time will just lead to the same error message again.
-
-    If a lint error occurs, the edit will not be applied. Review the error message,
-    adjust your edit accordingly, and try again.
-    Raises:
-        - FileNotFoundError: If the file does not exist.
-        - PermissionError: If the user does not have permission to edit the file.
-        - OSError: If an OS-specific error occurs.
-    Note:
-        This action edits a specific part of the file, if you want to rewrite the
-        complete file, use `write` tool instead.
-    """
-
-    def execute(self, request: EditFileRequest, metadata: Dict) -> EditFileResponse:
-        """Execute action."""
-        file_manager = self.filemanagers.get(request.file_manager_id)
-=======
-    If a lint error occurs, the edit will not be applied.
-    Review the error message, adjust your edit accordingly.
 
     If start line and end line are the same,
     the new text will be added at the start line &
@@ -110,16 +91,10 @@
     This action edits a specific part of the file, if you want to rewrite the
     complete file, use `write` tool instead."""
 
-    _display_name = "Edit a file"
-    _request_schema = EditFileRequest
-    _response_schema = EditFileResponse
+    display_name = "Edit a file"
 
-    def execute_on_file_manager(
-        self,
-        file_manager: FileManager,
-        request_data: EditFileRequest,  # type: ignore
-    ) -> EditFileResponse:
->>>>>>> 25363727
+    def execute(self, request: EditFileRequest, metadata: Dict) -> EditFileResponse:
+        file_manager = self.filemanagers.get(request.file_manager_id)
         try:
             file = (
                 file_manager.recent
