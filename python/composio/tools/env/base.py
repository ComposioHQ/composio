import os
import threading
import typing as t
from abc import ABC, abstractmethod
from pathlib import Path
<<<<<<< HEAD
=======
from uuid import uuid4

import requests
>>>>>>> b8fe5f1e

from composio.client.enums import Action
from composio.constants import ENV_COMPOSIO_API_KEY, ENV_COMPOSIO_BASE_URL
from composio.exceptions import ComposioSDKError
from composio.tools.env.id import generate_id
from composio.tools.local.handler import get_runtime_action
from composio.utils.logging import WithLogger


ENV_GITHUB_ACCESS_TOKEN = "GITHUB_ACCESS_TOKEN"
ENV_ACCESS_TOKEN = "ACCESS_TOKEN"


def _read_env_var(name: str, default: t.Any) -> str:
    """Read environment variable."""
    value = os.environ.get(name, default)
    if value is None:
        raise ValueError(f"Please provide value for `{name}`")
    return value


class Shell(ABC, WithLogger):
    """Abstract shell session."""

    _id: str

    def sanitize_command(self, cmd: str) -> bytes:
        """Prepare command string."""
        return (cmd.rstrip() + "\n").encode()

    def __str__(self) -> str:
        """String representation."""
        return f"Shell(type={self.__class__.__name__}, id={self.id})"

    __repr__ = __str__

    @property
    def id(self) -> str:
        """Get shell ID."""
        return self._id

    @abstractmethod
    def setup(self) -> None:
        """Setup shell."""

    @abstractmethod
    def exec(self, cmd: str) -> t.Dict:
        """Execute command on container."""

    @abstractmethod
    def stop(self) -> None:
        """Stop and remove the running shell."""


class ShellFactory(WithLogger):
    """Shell factory."""

    _recent: t.Optional[Shell] = None
    _shells: t.Dict[str, Shell] = {}
    _lock: threading.Lock = threading.Lock()

    def __init__(self, factory: t.Callable[[], Shell]) -> None:
        """Creatte shell factory"""
        super().__init__()
        self._factory = factory

    @property
    def recent(self) -> Shell:
        """Get most recent workspace."""
        with self._lock:
            shell = self._recent
        if shell is None:
            shell = self.new()
            with self._lock:
                self._recent = shell
        return shell

    @recent.setter
    def recent(self, shell: Shell) -> None:
        """Get most recent workspace."""
        with self._lock:
            self._recent = shell

    def new(self) -> Shell:
        """Create a new shell."""
        shell = self._factory()
        shell.setup()
        self._shells[shell.id] = shell
        self.recent = shell
        return shell

    def get(self, id: t.Optional[str] = None) -> Shell:
        """Get shell instance."""
        if id is None or id == "":
            return self.recent
        if id not in self._shells:
            raise ComposioSDKError(
                message=f"No shell found with ID: {id}",
            )
        shell = self._shells[id]
        self.recent = shell
        return shell

    def exec(self, cmd: str, id: t.Optional[str] = None) -> t.Dict:
        """Execute a command on shell."""
        return self.get(id=id).exec(cmd=cmd)

    def stop(self, id: str) -> None:
        """Stop shell with given ID."""
        if id not in self._shells:
            return
        shell = self._shells.pop(id)
        shell.stop()

    def teardown(self) -> None:
        """Stop all running shells."""
        while len(self._shells) > 0:
            id, *_ = list(self._shells.keys())
            self._shells.pop(id).stop()
            self.logger.debug(f"Stopped shell with ID: {id}")
        self._recent = None


class Workspace(WithLogger, ABC):
    """Workspace abstraction for executing tools."""

    _shell_factory: t.Optional[ShellFactory] = None

    def __init__(
        self,
<<<<<<< HEAD
        api_key: t.Optional[str] = None,
        base_url: t.Optional[str] = None,
        working_dir: t.Optional[str] = None,
=======
        composio_api_key: t.Optional[str] = None,
        composio_base_url: t.Optional[str] = None,
        github_access_token: t.Optional[str] = None,
        environment: t.Optional[t.Dict] = None,
>>>>>>> b8fe5f1e
    ):
        """Initialize workspace."""
        super().__init__()
        self.id = generate_id()
<<<<<<< HEAD
        self._api_key = api_key
        self._base_url = base_url
        self._working_dir = str(working_dir or Path.cwd())
=======
        self.access_token = uuid4().hex.replace("-", "")
        self.composio_api_key = _read_env_var(
            name=ENV_COMPOSIO_API_KEY,
            default=composio_api_key,
        )
        self.composio_base_url = _read_env_var(
            name=ENV_COMPOSIO_BASE_URL,
            default=composio_base_url,
        )
        self.github_access_token = github_access_token or os.environ.get(
            ENV_GITHUB_ACCESS_TOKEN, "NO_VALUE"
        )
        self.environment = {
            **(environment or {}),
            ENV_COMPOSIO_API_KEY: self.composio_api_key,
            ENV_COMPOSIO_BASE_URL: self.composio_base_url,
            ENV_GITHUB_ACCESS_TOKEN: self.github_access_token,
            ENV_ACCESS_TOKEN: self.access_token,
        }
>>>>>>> b8fe5f1e

    def __str__(self) -> str:
        """String representation."""
        return f"Workspace(type={self.__class__.__name__}, id={self.id})"

    __repr__ = __str__

    @abstractmethod
    def setup(self) -> None:
        """Setup workspace."""

    @property
    def shells(self) -> ShellFactory:
        """Returns shell factory for current workspace."""
        if self._shell_factory is None:
            self._shell_factory = ShellFactory(
                factory=self._create_shell,
            )
        return self._shell_factory

    @abstractmethod
    def _create_shell(self) -> Shell:
        """Create shell."""

    @abstractmethod
    def execute_action(
        self,
        action: Action,
        request_data: dict,
        metadata: dict,
    ) -> t.Dict:
        """Execute an action in this workspace."""

    def teardown(self) -> None:
        """Teardown current workspace."""
        self.shells.teardown()


class RemoteWorkspace(Workspace):
    """Remote workspace client."""

    url: str

    def _request(
        self,
        endpoint: str,
        method: str,
        json: t.Optional[t.Dict] = None,
        timeout: t.Optional[float] = 300.0,
    ) -> requests.Response:
        """Make request to the tooling server."""
        return requests.request(
            url=f"{self.url}{endpoint}",
            method=method,
            json=json,
            headers={
                "x-api-key": self.access_token,
            },
            timeout=timeout,
        )

    def _create_shell(self) -> Shell:
        raise NotImplementedError(
            "Creating shells for remote workspaces is not allowed."
        )

    def _upload(self, action: Action) -> None:
        """Upload action instance to tooling server."""
        obj = get_runtime_action(name=action.name)
        request = self._request(
            method="post",
            endpoint="/tools",
            json={
                "content": Path(str(obj.module)).read_text(encoding="utf-8"),
                "filename": Path(str(obj.module)).name,
                "dependencies": obj.requires or {},
            },
        )
        response = request.json()
        if response["error"] is not None:
            self.logger.error(
                f"Error while uploading {action.slug}: " + response["error"]
            )
        else:
            self.logger.debug(
                f"Succesfully uploaded: {action.slug}",
            )

    def execute_action(
        self,
        action: Action,
        request_data: dict,
        metadata: dict,
    ) -> t.Dict:
        """Execute action in docker workspace."""
        if action.is_runtime:
            self._upload(action=action)

        request = self._request(
            method="post",
            endpoint=f"/actions/execute/{action.slug}",
            json={
                "params": request_data,
                "metadata": metadata,
            },
        )
        response = request.json()
        if response["error"] is None:
            return response["data"]
        raise RuntimeError(f"Error while executing {action.slug}: " + response["error"])<|MERGE_RESOLUTION|>--- conflicted
+++ resolved
@@ -3,12 +3,9 @@
 import typing as t
 from abc import ABC, abstractmethod
 from pathlib import Path
-<<<<<<< HEAD
-=======
 from uuid import uuid4
 
 import requests
->>>>>>> b8fe5f1e
 
 from composio.client.enums import Action
 from composio.constants import ENV_COMPOSIO_API_KEY, ENV_COMPOSIO_BASE_URL
@@ -139,25 +136,14 @@
 
     def __init__(
         self,
-<<<<<<< HEAD
-        api_key: t.Optional[str] = None,
-        base_url: t.Optional[str] = None,
-        working_dir: t.Optional[str] = None,
-=======
         composio_api_key: t.Optional[str] = None,
         composio_base_url: t.Optional[str] = None,
         github_access_token: t.Optional[str] = None,
         environment: t.Optional[t.Dict] = None,
->>>>>>> b8fe5f1e
     ):
         """Initialize workspace."""
         super().__init__()
         self.id = generate_id()
-<<<<<<< HEAD
-        self._api_key = api_key
-        self._base_url = base_url
-        self._working_dir = str(working_dir or Path.cwd())
-=======
         self.access_token = uuid4().hex.replace("-", "")
         self.composio_api_key = _read_env_var(
             name=ENV_COMPOSIO_API_KEY,
@@ -177,7 +163,6 @@
             ENV_GITHUB_ACCESS_TOKEN: self.github_access_token,
             ENV_ACCESS_TOKEN: self.access_token,
         }
->>>>>>> b8fe5f1e
 
     def __str__(self) -> str:
         """String representation."""
