"""
Host workspace.
"""

import os
import typing as t
<<<<<<< HEAD
from pathlib import Path
=======
from dataclasses import dataclass
>>>>>>> 7e2d32ba

import paramiko
import typing_extensions as te
from paramiko.ssh_exception import NoValidConnectionsError, SSHException

from composio.client.enums import Action
<<<<<<< HEAD
from composio.tools.env.base import Shell, Workspace
from composio.tools.env.filemanager.manager import FileManager
=======
from composio.tools.env.base import Shell, Workspace, WorkspaceConfigType
>>>>>>> 7e2d32ba
from composio.tools.env.host.shell import HostShell, SSHShell
from composio.tools.local.handler import LocalClient


LOOPBACK_ADDRESS = "127.0.0.1"
ENV_SSH_USERNAME = "_SSH_USERNAME"
ENV_SSH_PASSWORD = "_SSH_PASSWORD"


def _read_ssh_config(
    username: t.Optional[str] = None,
    password: t.Optional[str] = None,
    hostname: t.Optional[str] = None,
) -> t.Tuple[t.Optional[str], t.Optional[str], str]:
    return (
        username or os.environ.get(ENV_SSH_USERNAME),
        password or os.environ.get(ENV_SSH_PASSWORD),
        hostname or LOOPBACK_ADDRESS,
    )


class SSHConfig(te.TypedDict):
    """SSH configuration for creating interactive shell sessions."""

    username: te.NotRequired[str]
    """Username for SSH connection"""

    password: te.NotRequired[str]
    """Password for SSH connection"""

    hostname: te.NotRequired[str]
    """Host for SSH connection"""


@dataclass
class Config(WorkspaceConfigType):
    """Host configuration type."""

    ssh: t.Optional[SSHConfig] = None
    """SSH configuration for creating interactive shell sessions."""


class HostWorkspace(Workspace):
    """Host workspace implementation."""

    _ssh: t.Optional[paramiko.SSHClient] = None
    _file_manager: t.Optional[FileManager] = None

<<<<<<< HEAD
    def __init__(
        self,
        working_dir: t.Optional[str] = None,
        ssh_username: t.Optional[str] = None,
        ssh_password: t.Optional[str] = None,
        ssh_hostname: t.Optional[str] = None,
        composio_api_key: t.Optional[str] = None,
        composio_base_url: t.Optional[str] = None,
        github_access_token: t.Optional[str] = None,
        environment: t.Optional[t.Dict] = None,
    ):
        """Initialize host workspace."""
        super().__init__(
            composio_api_key=composio_api_key,
            composio_base_url=composio_base_url,
            github_access_token=github_access_token,
            environment=environment,
        )
        self._working_dir = str(working_dir or Path.cwd())
        self.ssh_username = ssh_username
        self.ssh_password = ssh_password
        self.ssh_hostname = ssh_hostname
=======
    def __init__(self, config: Config):
        """Initialize host workspace."""
        super().__init__(config=config)
        self.ssh_config = config.ssh or {}
>>>>>>> 7e2d32ba

    def setup(self) -> None:
        """Setup workspace."""
        try:
            self.logger.debug(f"Setting up SSH client for workspace {self.id}")
            self._ssh = paramiko.SSHClient()
            self._ssh.set_missing_host_key_policy(
                policy=paramiko.AutoAddPolicy(),
            )
            ssh_username, ssh_password, ssh_hostname = _read_ssh_config(
                username=self.ssh_config.get("username"),
                password=self.ssh_config.get("password"),
                hostname=self.ssh_config.get("hostname"),
            )
            self._ssh.connect(
                hostname=ssh_hostname or LOOPBACK_ADDRESS,
                username=ssh_username,
                password=ssh_password,
            )
        except (SSHException, NoValidConnectionsError) as e:
            self.logger.debug(
                f"Setting up SSH client for workspace failed with error: {e}"
            )
            self.logger.debug("Using shell over `subprocess.Popen`")
            self._ssh = None

    @property
    def file_manager(self) -> FileManager:
        """File manager for the workspace."""
        if self._file_manager is None:
            self._file_manager = FileManager(working_dir=self._working_dir)
        return self._file_manager

    def _create_shell(self) -> Shell:
        """Create host shell."""
        if self._ssh is not None:
            return SSHShell(
                client=self._ssh,
                environment=self.environment,
            )
        return HostShell()

    def execute_action(
        self,
        action: Action,
        request_data: dict,
        metadata: dict,
    ) -> t.Dict:
        """Execute action in host workspace."""
        return LocalClient().execute_action(
            action=action,
            request_data=request_data,
            metadata={**metadata, "workspace": self},
        )

    def teardown(self) -> None:
        super().teardown()
        if self._ssh is not None:
            self._ssh.close()<|MERGE_RESOLUTION|>--- conflicted
+++ resolved
@@ -4,23 +4,15 @@
 
 import os
 import typing as t
-<<<<<<< HEAD
-from pathlib import Path
-=======
 from dataclasses import dataclass
->>>>>>> 7e2d32ba
 
 import paramiko
 import typing_extensions as te
 from paramiko.ssh_exception import NoValidConnectionsError, SSHException
 
 from composio.client.enums import Action
-<<<<<<< HEAD
-from composio.tools.env.base import Shell, Workspace
+from composio.tools.env.base import Shell, Workspace, WorkspaceConfigType
 from composio.tools.env.filemanager.manager import FileManager
-=======
-from composio.tools.env.base import Shell, Workspace, WorkspaceConfigType
->>>>>>> 7e2d32ba
 from composio.tools.env.host.shell import HostShell, SSHShell
 from composio.tools.local.handler import LocalClient
 
@@ -69,35 +61,12 @@
     _ssh: t.Optional[paramiko.SSHClient] = None
     _file_manager: t.Optional[FileManager] = None
 
-<<<<<<< HEAD
-    def __init__(
-        self,
-        working_dir: t.Optional[str] = None,
-        ssh_username: t.Optional[str] = None,
-        ssh_password: t.Optional[str] = None,
-        ssh_hostname: t.Optional[str] = None,
-        composio_api_key: t.Optional[str] = None,
-        composio_base_url: t.Optional[str] = None,
-        github_access_token: t.Optional[str] = None,
-        environment: t.Optional[t.Dict] = None,
-    ):
-        """Initialize host workspace."""
-        super().__init__(
-            composio_api_key=composio_api_key,
-            composio_base_url=composio_base_url,
-            github_access_token=github_access_token,
-            environment=environment,
-        )
-        self._working_dir = str(working_dir or Path.cwd())
-        self.ssh_username = ssh_username
-        self.ssh_password = ssh_password
-        self.ssh_hostname = ssh_hostname
-=======
     def __init__(self, config: Config):
         """Initialize host workspace."""
         super().__init__(config=config)
         self.ssh_config = config.ssh or {}
->>>>>>> 7e2d32ba
+        # TODO: Make this configurable
+        self._working_dir = None
 
     def setup(self) -> None:
         """Setup workspace."""
