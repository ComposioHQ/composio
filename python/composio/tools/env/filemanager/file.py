"""Virtual file pointer implementation."""

import re
import subprocess
import sys
import typing as t
from enum import Enum
from pathlib import Path

import typing_extensions as te

from composio.utils.logging import WithLogger


SCROLL_UP = "up"
SCROLL_DOWN = "down"

SCOPE_FILE = "file"
SCOPE_WINDOW = "window"


class ScrollDirection(Enum):
    UP = "up"
    DOWN = "down"

    def __mul__(self, lines: int) -> int:
        """Multiply the window by scroll direction."""
        return lines * (-1 if self.value == "up" else 1)


class FileOperationScope(str, Enum):
    FILE = "file"
    WINDOW = "window"


class Match(te.TypedDict):
    """Match object."""

    start: int
    end: int
    lineno: int
    content: str


class TextReplacement(te.TypedDict):
    """Text replacement response."""

    replaced_with: str
    replaced_text: str
    error: te.NotRequired[str]


class File(WithLogger):
    """File object for file manager."""

    _start: int
    _end: int

    def __init__(
        self,
        path: Path,
        workdir: Path,
        window: t.Optional[int] = None,
    ) -> None:
        """
        Initialize file object

        :param path: Path to file.
        :param workdir: Current working directory.
        :param window: Size of the view window, default is 100.
        """
        super().__init__()
        self.path = path
        self.workdir = workdir

        # View window
        self._start = 0
        self._end = window or 100
        self._window = window or 100

    def scroll(
        self,
        lines: t.Optional[int] = None,
        direction: t.Optional[ScrollDirection] = None,
    ) -> None:
        """
        Scroll to given number of lines.

        :param lines: Number of lines to scroll.
        :param direction: Direction of scrolling.
        :return: None
        """
        direction = direction or ScrollDirection.DOWN
        lines = direction * (lines or self._window)
        self._start += lines
        self._end += lines

<<<<<<< HEAD
    def goto(
        self,
        line: int,
    ) -> None:
        """
        Go to given line number.

        :param line: Line number to go to.
        :return: None
        """
        self._start = line
        self._end = line + self._window
=======
    def goto(self, line: int) -> None:
        """
        Go to the given line number.

        :param line: Number of lines to scroll.
        :return: None
        """
        self._start = line
        self._end = self._start + self._window
>>>>>>> a50167e4

    def _find(self, buffer: str, pattern: str, lineno: int) -> t.List[Match]:
        """Find the occurences for given pattern in the buffer."""
        matches: t.List[Match] = []
        for match in re.finditer(pattern=pattern, string=buffer):
            start = match.start()
            end = match.end()
            matches.append(
                {
                    "content": match.string[start:end],
                    "end": end,
                    "start": start,
                    "lineno": lineno,
                }
            )
        return matches

    def _find_window(self, pattern: str) -> t.List[Match]:
        """Find in the current window."""
        offset = self._start
        matches = []
        for lineno, line in enumerate(self._iter_window()):
            matches += self._find(
                buffer=line,
                pattern=pattern,
                lineno=lineno + offset,
            )
        return matches

    def _find_file(
        self,
        pattern: str,
    ) -> t.List[Match]:
        """Find in the whole file."""
        matches = []
        for lineno, line in enumerate(self._iter_file()):
            matches += self._find(
                buffer=line,
                pattern=pattern,
                lineno=lineno,
            )
        return matches

    def find(
        self,
        pattern: str,
        scope: t.Optional[FileOperationScope] = None,
    ) -> t.List[Match]:
        """
        Find pattern in the given file.

        :param pattern: Pattern to search for
        :param scope: Scope for the search, choose between `file` and `windows`.
            if you choose `file`, the search will be performed across the file else
            the search will be performed over the current view window.
        :return: List of matches found for the given pattern
        """
        scope = scope or FileOperationScope.FILE
        if scope == SCOPE_FILE:
            return self._find_file(pattern=pattern)
        return self._find_window(pattern=pattern)

    def _iter_window(self) -> t.Iterable[str]:
        """Iter data from the current window."""
        cursor = 0
        with self.path.open("r") as fp:
            while cursor < self._start:
                _ = fp.readline()
                cursor += 1
            while cursor < self._end:
                yield fp.readline()
                cursor += 1

    def _iter_file(self) -> t.Iterable[str]:
        """Iter data from the current file."""
        with self.path.open(mode="r") as fp:
            while True:
                line = fp.readline()
                if not line:
                    break
                yield line

    def iter(self, scope: t.Optional[FileOperationScope] = None) -> t.Iterable[str]:
        """Iter data from the current window."""
        scope = scope or FileOperationScope.FILE
        if scope == FileOperationScope.WINDOW:
            return self._iter_window()
        return self._iter_file()

    def read(self) -> t.Dict[int, str]:
        """Read data from file."""
        cursor = 0
        buffer = {}
        with self.path.open("r") as fp:
            while cursor < self._start:
                _ = fp.readline()
                cursor += 1
            while cursor < self._end:
                line = fp.readline()
                if not line:
                    break
                buffer[cursor] = line
                cursor += 1
        return buffer

    def write(
        self,
        text: str,
        start: int,
        end: int,
        scope: t.Optional[FileOperationScope] = None,
    ) -> TextReplacement:
        """
        Write given content to file

        :param text: Content to write to file.
        :param scope: Scope of the file operation
        :param start: Line number to start the edit at
        :param end: Line number where to end the edit
        :return: Replaced text
        """
        scope = scope or FileOperationScope.FILE

        cursor = 0
        buffer = ""
        replaced = ""
        with self.path.open(mode="r") as fp:
            if scope == FileOperationScope.WINDOW:
                while cursor < self._start:
                    _ = fp.readline()
                    cursor += 1
                cursor = 0

            while cursor < (start - 1):
                buffer += fp.readline()
                cursor += 1

            while cursor < (end - 1):
                replaced += fp.readline()
                cursor += 1

            buffer += text
            while True:
                line = fp.readline()
                if not line:
                    break
                buffer += line

        self.path.write_text(data=buffer, encoding="utf-8")
        return {"replaced_text": replaced, "replaced_with": text}

    def run_lint(self) -> str:
        """Run lint on the file."""
        if self.path.suffix == '.py':
            venv_python = sys.executable
            try:
                result = subprocess.run(
                    [
                        venv_python,
                        "-m",
                        "flake8",
                        "--isolated",
                        "--select=F821,F822,F831,E111,E112,E113,E999,E902",
                        str(self.path)
                    ],
                    capture_output=True,
                    text=True,
                    check=True
                )
                lint_output = result.stdout
            except subprocess.CalledProcessError as e:
                # If flake8 returns a non-zero exit code, it will raise this exception
                lint_output = e.stdout  # Use stdout for linting errors
                if e.stderr:  # Check if there's any stderr output
                    lint_output += f"\nError running flake8: {e.stderr}"

            formatted_output = ""
            for value in lint_output.split("\n"):
                parts = value.split()
                if parts:
                    formatted_output += f"- {' '.join(parts[1:])}\n"
            return formatted_output.strip()
        return ""

    def write_and_run_lint(self, text: str, start: int, end: int) -> str:
        """Write and run lint on the file. If linting fails, revert the changes."""
        older_file_text = self.path.read_text(encoding="utf-8")
        self.write(text=text, start=start, end=end)
        lint_output = self.run_lint()
        if lint_output:
            self.path.write_text(older_file_text, encoding="utf-8")
        return lint_output

    def replace(self, string: str, replacement: str) -> TextReplacement:
        """Replace given string with replacement."""
        content = self.path.read_text(encoding="utf-8")
        update = re.sub(
            pattern=re.escape(string),
            repl=replacement,
            string=content,
        )
        if content == update:
            return {
                "replaced_text": "",
                "replaced_with": "",
                "error": "Error replacing given string, string not found",
            }
        self.path.write_text(update, encoding="utf-8")
        return {"replaced_text": string, "replaced_with": replacement}

    def __str__(self) -> str:
        """String representation."""
        return f"File(name={self.path})"<|MERGE_RESOLUTION|>--- conflicted
+++ resolved
@@ -95,7 +95,6 @@
         self._start += lines
         self._end += lines
 
-<<<<<<< HEAD
     def goto(
         self,
         line: int,
@@ -108,17 +107,6 @@
         """
         self._start = line
         self._end = line + self._window
-=======
-    def goto(self, line: int) -> None:
-        """
-        Go to the given line number.
-
-        :param line: Number of lines to scroll.
-        :return: None
-        """
-        self._start = line
-        self._end = self._start + self._window
->>>>>>> a50167e4
 
     def _find(self, buffer: str, pattern: str, lineno: int) -> t.List[Match]:
         """Find the occurences for given pattern in the buffer."""
