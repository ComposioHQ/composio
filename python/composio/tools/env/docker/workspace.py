--- conflicted
+++ resolved
@@ -115,13 +115,8 @@
             f" --params '{json.dumps(request_data)}'"
             f" --metadata '{json.dumps(metadata)}'"
         )
-<<<<<<< HEAD
         if len(output["exit_code"]) != 0:
             return {"status": "failure", "message": output["stderr"]}
-=======
-        if len(output[STDERR]) > 0:
-            return {"status": "failure", "message": output[STDERR]}
->>>>>>> ea8da573
         try:
             return {"status": "success", "data": json.loads(output[STDOUT])}
         except json.JSONDecodeError:
