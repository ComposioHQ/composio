--- conflicted
+++ resolved
@@ -50,78 +50,7 @@
             environment=self.environment,
         )
         self.flyio.setup()
-<<<<<<< HEAD
-
-    def _request(
-        self,
-        endpoint: str,
-        method: str,
-        json: t.Optional[t.Dict] = None,
-        timeout: t.Optional[float] = 15.0,
-    ) -> requests.Response:
-        """Make request to the tooling server."""
-        return requests.request(
-            url=f"{self.flyio.url}{endpoint}",
-            method=method,
-            json=json,
-            headers={
-                "x-api-key": self.access_token,
-            },
-            timeout=timeout,
-        )
-
-    def _create_shell(self) -> Shell:
-        """Create FlyIO shell."""
-        raise NotImplementedError(
-            "Creating shells for `FlyIO` workspaces is not allowed."
-        )
-
-    def _upload(self, action: Action) -> None:
-        """Upload action instance to tooling server."""
-        obj = get_runtime_action(name=action.name)
-        request = self._request(
-            method="post",
-            endpoint="/tools",
-            json={
-                "content": Path(str(obj.module)).read_text(encoding="utf-8"),
-                "filename": Path(str(obj.module)).name,
-                "dependencies": obj.requires or {},
-            },
-        )
-        response = request.json()
-        if response["error"] is not None:
-            self.logger.error(
-                f"Error while uploading {action.slug}: " + response["error"]
-            )
-        else:
-            self.logger.debug(
-                f"Succesfully uploaded: {action.slug}",
-            )
-
-    def execute_action(  # pylint: disable=unused-argument
-        self,
-        action: Action,
-        request_data: dict,
-        metadata: dict,
-    ) -> t.Dict:
-        """Execute action in docker workspace."""
-        if action.is_runtime:
-            self._upload(action=action)
-
-        request = self._request(
-            method="post",
-            endpoint=f"/actions/execute/{action.slug}",
-            json={
-                "params": request_data,
-            },
-        )
-        response = request.json()
-        if response["error"] is None:
-            return response["data"]
-        raise RuntimeError(f"Error while executing {action.slug}: " + response["error"])
-=======
         self.url = self.flyio.url
->>>>>>> b8fe5f1e
 
     def teardown(self) -> None:
         """Teardown E2B workspace."""
