--- conflicted
+++ resolved
@@ -96,65 +96,6 @@
             time.sleep(1)
         process.wait()
 
-<<<<<<< HEAD
-    def _create_shell(self) -> Shell:
-        """Create E2B shell."""
-        raise NotImplementedError(
-            "Creating shells for `E2B` workspaces is not allowed."
-        )
-
-    def _create_file_manager(self) -> FileManager:
-        """Create file manager for the workspace."""
-        raise NotImplementedError(
-            "Creating file manager for `E2B` workspace is not allowed."
-        )
-
-    def _upload(self, action: Action) -> None:
-        """Upload action instance to tooling server."""
-        obj = get_runtime_action(name=action.name)
-        request = self._request(
-            method="post",
-            endpoint="/tools",
-            json={
-                "content": Path(str(obj.module)).read_text(encoding="utf-8"),
-                "filename": Path(str(obj.module)).name,
-                "dependencies": obj.requires or {},
-            },
-        )
-        response = request.json()
-        if response["error"] is not None:
-            self.logger.error(
-                f"Error while uploading {action.slug}: " + response["error"]
-            )
-        else:
-            self.logger.debug(
-                f"Succesfully uploaded: {action.slug}",
-            )
-
-    def execute_action(  # pylint: disable=unused-argument
-        self,
-        action: Action,
-        request_data: dict,
-        metadata: dict,
-    ) -> t.Dict:
-        """Execute action in docker workspace."""
-        if action.is_runtime:
-            self._upload(action=action)
-
-        request = self._request(
-            method="post",
-            endpoint=f"/actions/execute/{action.slug}",
-            json={
-                "params": request_data,
-            },
-        )
-        response = request.json()
-        if response["error"] is None:
-            return response["data"]
-        raise RuntimeError(f"Error while executing {action.slug}: " + response["error"])
-
-=======
->>>>>>> a50167e4
     def teardown(self) -> None:
         """Teardown E2B workspace."""
         super().teardown()
