"""
Composio SDK tools.
"""

import base64
import itertools
import json
import os
import time
import typing as t
from pathlib import Path

from composio.client import Composio
from composio.client.collections import (
    ActionModel,
    ConnectedAccountModel,
    FileModel,
    SuccessExecuteActionResponseModel,
    TriggerSubscription,
)
from composio.client.enums import Action, ActionType, App, AppType, TagType
from composio.client.exceptions import ComposioClientError
from composio.client.local_handler import LocalToolHandler
from composio.constants import (
    DEFAULT_ENTITY_ID,
    ENV_COMPOSIO_API_KEY,
    LOCAL_CACHE_DIRECTORY_NAME,
    LOCAL_OUTPUT_FILE_DIRECTORY_NAME,
    USER_DATA_FILE_NAME,
)
<<<<<<< HEAD
from composio.exceptions import ApiKeyNotProvidedError
=======
from composio.exceptions import ComposioSDKError, raise_api_key_missing
>>>>>>> 22a5f761
from composio.storage.user import UserData


class ComposioToolSet:
    """Composio toolset."""

    _remote_client: Composio
    _connected_accounts: t.Optional[t.List[ConnectedAccountModel]] = None

    def __init__(
        self,
        api_key: t.Optional[str] = None,
        base_url: t.Optional[str] = None,
        runtime: t.Optional[str] = None,
        output_in_file: bool = False,
        entity_id: str = DEFAULT_ENTITY_ID,
    ) -> None:
        """
        Initialize composio toolset

        :param api_key: Composio API key
        :param base_url: Base URL for the Composio API server
        :param runtime: Name of the framework runtime, eg. openai, crewai...
        :param output_in_file: Whether to output the result to a file.
        :param entity_id: The ID of the entity to execute the action on. Defaults to "default".
        """
        self._local_client = LocalToolHandler()
        self._runtime = runtime

        self.entity_id = entity_id
        self.output_in_file = output_in_file
        self.base_url = base_url

        # Check check constructor aegument, environment variables and user data for the key
        try:
            self.api_key = (
                api_key
                or os.environ.get(ENV_COMPOSIO_API_KEY)
                or UserData.load(
                    Path.home() / LOCAL_CACHE_DIRECTORY_NAME / USER_DATA_FILE_NAME
                ).api_key
            )
        except FileNotFoundError:
            pass

    @property
    def client(self) -> Composio:
        if self.api_key is None:
            raise ApiKeyNotProvidedError()
        return Composio(
            api_key=self.api_key,
            base_url=self.base_url,
            runtime=self.runtime,
        )

    @property
    def runtime(self) -> t.Optional[str]:
        return self._runtime

    def check_connected_account(self, action: ActionType) -> None:
        """Check if connected account is required and if required it exists or not."""
        action = Action(action)
        if action.no_auth:
            return

        if self._connected_accounts is None:
            self._connected_accounts = t.cast(
                t.List[ConnectedAccountModel],
                self.client.connected_accounts.get(),
            )

        if action.app not in [
            connection.appUniqueId for connection in self._connected_accounts
        ]:
            raise ComposioSDKError(
                f"No connected account found for app `{action.app}`; "
                f"Run `composio add {action.app}` to fix this"
            )

    def execute_action(
        self,
        action: t.Union[Action, str],
        params: dict,
        entity_id: str = DEFAULT_ENTITY_ID,
        text: t.Optional[str] = None,
    ) -> t.Dict:
        """
        Execute an action on a given entity.

        :param action: Action to execute.
        :param params: The parameters to pass to the action.
        :param entity_id: The ID of the entity to execute the action on. Defaults to "default".
            Any: The output of the action execution.
        :return: Output object from the function call.
        """
        action = Action(action)
        if action.is_local:
            return self._local_client.execute_action(
                action=action,
                request_data=params,
            )

        self.check_connected_account(action=action)
        output = self.client.get_entity(
            id=entity_id,
        ).execute(
            action=action,
            params=params,
            text=text,
        )
        if not os.path.exists(
            Path.home() / LOCAL_CACHE_DIRECTORY_NAME / LOCAL_OUTPUT_FILE_DIRECTORY_NAME
        ):
            os.makedirs(
                Path.home()
                / LOCAL_CACHE_DIRECTORY_NAME
                / LOCAL_OUTPUT_FILE_DIRECTORY_NAME
            )
        if self.output_in_file:
            output_file_path = (
                Path.home()
                / LOCAL_CACHE_DIRECTORY_NAME
                / LOCAL_OUTPUT_FILE_DIRECTORY_NAME
                / f"{action.name}_{entity_id}_{time.time()}"
            )
            with open(output_file_path, "w", encoding="utf-8") as file:
                file.write(str(output))
                return {"output_file": f"{output_file_path}"}

        try:
            output_modified = self._save_files(
                f"{action.name}_{entity_id}_{time.time()}",
                output,
            )
            return output_modified
        except Exception:
            pass
        return output

    def _save_files(self, file_name_prefix: str, output: dict) -> dict:
        success_response_model = SuccessExecuteActionResponseModel.model_validate(
            output
        )
        resp_data = json.loads(success_response_model.response_data)
        for key, val in resp_data.items():
            try:
                file_model = FileModel.model_validate(val)
                output_file_path = (
                    Path.home()
                    / LOCAL_CACHE_DIRECTORY_NAME
                    / LOCAL_OUTPUT_FILE_DIRECTORY_NAME
                    / f"{file_name_prefix}_{file_model.name.replace('/', '_')}"
                )
                print(f"Saving file to: {output_file_path}")
                with open(output_file_path, "wb") as file:
                    file.write(base64.b64decode(file_model.content))
                resp_data[key] = str(output_file_path)
            except Exception:
                pass
        return resp_data

    def get_action_schemas(
        self,
        apps: t.Optional[t.Sequence[AppType]] = None,
        actions: t.Optional[t.Sequence[ActionType]] = None,
        tags: t.Optional[t.Sequence[TagType]] = None,
    ) -> t.List[ActionModel]:
        actions = t.cast(t.List[Action], [Action(action) for action in actions or []])
        apps = t.cast(t.List[App], [App(app) for app in apps or []])
        local_actions = [action for action in actions if action.is_local]
        remote_actions = [action for action in actions if not action.is_local]
        local_apps = [app for app in apps if app.is_local]
        remote_apps = [app for app in apps if not app.is_local]

        items: t.List[ActionModel] = []
        if len(local_actions) > 0 or len(local_apps) > 0:
            local_items = self._local_client.get_action_schemas(
                apps=local_apps,
                actions=local_actions,
                tags=tags,
            )
            items = items + [ActionModel(**item) for item in local_items]

        if len(remote_actions) > 0 or len(remote_apps) > 0:
            remote_items = self.client.actions.get(
                apps=remote_apps,
                actions=remote_actions,
                tags=tags,
            )
            items = items + remote_items

        for item in items:
            self.check_connected_account(action=item.name)
        return items

    def create_trigger_listener(self, timeout: float = 15.0) -> TriggerSubscription:
        """Create trigger subscription."""
        return self.client.triggers.subscribe(timeout=timeout)

    def find_actions_by_use_case(
        self,
        *apps: AppType,
        use_case: str,
    ) -> t.List[Action]:
        """
        Find actions by specified use case.

        :param apps: List of apps to search.
        :param use_case: String describing the use case.
        :return: A list of actions matching the relevant use case.
        """
        actions = self.client.actions.get(
            apps=[App(app) for app in apps],
            use_case=use_case,
            allow_all=True,
        )
        return [
            Action(value=_get_enum_key(name=action.name).lower()) for action in actions
        ]

    def find_actions_by_tags(
        self,
        *apps: AppType,
        tags: t.List[str],
    ) -> t.List[Action]:
        """
        Find actions by specified use case.

        :param apps: List of apps to search.
        :param use_case: String describing the use case.
        :return: A list of actions matching the relevant use case.
        """
        if len(tags) == 0:
            raise ComposioClientError(
                "Please provide at least one tag to perform search"
            )

        if len(apps) > 0:
            return list(
                itertools.chain(
                    *[list(App(app).get_actions(tags=tags)) for app in apps]
                )
            )

        actions = []
        for action in Action.all():
            if any(tag in action.tags for tag in tags):
                actions.append(action)
        return actions


# TODO: Extract as reusable
def _get_enum_key(name: str) -> str:
    characters_to_replace = [" ", "-", "/", "(", ")", "\\", ":", '"', "'", "."]
    for char in characters_to_replace:
        name = name.replace(char, "_")
    return name.upper()<|MERGE_RESOLUTION|>--- conflicted
+++ resolved
@@ -28,11 +28,8 @@
     LOCAL_OUTPUT_FILE_DIRECTORY_NAME,
     USER_DATA_FILE_NAME,
 )
-<<<<<<< HEAD
 from composio.exceptions import ApiKeyNotProvidedError
-=======
-from composio.exceptions import ComposioSDKError, raise_api_key_missing
->>>>>>> 22a5f761
+from composio.exceptions import ComposioSDKError
 from composio.storage.user import UserData
 
 
