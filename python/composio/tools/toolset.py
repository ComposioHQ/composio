--- conflicted
+++ resolved
@@ -1384,12 +1384,8 @@
         redirect_url: t.Optional[str] = None,
         connected_account_params: t.Optional[t.Dict] = None,
         *,
-<<<<<<< HEAD
         auth_scheme: AuthSchemeType = "OAUTH2",
         auth_config: t.Optional[t.Dict[str, t.Any]] = None,
-=======
-        auth_scheme: t.Optional[AuthSchemeType] = None,
->>>>>>> 1b969732
     ) -> ConnectionRequestModel:
         """
         Initiates a connection with the specified integration.
