--- conflicted
+++ resolved
@@ -533,7 +533,7 @@
             versioned_actions = [a for a in remote_actions if a.is_version_set]
             none_versioned_actions = [a for a in remote_actions if not a.is_version_set]
             items = [self.client.actions.get(a) for a in versioned_actions]
-            if len(none_versioned_actions) > 0:
+            if len(none_versioned_actions) > 0 or len(apps) > 0:
                 items += self.client.actions.get(
                     apps=remote_apps,
                     actions=none_versioned_actions,
@@ -1225,29 +1225,6 @@
 
         return auth_config, False
 
-<<<<<<< HEAD
-=======
-    def __get_remote_actions_schemas(
-        self,
-        apps: t.List[App],
-        actions: t.List[Action],
-        tags: t.Optional[t.Sequence[TagType]] = None,
-        check_connected_accounts: bool = True,
-    ) -> t.List[ActionModel]:
-        remote_actions = [action for action in actions if not action.is_local]
-        remote_apps = [app for app in apps if not app.is_local]
-        if len(remote_actions) > 0 or len(remote_apps) > 0:
-            versioned_actions = [a for a in remote_actions if a.is_version_set]
-            none_versioned_actions = [a for a in remote_actions if not a.is_version_set]
-            # TODO: use tool version when fetching actions
-            items = [self.client.actions.get(a) for a in versioned_actions]
-            if len(none_versioned_actions) > 0 or len(remote_apps) > 0:
-                items += self.client.actions.get(
-                    apps=remote_apps,
-                    actions=none_versioned_actions,
-                    tags=tags,
-                )
->>>>>>> 38a4aac7
 
 class ComposioToolSet(_IntegrationMixin):
     """Composio toolset."""
