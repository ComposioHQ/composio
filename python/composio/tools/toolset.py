"""
Composio SDK tools.
"""

import base64
import binascii
import hashlib
import itertools
import json
import os
import time
import typing as t
import uuid
import warnings
from datetime import datetime
from functools import wraps
from importlib.util import find_spec
from pathlib import Path

import typing_extensions as te
import yaml
from pydantic import BaseModel

from composio import Action, ActionType, App, AppType, TagType
from composio.client import Composio, Entity
from composio.client.collections import (
    AUTH_SCHEMES,
    ActionModel,
    ActiveTriggerModel,
    AppAuthScheme,
    AppModel,
    AuthSchemeField,
    AuthSchemeType,
    ConnectedAccountModel,
    ConnectionParams,
    ConnectionRequestModel,
    CustomAuthObject,
    CustomAuthParameter,
    ExpectedFieldInput,
    FileType,
    IntegrationModel,
    SuccessExecuteActionResponseModel,
    TriggerConfigModel,
    TriggerModel,
    TriggerSubscription,
)
from composio.client.enums import Trigger, TriggerType
from composio.client.enums.base import EnumStringNotFound
from composio.client.exceptions import ComposioClientError, HTTPError, NoItemsFound
from composio.client.utils import check_cache_refresh
from composio.constants import (
    DEFAULT_ENTITY_ID,
    ENV_COMPOSIO_API_KEY,
    LOCAL_CACHE_DIRECTORY,
    LOCAL_OUTPUT_FILE_DIRECTORY_NAME,
    LOCKFILE_PATH,
    USER_DATA_FILE_NAME,
    VERSION_LATEST,
)
from composio.exceptions import ApiKeyNotProvidedError, ComposioSDKError
from composio.storage.user import UserData
from composio.tools.base.abs import action_registry, tool_registry
from composio.tools.env.base import (
    ENV_GITHUB_ACCESS_TOKEN,
    Workspace,
    WorkspaceConfigType,
)
from composio.tools.env.factory import HostWorkspaceConfig, WorkspaceFactory
from composio.tools.local import load_local_tools
from composio.tools.local.handler import LocalClient
from composio.utils import help_msg
from composio.utils.enums import get_enum_key
from composio.utils.logging import LogIngester, LogLevel, WithLogger
from composio.utils.url import get_api_url_base


T = te.TypeVar("T")
P = te.ParamSpec("P")

_KeyType = t.Union[AppType, ActionType]
_CallableType = t.Callable[[t.Dict], t.Dict]

MetadataType = t.Dict[_KeyType, t.Dict]
ParamType = t.TypeVar("ParamType")
ProcessorType = te.Literal["pre", "post", "schema"]

_IS_CI: t.Optional[bool] = None


class IntegrationParams(te.TypedDict):

    integration_id: str
    auth_scheme: str
    expected_params: t.List[ExpectedFieldInput]


class ProcessorsType(te.TypedDict):
    """Request and response processors."""

    pre: te.NotRequired[t.Dict[_KeyType, _CallableType]]
    """Request processors."""

    post: te.NotRequired[t.Dict[_KeyType, _CallableType]]
    """Response processors."""

    schema: te.NotRequired[t.Dict[_KeyType, _CallableType]]
    """Schema processors"""


def _check_agentops() -> bool:
    """Check if AgentOps is installed and initialized."""
    if find_spec("agentops") is None:
        return False
    import agentops  # pylint: disable=import-outside-toplevel # type: ignore

    return agentops.get_api_key() is not None


def _is_ci():
    global _IS_CI
    if _IS_CI is None:
        _IS_CI = os.environ.get("CI") == "true"
    return _IS_CI


def _record_action_if_available(func: t.Callable[P, T]) -> t.Callable[P, T]:
    @wraps(func)
    def wrapper(self, *args, **kwargs):
        if _check_agentops():
            import agentops  # pylint: disable=import-outside-toplevel # type: ignore

            action_name = str(kwargs.get("action", "unknown_action"))
            return agentops.record_action(action_name)(func)(self, *args, **kwargs)
        return func(self, *args, **kwargs)  # type: ignore

    return wrapper  # type: ignore


def _map_enums(_t: t.Type[T], _sequence: t.Sequence[t.Any]) -> t.Sequence[T]:
    return list(map(_t, _sequence))


class _Retry:
    """Sentinel value to indicate that the processor should retry the action"""


RETRY = _Retry()


class VersionError(ComposioSDKError):
    pass


class VersionSelectionError(VersionError):

    def __init__(
        self,
        action: str,
        requested: str,
        locked: str,
        delegate: bool = False,
    ) -> None:
        self.action = action
        self.requested = requested
        self.locked = locked
        super().__init__(
            message=(
                f"Error selecting version for action: {action!r}, "
                f"requested: {requested!r}, locked: {locked!r}"
            ),
            delegate=delegate,
        )


class VersionLock:
    """Lock file representing action->version mapping"""

    def __init__(self, path: t.Optional[Path] = None) -> None:
        self._path = path or LOCKFILE_PATH
        self._versions = self.__load()

    def __getitem__(self, action: ActionType) -> str:
        return self._versions[str(action)]

    def __setitem__(self, action: ActionType, version: str) -> None:
        self._versions[str(action)] = version

    def __contains__(self, action: ActionType) -> bool:
        return str(action) in self._versions

    def __load(self) -> t.Dict[str, str]:
        """Load tool versions from lockfile."""
        if not self._path.exists():
            return {}

        with open(self._path, encoding="utf-8") as file:
            versions = yaml.safe_load(file)

        if not isinstance(versions, dict):
            raise ComposioSDKError(
                f"Invalid lockfile format, expected dict, got {type(versions)}"
            )

        for tool in versions.values():
            if not isinstance(tool, str):
                raise ComposioSDKError(
                    f"Invalid lockfile format, expected version to be string, got {tool!r}"
                )

        return versions

    def __store(self) -> None:
        """Store tool versions to lockfile."""
        with open(self._path, "w", encoding="utf-8") as file:
            yaml.safe_dump(self._versions, file)

    set = __setitem__

    def update(
        self,
        versions: t.Optional[t.Dict[str, str]] = None,
        override: bool = False,
        **_versions: str,
    ):
        for action, version in {**(versions or {}), **_versions}.items():
            if action in self._versions and not override:
                continue
            self._versions[action] = version

    def _apply(self, action: Action) -> Action:
        if action not in self:
            if action.is_version_set:
                self[action] = action.version
            return action

        if action.is_version_set:
            if action.version == self[action]:
                return action

            raise VersionSelectionError(
                action=action.slug,
                requested=action.version,
                locked=self[action],
            )

        return action @ self[action]

    def apply(self, actions: t.List[Action]) -> t.List[Action]:
        return list(map(self._apply, actions))

    def get(self, action: ActionType) -> t.Optional[str]:
        return self._versions.get(str(action))

    def lock(self) -> None:
        self.__store()


class ProcessorHelper(WithLogger):

    __processors: ProcessorsType
    __metadata: MetadataType

    def __init__(self, metadata: MetadataType) -> None:
        super().__init__()
        self.__processors = {"post": {}, "pre": {}, "schema": {}}
        self.__metadata = metadata

    def merge_processors(self, processors: ProcessorsType) -> None:
        for ptype in t.cast(t.Iterator[ProcessorType], self.__processors.keys()):
            if ptype not in processors:
                continue

            if ptype not in self.__processors:
                self.__processors[ptype] = {}
            self.__processors[ptype].update(processors[ptype])  # type: ignore

    def _get_processor(
        self,
        key: _KeyType,
        type_: te.Literal["post", "pre", "schema"],
    ) -> t.Optional[_CallableType]:
        """Get processor for given app or action"""
        processor = self.__processors.get(type_, {}).get(key)  # type: ignore
        if processor is not None:
            return processor

        try:
            return self.__processors.get(type_, {}).get(Action(t.cast(ActionType, key)))  # type: ignore
        except EnumStringNotFound:
            return self.__processors.get(type_, {}).get(App(t.cast(AppType, key)))  # type: ignore

    def _process(
        self,
        key: _KeyType,
        data: t.Dict,
        type_: te.Literal["pre", "post", "schema"],
    ) -> t.Union[t.Dict, _Retry]:
        processor = self._get_processor(key=key, type_=type_)
        if processor is not None:
            self.logger.debug(
                f"Running {'request' if type_ == 'pre' else 'response' if type_ == 'post' else 'schema'}"
                f" through: {processor.__name__}"
            )
            data = processor(data)
            # Users may not respect our type annotations and return something that isn't a dict.
            # If that happens we should show a friendly error message.
            if not isinstance(data, t.Dict):
                warnings.warn(
                    f"Expected {type_}-processor to return 'dict', got {type(data).__name__!r}",
                    stacklevel=2,
                )
        return data

    def process_request(self, action: Action, request: t.Dict) -> t.Dict:
        processed = self._process(
            key=App(action.app),
            data=request,
            type_="pre",
        )
        if isinstance(processed, _Retry):
            raise ComposioSDKError(
                "Received RETRY from App preprocessor function."
                " Preprocessors cannot be retried."
            )

        processed = self._process(
            key=action,
            data=processed,
            type_="pre",
        )
        if isinstance(processed, _Retry):
            raise ComposioSDKError(
                "Received RETRY from Action preprocessor function."
                " Preprocessors cannot be retried."
            )

        return processed

    def process_respone(
        self, action: Action, response: t.Dict
    ) -> t.Union[t.Dict, _Retry]:
        processed = self._process(
            key=App(action.app),
            data=response,
            type_="post",
        )
        if isinstance(processed, _Retry):
            return RETRY

        processed = self._process(
            key=action,
            data=processed,
            type_="post",
        )
        if isinstance(processed, _Retry):
            return RETRY

        return processed

    def process_schema_properties(self, action: Action, properties: t.Dict) -> t.Dict:
        processed = self._process(
            key=App(action.app),
            data=properties,
            type_="schema",
        )
        if isinstance(processed, _Retry):
            raise ComposioSDKError(
                "Received RETRY from App schema processor function."
                " Schema pprocessors cannot be retried."
            )

        processed = self._process(
            key=action,
            data=processed,
            type_="schema",
        )
        if isinstance(processed, _Retry):
            raise ComposioSDKError(
                "Received RETRY from Action preprocessor function."
                " Schema processors cannot be retried."
            )
        return processed

    def _get_metadata(self, key: _KeyType) -> t.Dict:
        metadata = self.__metadata.get(key)  # type: ignore
        if metadata is not None:
            return metadata

        try:
            return self.__metadata.get(Action(t.cast(ActionType, key)), {})  # type: ignore
        except EnumStringNotFound:
            return self.__metadata.get(App(t.cast(AppType, key)), {})  # type: ignore

    def add_metadata(self, action: Action, metadata: t.Optional[t.Dict]) -> t.Dict:
        metadata = metadata or {}
        metadata.update(self._get_metadata(key=App(action.app)))
        metadata.update(self._get_metadata(key=action))
        return metadata


class FileIOHelper(WithLogger):

    def __init__(self, outdir: t.Optional[Path] = None) -> None:
        super().__init__()
        self.outdir = outdir or LOCAL_CACHE_DIRECTORY / LOCAL_OUTPUT_FILE_DIRECTORY_NAME
        self.outdir.mkdir(parents=True, exist_ok=True)

    @staticmethod
    def _write_file(path: t.Union[str, os.PathLike], content: t.Union[str, bytes]):
        """Write content to a file."""
        if isinstance(content, str):
            with open(path, "w", encoding="utf-8") as file:
                file.write(content)
                return

        with open(path, "wb") as file:
            file.write(content)

    def write_output(
        self,
        action: Action,
        output: t.Dict,
        entity_id: str = DEFAULT_ENTITY_ID,
    ) -> t.Dict:
        """Write output to a file."""
        filename = hashlib.sha256(
            f"{action.name}-{entity_id}-{time.time()}".encode()
        ).hexdigest()

        outfile = self.outdir / filename
        self.logger.debug(f"Writing output to: {outfile}")
        self._write_file(outfile, json.dumps(output))
        return {
            "message": f"output written to {outfile.resolve()}",
            "file": str(outfile.resolve()),
        }

    def write_downloadable(
        self,
        prefix: str,
        response_model: SuccessExecuteActionResponseModel,
    ) -> dict:
        error = response_model.error
        resp_data = response_model.data
        is_invalid_file = False
        for key, val in resp_data.items():
            try:
                file_model = FileType.model_validate(val)
                local_filepath = (
                    self.outdir / f"{prefix}_{file_model.name.replace('/', '_')}"
                )
                self._write_file(
                    path=local_filepath,
                    content=base64.urlsafe_b64decode(file_model.content),
                )
                resp_data[key] = str(local_filepath)
            except binascii.Error:
                is_invalid_file = True
                resp_data[key] = "Invalid File! Unable to decode."
            except Exception:
                pass

        if is_invalid_file is True and error is None:
            response_model.error = "Execution failed"
        response_model.data = resp_data
        return response_model.model_dump()


class SchemaHelper(WithLogger):

    def __init__(self, client: t.Callable[[], Composio]):
        super().__init__()
        self._local_client = LocalClient()
        self._client = client

    @property
    def client(self) -> Composio:
        return self._client()

    def get_runtime_action_schemas(
        self, actions: t.List[Action]
    ) -> t.List[ActionModel]:
        items: list[ActionModel] = []
        for action in actions:
            if not action.is_runtime:
                continue

            _action = action_registry["runtime"][action.slug]
            schema = _action.schema()
            schema["name"] = _action.enum
            items.append(
                ActionModel(
                    **schema,
                    version=VERSION_LATEST,
                    available_versions=[VERSION_LATEST],
                ).model_copy(deep=True)
            )
        return items

    def get_local_action_schemas(
        self,
        apps: t.List[App],
        actions: t.List[Action],
        tags: t.Optional[t.Sequence[TagType]] = None,
    ) -> t.List[ActionModel]:
        actions = [
            action for action in actions if action.is_local and not action.is_runtime
        ]
        apps = [app for app in apps if app.is_local]
        if len(actions) > 0 or len(apps) > 0:
            return [
                ActionModel(
                    **item,
                    version=VERSION_LATEST,
                    available_versions=[VERSION_LATEST],
                )
                for item in self._local_client.get_action_schemas(
                    apps=apps,
                    actions=actions,
                    tags=tags,
                )
            ]
        return []

    def get_remote_actions_schemas(
        self,
        apps: t.List[App],
        actions: t.List[Action],
        tags: t.Optional[t.Sequence[TagType]] = None,
        check_connected_account: t.Optional[t.Callable] = None,
    ) -> t.List[ActionModel]:
        remote_actions = [action for action in actions if not action.is_local]
        remote_apps = [app for app in apps if not app.is_local]
        if len(remote_actions) > 0 or len(remote_apps) > 0:
            versioned_actions = [a for a in remote_actions if a.is_version_set]
            none_versioned_actions = [a for a in remote_actions if not a.is_version_set]
            items = [self.client.actions.get(a) for a in versioned_actions]
            if len(none_versioned_actions) > 0 or len(apps) > 0:
                items += self.client.actions.get(
                    apps=remote_apps,
                    actions=none_versioned_actions,
                    tags=tags,
                )

            if check_connected_account is not None:
                for item in items:
                    check_connected_account(action=item.name)

            else:
                warnings.warn(
                    "Not verifying connected accounts for apps."
                    " Actions may fail when the Agent tries to use them.",
                    UserWarning,
                )
            return items
        return []

    def process_schema(
        self,
        action: ActionModel,
        processor_helper: ProcessorHelper,
        description_char_limit: int,
        action_name_char_limit: t.Optional[int] = None,
    ) -> ActionModel:
        required_params = action.parameters.required or []
        for param_name, param_details in action.parameters.properties.items():
            if param_details.get("title") == "FileType" and all(
                fprop in param_details.get("properties", {})
                for fprop in ("name", "content")
            ):
                action.parameters.properties[param_name].pop("properties")
                action.parameters.properties[param_name] = {
                    "default": param_details.get("default"),
                    "type": "string",
                    "format": "file-path",
                    "description": f"File path to {param_details.get('description', '')}",
                }
            elif param_details.get("allOf", [{}])[0].get("title") == "FileType" and all(
                fprop in param_details.get("allOf", [{}])[0].get("properties", {})
                for fprop in ("name", "content")
            ):
                action.parameters.properties[param_name].pop("allOf")
                action.parameters.properties[param_name].update(
                    {
                        "default": param_details.get("default"),
                        "type": "string",
                        "format": "file-path",
                        "description": f"File path to {param_details.get('description', '')}",
                    }
                )
            elif param_details.get("type") in [
                "string",
                "integer",
                "number",
                "boolean",
            ]:
                ext = f'Please provide a value of type {param_details["type"]}.'
                description = param_details.get("description", "").rstrip(".")
                param_details["description"] = (
                    f"{description}. {ext}" if description else ext
                )

            if param_name in required_params:
                description = param_details.get("description", "")
                if description:
                    param_details["description"] = (
                        f"{description.rstrip('.')}. This parameter is required."
                    )
                else:
                    param_details["description"] = "This parameter is required."

        if action.description is not None:
            action.description = action.description[:description_char_limit]
        action.parameters.properties = processor_helper.process_schema_properties(
            action=Action(action.name.upper()),
            properties=action.parameters.properties,
        )
        if action_name_char_limit is not None:
            action.name = action.name[:action_name_char_limit]

        # This is to support anthropic-claude
        if action.name == Action.ANTHROPIC_BASH_COMMAND.slug:
            action.name = "bash"

        if action.name == Action.ANTHROPIC_COMPUTER.slug:
            action.name = "computer"

        if action.name == Action.ANTHROPIC_TEXT_EDITOR.slug:
            action.name = "str_replace_editor"

        return action


class CustomAuthHelper(WithLogger):

    def __init__(self) -> None:
        super().__init__()
        self._custom_auth: t.Dict[App, CustomAuthObject] = {}

    def add(
        self,
        app: AppType,
        parameters: t.List[CustomAuthParameter],
        base_url: t.Optional[str] = None,
        body: t.Optional[t.Dict] = None,
    ) -> None:
        self._custom_auth[App(app)] = CustomAuthObject(
            body=body or {},
            base_url=base_url,
            parameters=parameters,
        )

    def _get_custom_params_for_local_action(
        self,
        custom_auth: CustomAuthObject,
        app: str,
    ) -> t.Dict:
        metadata = {}
        invalid_auth = []
        for param in custom_auth.parameters:
            if param["in_"] == "metadata":
                metadata[param["name"]] = param["value"]
                continue
            invalid_auth.append(param)

        if len(invalid_auth) > 0:
            raise ComposioSDKError(
                f"Invalid custom auth found for {app}: {invalid_auth}"
            )
        return metadata

    def _get_custom_params_for_runtime_action(
        self,
        custom_auth: CustomAuthObject,
    ) -> t.Dict:
        metadata: t.Dict[str, t.Any] = {
            "base_url": custom_auth.base_url,
            "body": custom_auth.body,
            "path": {},
            "query": {},
            "header": {},
            "subdomain": {},
        }
        for param in custom_auth.parameters:
            if param["in_"] == "metadata":
                metadata[param["name"]] = param["value"]
            else:
                metadata[param["in_"]][param["name"]] = param["value"]
        return metadata

    def get_custom_params_for_local_execution(self, action: Action) -> t.Dict:
        custom_auth = self._custom_auth.get(App(action.app))
        if custom_auth is None:
            return {}

        if action.is_runtime:
            return self._get_custom_params_for_runtime_action(
                custom_auth=custom_auth,
            )

        return self._get_custom_params_for_local_action(
            custom_auth=custom_auth,
            app=action.app,
        )

    def get_custom_params_for_remote_execution(
        self, action: Action
    ) -> t.Optional[CustomAuthObject]:
        return self._custom_auth.get(App(action.app))

    def has_custom_auth(self, app: App) -> bool:
        return app in self._custom_auth


class _GetMixin(WithLogger):

    client: Composio
    entity_id: str
    get_action_schemas: t.Callable

    def find_actions_by_use_case(
        self,
        *apps: AppType,
        use_case: str,
        advanced: bool = False,
    ) -> t.List[Action]:
        """
        Find actions by specified use case.

        :param apps: List of apps to search.
        :param use_case: String describing the use case.
        :param advanced: Use advanced search (will be slower than the normal search)
        :return: A list of actions matching the relevant use case.
        """
        if advanced:
            app_keys = [str(app) for app in apps]
            actions = []
            for task in self.client.actions.search_for_a_task(
                apps=app_keys, use_case=use_case
            ):
                actions += task.actions
        else:
            actions = list(
                map(
                    lambda x: get_enum_key(x.name),
                    self.client.actions.get(
                        apps=[App(app) for app in apps],
                        use_case=use_case,
                        allow_all=True,
                    ),
                )
            )
        return [Action(action) for action in actions]

    def find_actions_by_tags(
        self,
        *apps: AppType,
        tags: t.List[str],
    ) -> t.List[Action]:
        """
        Find actions by specified use case.

        :param apps: List of apps to search.
        :param use_case: String describing the use case.
        :return: A list of actions matching the relevant use case.
        """
        if len(tags) == 0:
            raise ComposioClientError(
                "Please provide at least one tag to perform search"
            )

        if len(apps) > 0:
            return list(
                itertools.chain(
                    *[list(App(app).get_actions(tags=tags)) for app in apps]
                )
            )

        actions = []
        for action in Action.all():
            if any(tag in action.tags for tag in tags):
                actions.append(action)
        return actions

    def get_agent_instructions(
        self,
        apps: t.Optional[t.Sequence[AppType]] = None,
        actions: t.Optional[t.Sequence[ActionType]] = None,
        tags: t.Optional[t.Sequence[TagType]] = None,
    ) -> str:
        """
        Generate a formatted string with instructions for agents based on the provided apps, actions, and tags.

        This function compiles a list of available tools from the specified apps, actions, and tags,
        and formats them into a human-readable string that can be used as instructions for agents.

        :param apps: Optional sequence of AppType to include in the search.
        :param actions: Optional sequence of ActionType to include in the search.
        :param tags: Optional sequence of TagType to filter the actions.
        :return: A formatted string with instructions for agents.
        """
        # Retrieve schema information for the given apps, actions, and tags
        schema_list = [
            schema.model_dump()
            for schema in (
                self.get_action_schemas(apps=apps, tags=tags)
                + self.get_action_schemas(actions=actions)
            )
        ]
        schema_info = [
            (schema_obj["appName"], schema_obj["name"]) for schema_obj in schema_list
        ]

        # Helper function to format a list of items into a string
        def format_list(items):
            if not items:
                return ""
            if len(items) == 1:
                return items[0]
            return ", ".join(items[:-2] + [" and ".join(items[-2:])])

        # Organize the schema information by app name
        action_dict: t.Dict[str, t.List] = {}
        for appName, name in schema_info:
            if appName not in action_dict:
                action_dict[appName] = []
            action_dict[appName].append(name)

        # Format the schema information into a human-readable string
        formatted_schema_info = (
            "You have various tools, among which "
            + ", ".join(
                [
                    f"for interacting with **{appName}** you might use {format_list(action_items)} tools"
                    for appName, action_items in action_dict.items()
                ]
            )
            + ". Whichever tool is useful to execute your task, use that with proper parameters."
        )
        return formatted_schema_info

    def get_auth_params(
        self,
        app: t.Optional[AppType] = None,
        connection_id: t.Optional[str] = None,
        entity_id: t.Optional[str] = None,
    ) -> t.Optional[ConnectionParams]:
        """Get authentication parameters for given app."""
        if app is None and connection_id is None:
            raise ComposioSDKError("Both `app` and `connection_id` cannot be `None`")

        try:
            connection_id = (
                connection_id
                or self.client.get_entity(id=entity_id or self.entity_id)
                .get_connection(app=app)
                .id
            )
            return self.client.connected_accounts.info(connection_id=connection_id)
        except ComposioClientError:
            return None

    def get_auth_schemes(self, app: AppType) -> t.List[AppAuthScheme]:
        """Get the list of auth schemes for an app."""
        return self.client.apps.get(name=str(app)).auth_schemes or []

    def get_app(self, app: AppType) -> AppModel:
        return self.client.apps.get(name=str(App(app)))

    def get_apps(
        self,
        no_auth: t.Optional[bool] = None,
        include_local: bool = True,
    ) -> t.List[AppModel]:
        apps = self.client.apps.get()
        if no_auth is not None:
            apps = [a for a in apps if a.no_auth is no_auth]

        if include_local:
            for app in tool_registry["local"].values():
                apps.append(
                    AppModel(
                        name=app.name,
                        key=app.name,
                        appId=app.name,
                        description=app.description,
                        categories=["local"],
                        meta={},
                        no_auth=True,
                    )
                )
        return apps

    def get_action(self, action: ActionType) -> ActionModel:
        return self.client.actions.get(actions=[action]).pop()

    def get_trigger(self, trigger: TriggerType) -> TriggerModel:
        return self.client.triggers.get(trigger_names=[trigger]).pop()

    def get_integration(self, id: str) -> IntegrationModel:
        return self.client.integrations.get(id=id)

    def get_integrations(
        self,
        app: t.Optional[AppType] = None,
        auth_scheme: t.Optional[AuthSchemeType] = None,
        fetch_disabled: bool = False,
    ) -> t.List[IntegrationModel]:
        integrations = self.client.integrations.get(
            show_disabled=fetch_disabled,
            page_size=999,
        )
        if app is not None:
            app = str(app).lower()
            integrations = [i for i in integrations if i.appName.lower() == app]

        if auth_scheme is not None:
            integrations = [i for i in integrations if i.authScheme == auth_scheme]

        return sorted(integrations, key=lambda x: x.createdAt)

    def get_connected_account(self, id: str) -> ConnectedAccountModel:
        return self.client.connected_accounts.get(connection_id=id)

    def get_connected_accounts(self) -> t.List[ConnectedAccountModel]:
        return self.client.connected_accounts.get(
            entity_ids=[self.entity_id] if self.entity_id else None
        )

    def get_entity(self, id: t.Optional[str] = None) -> Entity:
        """Get entity object for given ID."""
        return self.client.get_entity(id=id or self.entity_id)

    def get_auth_scheme_for_app(
        self,
        app: t.Optional[AppType] = None,
        auth_scheme: t.Optional[AuthSchemeType] = None,
    ) -> AppAuthScheme:
        auth_schemes = {
            scheme.auth_mode: scheme
            for scheme in self.client.apps.get(name=str(app)).auth_schemes or []
        }

        if auth_scheme is not None and auth_scheme not in auth_schemes:
            raise ComposioSDKError(
                message=f"Auth scheme `{auth_scheme}` not found for app `{app}`"
            )

        if auth_scheme is not None:
            return auth_schemes[auth_scheme]

        for scheme in AUTH_SCHEMES:
            if scheme in auth_schemes:
                scheme = t.cast(AuthSchemeType, scheme)
                return auth_schemes[scheme]

        raise ComposioSDKError(
            message=(
                f"Error getting expected params for {app=}, {auth_scheme=}, "
                f"available_schems={list(auth_schemes)}"
            )
        )


class _IntegrationMixin(_GetMixin):
    def _get_expected_params_from_integration_id(self, id: str) -> IntegrationParams:
        integration = self.get_integration(id=id)
        return {
            "integration_id": integration.id,
            "auth_scheme": integration.authScheme,
            "expected_params": integration.expectedInputFields,
        }

    def _get_integration_for_app(
        self,
        app: AppType,
        auth_scheme: t.Optional[str] = None,
    ) -> IntegrationModel:
        for integration in reversed(self.get_integrations(app=app)):
            if integration.appName.lower() == str(app).lower():
                if (
                    auth_scheme is not None
                    and integration.authScheme.lower() != auth_scheme.lower()
                ):
                    continue
                return self.get_integration(id=integration.id)
        raise NoItemsFound(f"No integration found for `{app}`")

    def _get_expected_params_from_app(
        self,
        app: AppType,
        auth_scheme: t.Optional[str] = None,
    ) -> IntegrationParams:
        integration = self._get_integration_for_app(app=app, auth_scheme=auth_scheme)
        return {
            "integration_id": integration.id,
            "auth_scheme": integration.authScheme,
            "expected_params": integration.expectedInputFields,
        }

    def _can_use_auth_scheme_without_user_input(
        self, scheme: AppAuthScheme, app: AppModel
    ) -> bool:
        if (
            scheme.auth_mode in ("OAUTH2", "OAUTH1")
            and len(app.testConnectors or []) > 0
        ):
            return True

        for field in scheme.fields:
            if not field.expected_from_customer and field.required:
                return False

        return True

    def get_expected_params_for_user(
        self,
        app: t.Optional[AppType] = None,
        auth_scheme: t.Optional[AuthSchemeType] = None,
        integration_id: t.Optional[str] = None,
    ) -> IntegrationParams:
        """
        This method returns a list of parameters that are suppossed to be
        provided by the user.
        """
        # If `integration_id` is provided, use it to fetch the params
        if integration_id is not None:
            response = self._get_expected_params_from_integration_id(id=integration_id)
            if auth_scheme is not None and response["auth_scheme"] != auth_scheme:
                raise ComposioSDKError(
                    message=(
                        "Auth scheme does not match provided integration ID, "
                        f"auth scheme associated with integration ID {response['auth_scheme']} "
                        f"auth scheme provided {auth_scheme}"
                    )
                )
            return response

        if app is None:
            raise ComposioSDKError(
                message="Both `integration_id` and `app` cannot be None"
            )

        try:
            # Check if integration is available for an app, and if available
            # return params from that integration
            return self._get_expected_params_from_app(app=app, auth_scheme=auth_scheme)
        except ValueError:
            pass

        app_data = self.client.apps.get(name=str(app))
        # Go through available schemes and check if any scheme can be used
        # without user inputs to create an integratuib, if yes then create
        # an integration and return params from there.
        for scheme in app_data.auth_schemes or []:
            if auth_scheme is not None and auth_scheme != scheme.auth_mode.upper():
                continue
            if self._can_use_auth_scheme_without_user_input(
                scheme=scheme, app=app_data
            ):
                integration = self.create_integration(
                    app=app,
                    auth_mode=scheme.auth_mode,
                    auth_config={},
                    use_composio_oauth_app=scheme.auth_mode in ("OAUTH2", "OAUTH1"),
                )
                return {
                    "integration_id": integration.id,
                    "auth_scheme": integration.authScheme,
                    "expected_params": integration.expectedInputFields,
                }

        raise ComposioSDKError(
            message=(
                f"No existing integration found for `{str(app)}`, with auth "
                f"scheme {auth_scheme} Please create an integration and use the"
                " ID to fetch the expected params."
            )
        )

    def fetch_expected_integration_params(
        self,
        app: AppModel,
        auth_scheme: AuthSchemeType,
    ) -> t.List[AuthSchemeField]:
        """Fetch expected integration params for creating an integration."""
        for scheme in app.auth_schemes or []:
            if auth_scheme != scheme.auth_mode.upper():
                continue
            return [f for f in scheme.fields if not f.expected_from_customer]
        raise ComposioSDKError(
            message=f"{app.name!r} does not support {auth_scheme!r} auth scheme"
        )

    def create_integration(
        self,
        app: AppType,
        auth_mode: t.Optional[AuthSchemeType] = None,
        auth_config: t.Optional[t.Dict[str, t.Any]] = None,
        use_composio_oauth_app: bool = True,
        force_new_integration: bool = False,
    ) -> IntegrationModel:
        app_data = self.client.apps.get(name=str(app))
        timestamp = datetime.now().strftime("%Y%m%d%H%M%S")
        return self.client.integrations.create(
            app_id=app_data.appId,
            name=f"{app}_{timestamp}",
            auth_mode=auth_mode,
            auth_config=auth_config,
            use_composio_auth=use_composio_oauth_app,
            force_new_integration=force_new_integration,
        )

    def initiate_connection(
        self,
        integration_id: t.Optional[str] = None,
        app: t.Optional[AppType] = None,
        labels: t.Optional[t.List] = None,
        entity_id: t.Optional[str] = None,
        redirect_url: t.Optional[str] = None,
        connected_account_params: t.Optional[t.Dict] = None,
        *,
        auth_scheme: t.Optional[AuthSchemeType] = None,
        auth_config: t.Optional[t.Dict[str, t.Any]] = None,
    ) -> ConnectionRequestModel:
        """
        Initiates a connection with the specified integration.

        If no integration exists for the given app, automatically creates one.

        :param integration_id: (Optional[str]): ID of the existing integration
        :param app: (Optional[AppType]): App to create/use integration for
        :param redirect_url: (Optional[str]) Redirect URL for the App
        :param auth_scheme: (Optional[AuthSchemeType]): Authentication scheme to use
        :return: (ConnectionRequestModel) Details of the connection request.
        """
        if auth_scheme is not None and auth_scheme not in AUTH_SCHEMES:
            raise ComposioSDKError(f"'auth_scheme' must be one of {AUTH_SCHEMES}")

        if integration_id is None:
            if app is None:
                raise ComposioSDKError(
                    message="Both `integration_id` and `app` cannot be None"
                )

            if auth_scheme is None:
                auth_scheme = self.get_auth_scheme_for_app(app).auth_mode

            try:
                integration_id = self._get_integration_for_app(
                    app=t.cast(
                        AppType,
                        app,
                    ),
                    auth_scheme=auth_scheme,
                ).id
            except NoItemsFound:
                auth_config, use_composio_auth = self._validate_auth_config(
                    app, auth_scheme, auth_config
                )
                integration = self.create_integration(
                    app=app,
                    auth_mode=auth_scheme,
                    auth_config=auth_config,
                    use_composio_oauth_app=use_composio_auth,
                )
                integration_id = integration.id

        connected_account_params = connected_account_params or {}
        expected_params = self.get_expected_params_for_user(
            auth_scheme=auth_scheme, integration_id=integration_id
        )["expected_params"]
        required_params = [param for param in expected_params if param.required]
        unavailable_params = [
            param.name
            for param in required_params
            if param.name not in connected_account_params
        ]
        if unavailable_params:
            raise ComposioSDKError(
                f"Expected 'connected_account_params' to provide these params: {unavailable_params}"
            )

        # Populate defaults in the connected_account_params
        for param in expected_params:
            if param.default is not None and param.name not in connected_account_params:
                connected_account_params[param.name] = param.default

        return self.client.connected_accounts.initiate(
            integration_id=integration_id,
            entity_id=entity_id or self.entity_id,
            params=connected_account_params,
            labels=labels,
            redirect_url=redirect_url,
        )

    def _validate_auth_config(
        self,
        app: AppType,
        auth_scheme: AuthSchemeType,
        auth_config: t.Optional[t.Dict[str, t.Any]],
    ) -> t.Tuple[t.Optional[t.Dict[str, t.Any]], bool]:
        app_data = self.client.apps.get(name=str(app))
        if auth_config is None and app_data.testConnectors:
            # If we have connectors, can fallback to composio's own auth
            return None, True

        if auth_config is None:
            auth_config = {}

        auth_fields = self.fetch_expected_integration_params(
            app=app_data, auth_scheme=auth_scheme
        )
        required_fields = [field for field in auth_fields if field.required]
        unavailable_fields = [
            field.name for field in required_fields if field.name not in auth_config
        ]
        if unavailable_fields:
            raise ComposioSDKError(
                f"Expected 'auth_config' to provide these fields: {unavailable_fields}"
            ) from None

        # Populate defaults in the auth_config
        for field in auth_fields:
            if field.default is not None and field.name not in auth_config:
                auth_config[field.name] = field.default

        return auth_config, False


class ComposioToolSet(_IntegrationMixin):
    """Composio toolset."""

    _connected_accounts: t.Optional[t.List[ConnectedAccountModel]] = None
    _remote_client: t.Optional[Composio] = None
    _workspace: t.Optional[Workspace] = None

    _runtime: str = "composio"
    _description_char_limit: int = 1024
    _action_name_char_limit: t.Optional[int] = None
    _log_ingester_client: t.Optional[LogIngester] = None

    def __init_subclass__(
        cls,
        *args: t.Any,
        runtime: t.Optional[str] = None,
        description_char_limit: t.Optional[int] = None,
        action_name_char_limit: t.Optional[int] = None,
        **kwargs: t.Any,
    ) -> None:
        if runtime is None:
            warnings.warn(
                f"runtime is not set on {cls.__name__}, using 'composio' as default"
            )
        cls._runtime = runtime or "composio"

        if description_char_limit is None:
            warnings.warn(
                f"description_char_limit is not set on {cls.__name__}, using 1024 as default"
            )
        cls._description_char_limit = description_char_limit or 1024
        cls._action_name_char_limit = action_name_char_limit
        if len(args) > 0 or len(kwargs) > 0:
            error = (
                f"Composio toolset subclass initializer got extra {args=} and {kwargs=}"
                + help_msg()
            )
            if _is_ci():
                raise RuntimeError(error)
            warnings.warn(error)

    def __init__(
        self,
        api_key: t.Optional[str] = None,
        base_url: t.Optional[str] = None,
        entity_id: str = DEFAULT_ENTITY_ID,
        workspace_id: t.Optional[str] = None,
        workspace_config: t.Optional[WorkspaceConfigType] = None,
        metadata: t.Optional[MetadataType] = None,
        processors: t.Optional[ProcessorsType] = None,
        logging_level: LogLevel = LogLevel.INFO,
        output_dir: t.Optional[Path] = None,
        output_in_file: bool = False,
        verbosity_level: t.Optional[int] = None,
        connected_account_ids: t.Optional[t.Dict[AppType, str]] = None,
        *,
        max_retries: int = 3,
        lockfile: t.Optional[Path] = None,
        lock: bool = True,
        **kwargs: t.Any,
    ) -> None:
        """
        Initialize composio toolset

        :param api_key: Composio API key
        :param base_url: Base URL for the Composio API server
        :param runtime: Name of the framework runtime, eg. openai, crewai...
        :param output_in_file: Whether to output the result to a file.
        :param entity_id: The ID of the entity to execute the action on.
            Defaults to "default".
        :param workspace_env: Environment where actions should be executed,
            you can choose from `host`, `docker`, `flyio` and `e2b`.
        :param workspace_id: Workspace ID for loading an existing workspace
        :param metadata: Additional metadata for executing an action or an
            action which belongs to a specific app. The additional metadata
            needs to be JSON serialisable dictionary. For example

            ```python
            toolset = ComposioToolSet(
                ...,
                metadata={
                    App.IMAGEANALYSER: {
                        "base_url": "https://image.analyser/api",
                    },
                    Action.IMAGEANALYSER_GTP4:{
                        "openai_api_key": "sk-proj-somekey",
                    }
                }
            )
            ```
        :param processors: Request and response processors, use these to
            pre-process requests before executing an action and post-process
            the response after an action has been executed. The processors can
            be defined at app and action level. The order of execution will be

            `App pre-processor -> Action pre-processor -> execute action -> Action post-processor -> App post-processor`

            Heres and example of a request pre-processor

            ```python
            def _add_cwd_if_missing(request: t.Dict) -> t.Dict:
                if "cwd" not in request:
                    request["cwd"] = "~/project"
                return request

            def _sanitise_file_search_request(request: t.Dict) -> t.Dict:
                if ".tox" not in request["exclude"]:
                    request["exclude"].append(".tox")
                return request

            def _limit_file_search_response(response: t.Dict) -> t.Dict:
                if len(response["results"]) > 100:
                    response["results"] = response["results"][:100]
                return response

            toolset = ComposioToolSet(
                ...,
                processors={
                    "pre": {
                        App.FILETOOL: _add_cwd_if_missing,
                        Action.FILETOOL_SEARCH: _sanitise_file_search_request,
                    },
                    "post": {
                        Action.FILETOOL_SEARCH: _limit_file_search_response,
                    }
                }
            )
            ```
        :param verbosity_level: This defines the size of the log object that will
            be printed on the console.
        :param connection_ids: Use this to define connection IDs to use when executing
            an action for a specific app.
        """
        super().__init__(logging_level=logging_level, verbosity_level=verbosity_level)
        if len(kwargs) > 0:
            self.logger.warning(
                f"Unused kwargs while initializing toolset: {kwargs}" + help_msg()
            )

        self.session_id = workspace_id or uuid.uuid4().hex
        self.entity_id = entity_id
        self.output_in_file = output_in_file

        self._base_url = base_url or get_api_url_base()
        try:
            self._api_key = (
                api_key
                or os.environ.get(ENV_COMPOSIO_API_KEY)
                or UserData.load(LOCAL_CACHE_DIRECTORY / USER_DATA_FILE_NAME).api_key
            )
        except FileNotFoundError:
            self._api_key = None
            self.logger.debug("`api_key` is not set when initializing toolset.")

        self._version_lock = VersionLock(path=lockfile) if lock else None
        self._schema_helper = SchemaHelper(client=self._init_client)
        self._file_io_helper = FileIOHelper(outdir=output_dir)
        self._custom_auth_helper = CustomAuthHelper()
        self._processor_helpers = ProcessorHelper(metadata=metadata or {})
        if processors is not None:
            warnings.warn(
                "Setting 'processors' on the ToolSet is deprecated, they should"
                "be provided to the 'get_tools()' method instead.\n",
                DeprecationWarning,
                stacklevel=2,
            )
            self._processor_helpers.merge_processors(processors=processors)

        self._workspace_id = workspace_id
        self._workspace_config = workspace_config
        self._local_client = LocalClient()

        self.logger.debug("Loading local tools")
        load_local_tools()

        self._connected_account_ids = self.__validating_connection_ids(
            connected_account_ids=connected_account_ids or {}
        )
        self.max_retries = max_retries
        self.add_auth = self._custom_auth_helper.add

        # To be populated by get_tools(), from within subclasses like composio_openai's Toolset.
        self._requested_actions: t.List[str] = []

    @property
    def _log_service(self) -> LogIngester:
        if self._log_ingester_client is None:
            self._log_ingester_client = LogIngester()
        return self._log_ingester_client

    @property
    def api_key(self) -> str:
        if self._api_key is None:
            raise ApiKeyNotProvidedError()
        return self._api_key

    def _init_client(self) -> Composio:
        if self._remote_client is None:
            self._remote_client = Composio(
                api_key=self._api_key,
                base_url=self._base_url,
                runtime=self._runtime,
            )
            check_cache_refresh(self._remote_client)

        self._remote_client.local = self._local_client
        return self._remote_client

    @property
    def client(self) -> Composio:  # type: ignore[override]
        return self._init_client()

    @property
    def workspace(self) -> Workspace:
        """Workspace for this toolset instance."""
        if self._workspace is not None:
            return self._workspace

        if self._workspace_id is not None:
            self._workspace = WorkspaceFactory.get(id=self._workspace_id)
            return self._workspace

        workspace_config = self._workspace_config or HostWorkspaceConfig()
        if workspace_config.composio_api_key is None:
            try:
                workspace_config.composio_api_key = self.api_key
            except ApiKeyNotProvidedError:
                warnings.warn(
                    "Running without a Composio API key", UserWarning, stacklevel=2
                )

        if workspace_config.composio_base_url is None:
            workspace_config.composio_base_url = self._base_url

        if (
            workspace_config.github_access_token is None
            and workspace_config.composio_api_key is not None
        ):
            workspace_config.github_access_token = (
                self._try_get_github_access_token_for_current_entity()
            )

        self._workspace = WorkspaceFactory.new(config=workspace_config)
        return self._workspace

    def __validating_connection_ids(
        self,
        connected_account_ids: t.Dict[AppType, str],
    ) -> t.Dict[App, str]:
        """Validate connection IDs."""
        valid = {}
        invalid = []
        entity = self.client.get_entity(id=self.entity_id)
        for app, connected_account_id in connected_account_ids.items():
            self.logger.debug(f"Validating {app} {connected_account_id=}")
            try:
                entity.get_connection(
                    app=app,
                    connected_account_id=connected_account_id,
                )
                valid[App(app)] = connected_account_id
            except HTTPError:
                invalid.append((str(app), connected_account_id))

        if len(invalid) == 0:
            return valid

        raise ComposioSDKError(message=f"Invalid connected accounts found: {invalid}")

    def check_connected_account(self, action: ActionType) -> None:
        """Check if connected account is required and if required it exists or not."""
        action = Action(action)
        if action.no_auth or action.is_runtime:
            return

        if self._custom_auth_helper.has_custom_auth(App(action.app)):
            return

        if self._connected_accounts is None:
            self._connected_accounts = t.cast(
                t.List[ConnectedAccountModel],
                self.client.connected_accounts.get(),
            )

        if action.app not in [
            # Normalize app names/ids coming from API
            connection.appUniqueId.upper()
            for connection in self._connected_accounts
        ]:
            raise ComposioSDKError(
                f"No connected account found for app `{action.app}`; "
                f"Run `composio add {action.app.lower()}` to fix this"
            )

    def _try_get_github_access_token_for_current_entity(self) -> t.Optional[str]:
        """Try and get github access token for current entiry."""
        from_env = os.environ.get(f"_COMPOSIO_{ENV_GITHUB_ACCESS_TOKEN}")
        if from_env is not None:
            self.logger.debug("Using composio github access token")
            return from_env

<<<<<<< HEAD
    def get_trigger_config_scheme(self, trigger: TriggerType) -> TriggerConfigModel:
        return self.client.triggers.get(trigger_names=[trigger]).pop().config

    def get_active_triggers(
        self,
        trigger_ids: t.List[str] | None = None,
        connected_account_ids: t.List[str] | None = None,
        integration_ids: t.List[str] | None = None,
        trigger_names: t.List[str | Trigger] | None = None,
    ) -> t.List[ActiveTriggerModel]:
        return self.client.active_triggers.get(
            trigger_ids=trigger_ids,
            connected_account_ids=connected_account_ids,
            integration_ids=integration_ids,
            trigger_names=trigger_names,
        )

    def delete_trigger(self, id: str):
        return self.client.triggers.delete(id=id)

    def get_integration(self, id: str) -> IntegrationModel:
        return self.client.integrations.get(id=id)
=======
        self.logger.debug(f"Trying to get github access token for {self.entity_id=}")
        try:
            account = self.client.get_entity(id=self.entity_id).get_connection(
                app=App.GITHUB
            )
            token = (
                self.client.connected_accounts.get(connection_id=account.id)
                .connectionParams.headers["Authorization"]  # type: ignore
                .replace("Bearer ", "")
            )
            self.logger.debug(
                f"Using `{token}` with scopes: {account.connectionParams.scope}"
            )
            return token
        except ComposioClientError:
            return None
>>>>>>> 9a58b173

    def set_workspace_id(self, workspace_id: str) -> None:
        self._workspace_id = workspace_id
        if self._workspace is not None:
            self._workspace = WorkspaceFactory.get(id=workspace_id)

    def _serialize_execute_params(self, param: ParamType) -> ParamType:
        """Returns a serialized version of the parameters object."""
        if param is None:
            return param  # type: ignore

        if isinstance(param, (int, float, str, bool)):
            return param  # type: ignore

        if isinstance(param, BaseModel):
            return param.model_dump(exclude_none=True)  # type: ignore

        if isinstance(param, list):
            return [self._serialize_execute_params(p) for p in param]  # type: ignore

        if isinstance(param, dict):
            return {
                key: self._serialize_execute_params(val)  # type: ignore
                for key, val in param.items()
            }

        raise ValueError(
            "Invalid value found for execute parameters"
            f"\ntype={type(param)} \nvalue={param}"
        )

    def _execute_local(
        self,
        action: Action,
        params: t.Dict,
        metadata: t.Optional[t.Dict] = None,
        entity_id: t.Optional[str] = None,
    ) -> t.Dict:
        """Execute a local action."""
        metadata = metadata or {}
        metadata["_toolset"] = self
        metadata.update(
            self._custom_auth_helper.get_custom_params_for_local_execution(
                action=action
            )
        )
        response = self.workspace.execute_action(
            action=action,
            request_data=params,
            metadata={
                **(metadata or {}),
                "entity_id": entity_id or self.entity_id,
            },
        )

        if isinstance(response, BaseModel):
            response = response.model_dump()

        self._log_service.log(
            connection_id=None,
            provider_name=action.app,
            action_name=action.name,
            request=params,
            response=response,
            is_error=not response.get("successful", False),
            session_id=self.workspace.id,
        )

        return response

    def _execute_remote(
        self,
        action: Action,
        params: t.Dict,
        entity_id: str = DEFAULT_ENTITY_ID,
        connected_account_id: t.Optional[str] = None,
        session_id: t.Optional[str] = None,
        text: t.Optional[str] = None,
    ) -> t.Dict:
        """Execute a remote action."""
        auth = self._custom_auth_helper.get_custom_params_for_remote_execution(
            action=action
        )
        if auth is None:
            self.check_connected_account(action=action)

        output = self.client.get_entity(id=entity_id).execute(
            action=action,
            params=params,
            auth=auth,
            text=text,
            session_id=session_id,
            connected_account_id=connected_account_id,
        )

        if self.output_in_file:
            return self._file_io_helper.write_output(
                action=action,
                output=output,
                entity_id=entity_id,
            )

        try:
            self.logger.debug("Trying to validate success response model")
            success_response_model = SuccessExecuteActionResponseModel.model_validate(
                output
            )
        except Exception:
            self.logger.debug("Failed to validate success response model")
            return output

        return self._file_io_helper.write_downloadable(
            prefix=f"{action.name}_{entity_id}_{time.time()}",
            response_model=success_response_model,
        )

    @_record_action_if_available
    def execute_action(
        self,
        action: ActionType,
        params: dict,
        metadata: t.Optional[t.Dict] = None,
        entity_id: t.Optional[str] = None,
        connected_account_id: t.Optional[str] = None,
        text: t.Optional[str] = None,
        *,
        processors: t.Optional[ProcessorsType] = None,
        _check_requested_actions: bool = False,
    ) -> t.Dict:
        """
        Execute an action on a given entity.

        :param action: Action to execute
        :param params: The parameters to pass to the action
        :param entity_id: The ID of the entity to execute the action on. Defaults to "default"
        :param text: Extra text to use for generating function calling metadata
        :param metadata: Metadata for executing local action
        :param connected_account_id: Connection ID for executing the remote action
        :return: Output object from the function call
        """
        action = Action(action)
        if self._version_lock is not None:
            (action,) = self._version_lock.apply(actions=[action])

        if _check_requested_actions and action.slug not in self._requested_actions:
            raise ComposioSDKError(
                f"Action {action.slug} is being called, but was never requested by the toolset. "
                "Make sure that the actions you are trying to execute are requested in your "
                "`get_tools()` call."
            )

        params = self._serialize_execute_params(param=params)
        if processors is not None:
            self._processor_helpers.merge_processors(processors)

        if not action.is_runtime:
            params = self._processor_helpers.process_request(
                action=action, request=params
            )
            metadata = self._processor_helpers.add_metadata(
                action=action, metadata=metadata
            )
            connected_account_id = (
                connected_account_id
                or self._connected_account_ids.get(App(Action(action).app))
            )

        self.logger.debug(
            f"Executing `{action.slug}@{action.version}` with {params=} "
            f"and {metadata=} {connected_account_id=}"
        )

        failed_responses = []
        for _ in range(self.max_retries):
            response = (
                self._execute_local(
                    action=action,
                    params=params,
                    metadata=metadata,
                    entity_id=entity_id,
                )
                if action.is_local
                else self._execute_remote(
                    action=action,
                    params=params,
                    entity_id=entity_id or self.entity_id,
                    connected_account_id=connected_account_id,
                    text=text,
                    session_id=self.session_id,
                )
            )
            processed_response = (
                response
                if action.is_runtime
                else self._processor_helpers.process_respone(
                    action=action,
                    response=response,
                )
            )
            if isinstance(processed_response, _Retry):
                self.logger.debug(
                    f"Got {processed_response=} from {action=} with {params=}, retrying..."
                )
                failed_responses.append(response)
                continue

            response = processed_response
            self.logger.debug(f"Got {response=} from {action=} with {params=}")
            return response

        return SuccessExecuteActionResponseModel(
            successfull=False,
            data={"failed_responses": failed_responses},
            error=f"Execution failed after {self.max_retries} retries.",
        ).model_dump()

    @t.overload
    def execute_request(
        self,
        endpoint: str,
        method: str,
        *,
        body: t.Optional[t.Dict] = None,
        parameters: t.Optional[t.List[CustomAuthParameter]] = None,
        connection_id: t.Optional[str] = None,
    ) -> t.Dict:
        pass

    @t.overload
    def execute_request(
        self,
        endpoint: str,
        method: str,
        *,
        body: t.Optional[t.Dict] = None,
        parameters: t.Optional[t.List[CustomAuthParameter]] = None,
        app: t.Optional[AppType] = None,
    ) -> t.Dict:
        pass

    def execute_request(
        self,
        endpoint: str,
        method: str,
        *,
        body: t.Optional[t.Dict] = None,
        parameters: t.Optional[t.List[CustomAuthParameter]] = None,
        connection_id: t.Optional[str] = None,
        app: t.Optional[AppType] = None,
    ) -> t.Dict:
        """
        Execute a proxy request to a connected account.

        :param endpoint: API endpoint to call
        :param method: HTTP method to use (GET, POST, etc.)
        :param body: Request body data
        :param parameters: Additional auth parameters
        :param connection_id: ID of the connected account
        :param app: App type to use for connection lookup

        :returns: Response from the proxy request
        :raises: ComposioSDKError: If neither connection_id nor app is provided
        """
        if app is not None and connection_id is None:
            connection_id = (
                self.get_entity(id=self.entity_id).get_connection(app=app).id
            )

        if connection_id is None:
            raise ComposioSDKError(
                "Please provide connection id or app name to execute a request"
            )

        self.logger.debug(
            f"Executing request to {endpoint} with method={method}, connection_id={connection_id}"
        )
        response = self.client.actions.request(
            connection_id=connection_id,
            body=body,
            method=method,
            endpoint=endpoint,
            parameters=parameters,
        )
        self.logger.debug(f"Got {response=}")
        return response

    def validate_tools(
        self,
        apps: t.Optional[t.Sequence[AppType]] = None,
        actions: t.Optional[t.Sequence[ActionType]] = None,
        tags: t.Optional[t.Sequence[TagType]] = None,
    ) -> None:
        # NOTE: This an experimental, can convert to decorator for more convinience
        if not apps and not actions and not tags:
            return

        self.workspace.check_for_missing_dependencies(
            apps=apps,
            actions=actions,
            tags=tags,
        )

    def get_action_schemas(
        self,
        apps: t.Optional[t.Sequence[AppType]] = None,
        actions: t.Optional[t.Sequence[ActionType]] = None,
        tags: t.Optional[t.Sequence[TagType]] = None,
        *,
        check_connected_accounts: bool = True,
        _populate_requested: bool = False,
    ) -> t.List[ActionModel]:
        apps = t.cast(t.List[App], _map_enums(App, apps or []))
        actions = t.cast(t.List[Action], _map_enums(Action, actions or []))
        if self._version_lock is not None:
            actions = self._version_lock.apply(actions=actions)

        items: t.List[ActionModel] = [
            *self._schema_helper.get_runtime_action_schemas(actions=actions),
            *self._schema_helper.get_local_action_schemas(
                apps=apps, actions=actions, tags=tags
            ),
            *self._schema_helper.get_remote_actions_schemas(
                apps=apps,
                actions=actions,
                tags=tags,
                check_connected_account=(
                    self.check_connected_account if check_connected_accounts else None
                ),
            ),
        ]

        items = list(
            map(
                lambda x: self._schema_helper.process_schema(
                    action=x,
                    processor_helper=self._processor_helpers,
                    description_char_limit=self._description_char_limit,
                    action_name_char_limit=self._action_name_char_limit,
                ),
                items,
            )
        )

        if _populate_requested:
            self._requested_actions += [item.name for item in items]

        if self._version_lock is not None:
            self._version_lock.lock()

        return items

    def create_trigger_listener(self, timeout: float = 15.0) -> TriggerSubscription:
        """Create trigger subscription."""
        return self.client.triggers.subscribe(timeout=timeout)<|MERGE_RESOLUTION|>--- conflicted
+++ resolved
@@ -897,6 +897,26 @@
     def get_trigger(self, trigger: TriggerType) -> TriggerModel:
         return self.client.triggers.get(trigger_names=[trigger]).pop()
 
+    def get_trigger_config_scheme(self, trigger: TriggerType) -> TriggerConfigModel:
+        return self.client.triggers.get(trigger_names=[trigger]).pop().config
+
+    def get_active_triggers(
+        self,
+        trigger_ids: t.List[str] | None = None,
+        connected_account_ids: t.List[str] | None = None,
+        integration_ids: t.List[str] | None = None,
+        trigger_names: t.List[str | Trigger] | None = None,
+    ) -> t.List[ActiveTriggerModel]:
+        return self.client.active_triggers.get(
+            trigger_ids=trigger_ids,
+            connected_account_ids=connected_account_ids,
+            integration_ids=integration_ids,
+            trigger_names=trigger_names,
+        )
+
+    def delete_trigger(self, id: str):
+        return self.client.triggers.delete(id=id)
+
     def get_integration(self, id: str) -> IntegrationModel:
         return self.client.integrations.get(id=id)
 
@@ -1529,30 +1549,6 @@
             self.logger.debug("Using composio github access token")
             return from_env
 
-<<<<<<< HEAD
-    def get_trigger_config_scheme(self, trigger: TriggerType) -> TriggerConfigModel:
-        return self.client.triggers.get(trigger_names=[trigger]).pop().config
-
-    def get_active_triggers(
-        self,
-        trigger_ids: t.List[str] | None = None,
-        connected_account_ids: t.List[str] | None = None,
-        integration_ids: t.List[str] | None = None,
-        trigger_names: t.List[str | Trigger] | None = None,
-    ) -> t.List[ActiveTriggerModel]:
-        return self.client.active_triggers.get(
-            trigger_ids=trigger_ids,
-            connected_account_ids=connected_account_ids,
-            integration_ids=integration_ids,
-            trigger_names=trigger_names,
-        )
-
-    def delete_trigger(self, id: str):
-        return self.client.triggers.delete(id=id)
-
-    def get_integration(self, id: str) -> IntegrationModel:
-        return self.client.integrations.get(id=id)
-=======
         self.logger.debug(f"Trying to get github access token for {self.entity_id=}")
         try:
             account = self.client.get_entity(id=self.entity_id).get_connection(
@@ -1569,7 +1565,6 @@
             return token
         except ComposioClientError:
             return None
->>>>>>> 9a58b173
 
     def set_workspace_id(self, workspace_id: str) -> None:
         self._workspace_id = workspace_id
