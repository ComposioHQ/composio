--- conflicted
+++ resolved
@@ -24,7 +24,6 @@
 from composio.tools.env.factory import (  # noqa: E402
     WorkspaceConfigType,
     WorkspaceFactory,
-    WorkspaceTemplate,
     WorkspaceType,
 )
 from composio.tools.env.host.shell import Shell  # noqa: E402
@@ -46,17 +45,12 @@
     "CustomAuthObject",
     "WorkspaceType",
     "WorkspaceConfigType",
-    "WorkspaceTemplate",
     "WorkspaceFactory",
     "Shell",
     "action",
     "LogLevel",
 )
 
-<<<<<<< HEAD
-__version__ = "0.5.38-rc.2"
-=======
 __version__ = "0.5.38"
->>>>>>> 2eb29fad
 
 atexit.register(create_latest_version_warning_hook(version=__version__))