--- conflicted
+++ resolved
@@ -30,11 +30,7 @@
     Trigger,
     TriggerType,
 )
-<<<<<<< HEAD
-from composio.client.exceptions import ComposioClientError, ComposioSDKError
 from composio.constants import DEFAULT_ENTITY_ID, PUSHER_CLUSTER, PUSHER_KEY
-=======
-from composio.constants import PUSHER_CLUSTER, PUSHER_KEY
 from composio.exceptions import (
     ErrorFetchingResource,
     InvalidParams,
@@ -42,7 +38,6 @@
     SDKTimeoutError,
     TriggerSubscriptionError,
 )
->>>>>>> e2f3b747
 from composio.utils import help_msg, logging
 from composio.utils.shared import generate_request_id
 
