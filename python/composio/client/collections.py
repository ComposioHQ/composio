--- conflicted
+++ resolved
@@ -516,13 +516,8 @@
         try:
             return callback(data)
         except BaseException:
-<<<<<<< HEAD
-            self.logger.error(
-                f"Erorr executing `{callback.__name__}` for "
-=======
             self.logger.info(
                 f"Error executing `{callback.__name__}` for "
->>>>>>> c32c2c27
                 f"event `{data.metadata.triggerName}` "
                 f"with error:\n {traceback.format_exc()}"
             )
