--- conflicted
+++ resolved
@@ -33,13 +33,8 @@
     TriggerType,
 )
 from composio.client.exceptions import ComposioClientError, ComposioSDKError
-<<<<<<< HEAD
 from composio.constants import DEFAULT_ENTITY_ID, PUSHER_CLUSTER, PUSHER_KEY
-from composio.utils import logging
-=======
-from composio.constants import PUSHER_CLUSTER, PUSHER_KEY
 from composio.utils import help_msg, logging
->>>>>>> 5f53b74b
 from composio.utils.shared import generate_request_id
 
 
