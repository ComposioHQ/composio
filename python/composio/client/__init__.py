--- conflicted
+++ resolved
@@ -437,42 +437,14 @@
         :param integration: Optional existing IntegrationModel instance to be used.
         :return: A ConnectionRequestModel instance representing the initiated connection.
         """
-<<<<<<< HEAD
         if force_new_integration is not None:
             warnings.warn(
                 "`force_new_integration` parameter has been deprecated "
                 "and will be removed in v0.9.0."
             )
 
-        if isinstance(app_name, App):
-            app_name_str = app_name.slug
-        else:
-            app_name_str = app_name
-
-        app = self.client.apps.get(name=app_name_str)
-        timestamp = datetime.now().strftime("%Y%m%d%H%M%S")
-=======
         app = self.client.apps.get(name=App(app_name).slug)
         timestamp = datetime.now().strftime("%Y%m%d%H%M%S")
-        if integration is None and auth_mode is not None:
-            if auth_mode not in AUTH_SCHEME_WITH_INITIATE:
-                raise InvalidParams(
-                    f"'auth_mode' should be one of {AUTH_SCHEME_WITH_INITIATE}"
-                )
-
-            auth_mode = t.cast(AuthSchemeType, auth_mode)
-            if "OAUTH" not in auth_mode:
-                use_composio_auth = False
-
-            integration = self.client.integrations.create(
-                app_id=app.appId,
-                name=f"{app_name}_{timestamp}",
-                auth_mode=auth_mode,
-                auth_config=auth_config,
-                use_composio_auth=use_composio_auth,
-                force_new_integration=force_new_integration,
-            )
->>>>>>> f9da75fe
 
         if auth_mode is None:
             raise ComposioClientError(
