"""
Composio SDK client.
"""

import os
import sys
import typing as t
import warnings
from datetime import datetime
from pathlib import Path

import requests

from composio.client.collections import (
    AUTH_SCHEME_WITH_INITIATE,
    Actions,
    ActiveTriggerModel,
    ActiveTriggers,
    Apps,
    AuthSchemeType,
    ConnectedAccountModel,
    ConnectedAccounts,
    ConnectionRequestModel,
    CustomAuthObject,
    IntegrationModel,
    Integrations,
    Logs,
    Triggers,
)
from composio.client.endpoints import v1
from composio.client.enums import (
    Action,
    App,
    AppType,
    Tag,
    TagType,
    Trigger,
    TriggerType,
)
from composio.client.exceptions import ComposioClientError, HTTPError, NoItemsFound
from composio.client.http import HttpClient
from composio.constants import (
    DEFAULT_ENTITY_ID,
    ENV_COMPOSIO_API_KEY,
    LOCAL_CACHE_DIRECTORY_NAME,
    USER_DATA_FILE_NAME,
)
from composio.exceptions import ApiKeyNotProvidedError
from composio.storage.user import UserData
from composio.utils.decorators import deprecated
from composio.utils.shared import generate_request_id
from composio.utils.url import get_api_url_base


_valid_keys: t.Set[str] = set()
_clients: t.List["Composio"] = []


class Composio:
    """Composio SDK Client."""

    local: t.Any
    _api_key: t.Optional[str] = None
    _http: t.Optional[HttpClient] = None
    _long_timeout_http: t.Optional[HttpClient] = None

    def __init__(
        self,
        api_key: t.Optional[str] = None,
        base_url: t.Optional[str] = None,
        runtime: t.Optional[str] = None,
    ) -> None:
        """
        Initialize Composio SDK client

        :param api_key: Authentication key for Composio server
        :param base_url: Base URL for Composio server
        :param runtime: Runtime specifier
        """
        self._api_key = api_key
        self.runtime = runtime
        self.base_url = base_url or get_api_url_base()

        self.apps = Apps(client=self)
        self.actions = Actions(client=self)
        self.triggers = Triggers(client=self)
        self.integrations = Integrations(client=self)
        self.active_triggers = ActiveTriggers(client=self)
        self.connected_accounts = ConnectedAccounts(client=self)
        self.logs = Logs(client=self)
        _clients.append(self)

    @staticmethod
    def get_latest() -> "Composio":
        """Get latest composio client from the runtime stack."""
        if len(_clients) == 0:
            _ = Composio()
        return _clients[-1]

    @property
    def api_key(self) -> str:
        if self._api_key is None:
            cache_dir = Path.home() / LOCAL_CACHE_DIRECTORY_NAME
            user_data_path = cache_dir / USER_DATA_FILE_NAME
            user_data = (
                UserData.load(path=user_data_path) if user_data_path.exists() else None
            )
            env_api_key = (
                user_data.api_key
                if user_data is not None and user_data.api_key is not None
                else os.environ.get(ENV_COMPOSIO_API_KEY)
            )
            if env_api_key:
                self._api_key = env_api_key

        if self._api_key is None:
            raise ApiKeyNotProvidedError()

        self._api_key = self.validate_api_key(
            key=t.cast(str, self._api_key),
            base_url=self.base_url,
        )

        return self._api_key

    @api_key.setter
    def api_key(self, value: str) -> None:
        self._api_key = value

    @property
    def http(self) -> HttpClient:
        if not self._http:
            self._http = HttpClient(
                base_url=self.base_url,
                api_key=self.api_key,
                runtime=self.runtime,
            )
        return self._http

    @http.setter
    def http(self, value: HttpClient) -> None:
        self._http = value

    @property
    def long_timeout_http(self) -> HttpClient:
        if not self._long_timeout_http:
            self._long_timeout_http = HttpClient(
                base_url=self.base_url,
                api_key=self.api_key,
                runtime=self.runtime,
                timeout=180.0,
            )
        return self._long_timeout_http

    @long_timeout_http.setter
    def long_timeout_http(self, value: HttpClient) -> None:
        self._long_timeout_http = value

    @staticmethod
    def validate_api_key(key: str, base_url: t.Optional[str] = None) -> str:
        """Validate given API key."""
        if key in _valid_keys:
            return key

        base_url = base_url or get_api_url_base()
        response = requests.get(
            url=base_url + str(v1 / "client" / "auth" / "client_info"),
            headers={
                "x-api-key": key,
                "x-request-id": generate_request_id(),
            },
            timeout=60,
        )
        if response.status_code in (401, 403):
            raise ComposioClientError("API Key is not valid!")

        if response.status_code != 200:
            raise ComposioClientError(f"Unexpected error: HTTP {response.status_code}")

        _valid_keys.add(key)
        return key

    @staticmethod
    def generate_auth_key(base_url: t.Optional[str] = None) -> str:
        """Generate auth key."""
        http = HttpClient(
            base_url=base_url or get_api_url_base(),
            api_key="",
        )
        response = http.get(url=str(v1.cli.generate_cli_session))
        if response.status_code != 200:
            raise HTTPError(
                message=response.content.decode(),
                status_code=response.status_code,
            )
        data = response.json()
        return data["key"]

    @staticmethod
    def validate_auth_session(
        key: str,
        code: str,
        base_url: t.Optional[str] = None,
    ) -> str:
        """
        Validate API session.

        :param key: Session key
        :param code: Authentication code
        """
        http = HttpClient(
            base_url=base_url or get_api_url_base(),
            api_key="",
        )
        response = http.get(str(v1.cli.verify_cli_code({"key": key, "code": code})))
        if response.status_code != 200:
            raise HTTPError(
                message=response.content.decode(),
                status_code=response.status_code,
            )
        data = response.json()
        return data["apiKey"]

    def get_entity(self, id: str = DEFAULT_ENTITY_ID) -> "Entity":
        """
        Create Entity object.

        :param id: Entity ID
        :return: Entity object.
        """
        return Entity(id=id, client=self)


class Entity:
    """Class to represent Entity object."""

    def __init__(
        self,
        client: Composio,
        id: str = DEFAULT_ENTITY_ID,
    ) -> None:
        """
        Initialize Entity object.

        :param client: Composio client object.
        :param id: Entity ID string
        """
        self.client = client
        self.id = id

    @deprecated(version="0.5.52", replacement="execute_action")
    def execute(
        self,
        action: Action,
        params: t.Dict,
        connected_account_id: t.Optional[str] = None,
        session_id: t.Optional[str] = None,
        text: t.Optional[str] = None,
        auth: t.Optional[CustomAuthObject] = None,
    ) -> t.Dict:
        """
        Execute an action.

        :param action: Action ID (Enum)
        :param params: Parameters for executing actions
        :param connected_account_id: Connection ID if you want to use a specific
                connection
        :param session_id: ID of the current workspace session
        :return: Dictionary containing execution result
        """
        return self._execute(
            action, params, connected_account_id, session_id, text, auth
        )

    def _execute(
        self,
        action: Action,
        params: t.Dict,
        connected_account_id: t.Optional[str] = None,
        session_id: t.Optional[str] = None,
        text: t.Optional[str] = None,
        auth: t.Optional[CustomAuthObject] = None,
    ) -> t.Dict:
        if action.no_auth:
            return self.client.actions.execute(
                action=action,
                params=params,
                entity_id=self.id,
                session_id=session_id,
                text=text,
            )

        if auth is not None:
            return self.client.actions.execute(
                action=action,
                params=params,
                entity_id=self.id,
                session_id=session_id,
                text=text,
                auth=auth,
            )

        connected_account = self.get_connection(
            app=action.app,
            connected_account_id=connected_account_id,
        )

        return self.client.actions.execute(
            action=action,
            params=params,
            entity_id=t.cast(str, connected_account.clientUniqueUserId),
            connected_account=connected_account.id,
            session_id=session_id,
            text=text,
            auth=auth,
        )

    def get_connection(
        self,
        app: t.Optional[AppType] = None,
        connected_account_id: t.Optional[str] = None,
    ) -> ConnectedAccountModel:
        """
        Get connected account for an action.

        :param app: App name
        :param connected_account_id: Connected account ID to use as filter
        :return: Connected account object
        :raises: If no connected account found for given entity ID
        """
        if connected_account_id is not None:
            return self.client.connected_accounts.get(
                connection_id=connected_account_id
            )

        latest_account = None
        latest_creation_date = datetime.fromtimestamp(0.0)
        connected_accounts = self.client.connected_accounts.get(
            entity_ids=[self.id],
            active=True,
        )
        app = str(app).lower()
        for connected_account in connected_accounts:
            if app == connected_account.appUniqueId:
                creation_date = datetime.fromisoformat(
                    connected_account.createdAt.replace("Z", "+00:00")
                )
                if latest_account is None or creation_date > latest_creation_date:
                    latest_creation_date = creation_date
                    latest_account = connected_account

        if latest_account is None:
            entity = self.id
            suggestion = (
                f"composio add {app}"
                if entity == DEFAULT_ENTITY_ID
                else f"composio add {app} -e {entity}"
            )
            note = f"Run this command to create a new connection: {suggestion}"
            doc_note = "Read more here: https://dub.composio.dev/auth-help"
            if sys.version_info >= (3, 11):
                exception = NoItemsFound(
                    f"Could not find a connection with {app=},"
                    f" {connected_account_id=} and {entity=}."
                )
                exception.add_note(note)
                exception.add_note(doc_note)
            else:
                exception = NoItemsFound(
                    f"Could not find a connection with {app=},"
                    f" {connected_account_id=} and {entity=}.\n{note}\n{doc_note}"
                )
            raise exception

        return latest_account

    def get_connections(self) -> t.List[ConnectedAccountModel]:
        """
        Get all connections for an entity.
        """
        return self.client.connected_accounts.get(entity_ids=[self.id], active=True)

    def enable_trigger(
        self, app: t.Union[str, App], trigger_name: str, config: t.Dict[str, t.Any]
    ) -> t.Dict:
        """
        Enable a trigger for an entity.

        :param app: App name
        :param trigger_name: Trigger name
        :param config: Trigger config
        """
        connected_account = self.get_connection(app=app)
        return self.client.triggers.enable(
            name=trigger_name,
            connected_account_id=connected_account.id,
            config=config,
        )

    def disable_trigger(self, trigger_id: str) -> t.Dict:
        """
        Disable a trigger for an entity.

        :param trigger_id: Trigger ID
        """
        return self.client.triggers.disable(id=trigger_id)

    def get_active_triggers(self) -> t.List[ActiveTriggerModel]:
        """
        Get all active triggers for an entity.
        """
        connected_accounts = self.get_connections()
        return self.client.active_triggers.get(
            connected_account_ids=[
                connected_account.id for connected_account in connected_accounts
            ]
        )

    def initiate_connection(
        self,
        # TODO: Rename this parameter to 'app'
        app_name: t.Union[str, App],
        auth_mode: t.Optional[str] = None,
        auth_config: t.Optional[t.Dict[str, t.Any]] = None,
        redirect_url: t.Optional[str] = None,
        integration: t.Optional[IntegrationModel] = None,
        use_composio_auth: bool = True,
        force_new_integration: t.Optional[bool] = None,
        connected_account_params: t.Optional[t.Dict] = None,
        labels: t.Optional[t.List] = None,
    ) -> ConnectionRequestModel:
        """
        Initiate an integration connection process for a specified application.

        :param app_name: The name of the application or an App enum instance.
        :param auth_mode: Optional authentication mode to be used.
        :param auth_config: Optional dictionary containing authentication configuration details.
        :param redirect_url: Optional URL to which a user will be redirected after authentication.
        :param integration: Optional existing IntegrationModel instance to be used.
        :return: A ConnectionRequestModel instance representing the initiated connection.
        """
        if force_new_integration is not None:
            warnings.warn(
                "`force_new_integration` parameter has been deprecated "
                "and will be removed in v0.9.0."
            )

        if isinstance(app_name, App):
            app_name_str = app_name.slug
        else:
            app_name_str = app_name

        app = self.client.apps.get(name=app_name_str)
        timestamp = datetime.now().strftime("%Y%m%d%H%M%S")
<<<<<<< HEAD
=======
        if integration is None and auth_mode is not None:
            if auth_mode not in AUTH_SCHEME_WITH_INITIATE:
                raise ComposioClientError(
                    f"'auth_mode' should be one of {AUTH_SCHEME_WITH_INITIATE}"
                )
            auth_mode = t.cast(AuthSchemeType, auth_mode)
            if "OAUTH" not in auth_mode:
                use_composio_auth = False
            integration = self.client.integrations.create(
                app_id=app.appId,
                name=f"{app_name}_{timestamp}",
                auth_mode=auth_mode,
                auth_config=auth_config,
                use_composio_auth=use_composio_auth,
                force_new_integration=force_new_integration,
            )
>>>>>>> 71066d97

        if auth_mode is None:
            raise ComposioClientError(f"'auth_mode' should be one of {AUTH_SCHEMES}")

        auth_mode = t.cast(AuthSchemeType, auth_mode)

        return self.client.connected_accounts.initiate(
            integration_id=integration.id if integration is not None else None,
            entity_id=self.id,
            params=connected_account_params,
            labels=labels,
            redirect_url=redirect_url,
            app_unique_key=app.name,
            name=f"{app_name}_{timestamp}",
            auth_mode=auth_mode,
            auth_config=auth_config,
            use_composio_auth=use_composio_auth,
        )


__all__ = (
    "Action",
    "App",
    "Tag",
    "AppType",
    "TagType",
    "Trigger",
    "TriggerType",
    "Composio",
)<|MERGE_RESOLUTION|>--- conflicted
+++ resolved
@@ -452,28 +452,9 @@
 
         app = self.client.apps.get(name=app_name_str)
         timestamp = datetime.now().strftime("%Y%m%d%H%M%S")
-<<<<<<< HEAD
-=======
-        if integration is None and auth_mode is not None:
-            if auth_mode not in AUTH_SCHEME_WITH_INITIATE:
-                raise ComposioClientError(
-                    f"'auth_mode' should be one of {AUTH_SCHEME_WITH_INITIATE}"
-                )
-            auth_mode = t.cast(AuthSchemeType, auth_mode)
-            if "OAUTH" not in auth_mode:
-                use_composio_auth = False
-            integration = self.client.integrations.create(
-                app_id=app.appId,
-                name=f"{app_name}_{timestamp}",
-                auth_mode=auth_mode,
-                auth_config=auth_config,
-                use_composio_auth=use_composio_auth,
-                force_new_integration=force_new_integration,
-            )
->>>>>>> 71066d97
 
         if auth_mode is None:
-            raise ComposioClientError(f"'auth_mode' should be one of {AUTH_SCHEMES}")
+            raise ComposioClientError(f"'auth_mode' should be one of {AUTH_SCHEME_WITH_INITIATE}")
 
         auth_mode = t.cast(AuthSchemeType, auth_mode)
 
