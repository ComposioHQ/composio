--- conflicted
+++ resolved
@@ -2,80 +2,14 @@
 App enums.
 """
 import typing as t
+
 from composio.client.enums._action import Action
 from composio.client.enums.base import APPS_CACHE, AppData, _AnnotatedEnum, enum
+
 
 @enum
 class App(_AnnotatedEnum[AppData], path=APPS_CACHE):
     """Class to represent `App` entity."""
-<<<<<<< HEAD
-    APIFY: 'App'
-    ASANA: 'App'
-    ATTIO: 'App'
-    BREVO: 'App'
-    CLICKUP: 'App'
-    CODEINTERPRETER: 'App'
-    COMPOSIO: 'App'
-    DISCORD: 'App'
-    DROPBOX: 'App'
-    ELEVENLABS: 'App'
-    EXA: 'App'
-    FIGMA: 'App'
-    FILEEDITTOOL: 'App'
-    FILEMANAGER: 'App'
-    FILETOOL: 'App'
-    FIRECRAWL: 'App'
-    GITCMDTOOL: 'App'
-    GITHUB: 'App'
-    GMAIL: 'App'
-    GOOGLECALENDAR: 'App'
-    GOOGLEDOCS: 'App'
-    GOOGLEDRIVE: 'App'
-    GOOGLEMEET: 'App'
-    GOOGLESHEETS: 'App'
-    GOOGLETASKS: 'App'
-    GREPTILE: 'App'
-    HACKERNEWS: 'App'
-    HEROKU: 'App'
-    HISTORYFETCHERTOOL: 'App'
-    INDUCEDAI: 'App'
-    LINEAR: 'App'
-    LISTENNOTES: 'App'
-    MATHEMATICAL: 'App'
-    MULTIONAI: 'App'
-    NASA: 'App'
-    NOTION: 'App'
-    OKTA: 'App'
-    PAGERDUTY: 'App'
-    PERPLEXITYAI: 'App'
-    RAGTOOL: 'App'
-    SCHEDULER: 'App'
-    SEARCHTOOL: 'App'
-    SERPAPI: 'App'
-    SHELLEXEC: 'App'
-    SLACK: 'App'
-    SLACKBOT: 'App'
-    SNOWFLAKE: 'App'
-    SOUNDCLOUD: 'App'
-    SPLITWISE: 'App'
-    SPOTIFY: 'App'
-    SQLTOOL: 'App'
-    STRAVA: 'App'
-    TASKADE: 'App'
-    TAVILY: 'App'
-    TRELLO: 'App'
-    TWILIO: 'App'
-    TYPEFORM: 'App'
-    WEATHERMAP: 'App'
-    WEBTOOL: 'App'
-    WHATSAPP: 'App'
-    WORKABLE: 'App'
-    YOUSEARCH: 'App'
-    YOUTUBE: 'App'
-    ZENDESK: 'App'
-    ZEPTOOL: 'App'
-    ZOOM: 'App'
-=======
 
     APIFY: "App"
     ASANA: "App"
@@ -143,7 +77,6 @@
     ZENDESK: "App"
     ZEPTOOL: "App"
     ZOOM: "App"
->>>>>>> b58a4c29
 
     @property
     def is_local(self) -> bool:
@@ -155,7 +88,7 @@
         """Name of the app."""
         return self.load().name
 
-    def get_actions(self, tags: t.Optional[t.List[str]]=None) -> t.Iterator[Action]:
+    def get_actions(self, tags: t.Optional[t.List[str]] = None) -> t.Iterator[Action]:
         """
         Get actions for the given app filtered by the `tags`
 
@@ -163,7 +96,7 @@
         :return: Iterator object which yields `Action`
         """
         tags = tags or []
-        app = f'{self.slug.lower()}_'
+        app = f"{self.slug.lower()}_"
         for action in Action.all():
             if not action.slug.lower().startswith(app):
                 continue
