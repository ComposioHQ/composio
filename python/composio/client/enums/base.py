"""
Enum helper base.
"""

import typing as t
import warnings
from pathlib import Path

import typing_extensions as te

from composio.constants import LOCAL_CACHE_DIRECTORY
from composio.exceptions import ComposioSDKError
from composio.storage.base import LocalStorage
from composio.utils.logging import get_logger


_model_cache: t.Dict[str, LocalStorage] = {}
_local_actions: t.Dict[str, "ActionData"] = {}
_runtime_actions: t.Dict[str, "ActionData"] = {}

EntityType = t.TypeVar("EntityType", bound=LocalStorage)
ClassType = t.TypeVar("ClassType", bound=t.Type["_AnnotatedEnum"])

TAGS_CACHE = LOCAL_CACHE_DIRECTORY / "tags"
APPS_CACHE = LOCAL_CACHE_DIRECTORY / "apps"
ACTIONS_CACHE = LOCAL_CACHE_DIRECTORY / "actions"
TRIGGERS_CACHE = LOCAL_CACHE_DIRECTORY / "triggers"


class MetadataFileNotFound(ComposioSDKError):
    """Raise when matadata file is missing."""


class SentinalObject:
    """Sentinal object."""

    sentinal = None


class TagData(LocalStorage):
    """Local storage for `Tag` object."""

    app: str
    "App name for this tag."

    value: str
    "Tag string."


class AppData(LocalStorage):
    """Local storage for `App` object."""

    name: str
    "Name of the app."

    is_local: bool = False
    "The tool is local if set to `True`"


class ActionData(LocalStorage):
    """Local storage for `Action` object."""

    name: str
    "Action name."

    app: str
    "App name where the actions belongs to."

    tags: t.List[str]
    "Tag string for the action."

    no_auth: bool = False
    "If set `True` the action does not require authentication."

    is_local: bool = False
    "If set `True` the `app` is a local app."

    is_runtime: bool = False
    "Set `True` for actions registered at runtime."

    shell: bool = False
    "If set `True` the action will be executed using a shell."


class TriggerData(LocalStorage):
    """Local storage for `Trigger` object."""

    name: str
    "Name of the trigger."

    app: str
    "Name of the app where this trigger belongs to."


class _AnnotatedEnum(t.Generic[EntityType]):
    """Enum class that uses class annotations as values."""

    _slug: str
    _path: Path
    _model: t.Type[EntityType]
    _deprecated: t.Dict = {}

    def __new__(cls, value: t.Any, warn: bool = True):
        (base,) = t.cast(t.Tuple[t.Any], getattr(cls, "__orig_bases__"))
        (model,) = t.get_args(base)
        instance = super().__new__(cls)
        instance._model = model
        return instance

    def __init_subclass__(cls, path: Path) -> None:
        cls._path = path
        return super().__init_subclass__()

    def __init__(
        self,
        value: t.Union[str, te.Self, t.Type[SentinalObject]],
        warn: bool = True,
    ) -> None:
        """Create an Enum"""
        if hasattr(value, "sentinal"):
            self._slug = value.enum  # type: ignore
            return

        if isinstance(value, _AnnotatedEnum):
            value = value._slug

        self._slug = t.cast(str, value).upper()
        if self._slug in self._deprecated and warn:
            warnings.warn(
                f"`{self._slug}` is deprecated and will be removed. "
                f"Use `{self._deprecated[self._slug]}` instead.",
                UserWarning,
            )
            self._slug = self._deprecated[self._slug]
            return

        if self._slug in self.__annotations__ or self._slug in _runtime_actions:
            return

        from composio.tools.base.abs import (  # pylint: disable=import-outside-toplevel
            action_registry,
            tool_registry,
            trigger_registry,
        )

        for _, actions in action_registry.items():
            if self._slug in actions:
                return

        for _, triggers in trigger_registry.items():
            if self._slug in triggers:
                return

        for _, tools in tool_registry.items():
            if self._slug in tools:
                return

        raise ValueError(f"Invalid value `{value}` for `{self.__class__.__name__}`")

    @property
    def slug(self) -> str:
        """Enum slug value."""
        return self._slug

    def _cache_from_local(self) -> t.Optional[EntityType]:
        from composio.tools.base.abs import (  # pylint: disable=import-outside-toplevel
            action_registry,
            tool_registry,
            trigger_registry,
        )

        data: t.Optional[t.Union[AppData, TriggerData, ActionData]] = None
        if self._model is AppData:
            for tools in tool_registry.values():
                if self._slug in tools:
                    app = tools[self._slug]
                    data = AppData(
                        name=app.name,
                        is_local=app.gid not in ("runtime", "local"),
                        path=self._path / self._slug,
                    )
                    break
            return data  # type: ignore

        if self._model is ActionData:
            for gid, actions in action_registry.items():
                if self._slug in actions:
                    action = actions[self._slug]
                    data = ActionData(
                        name=action.name,
                        app=action.tool,
                        tags=action.tags(),
                        no_auth=action.no_auth,
                        is_local=(
                            tool_registry[gid][action.tool.upper()].gid
                            not in ("runtime", "local")
                        ),
                        path=self._path / self._slug,
                    )
                    break
            return data  # type: ignore

        if self._model is TriggerData:
            for gid, triggers in trigger_registry.items():
                if self._slug in triggers:
                    trigger = triggers[self._slug]
                    data = TriggerData(
                        name=trigger.name,
                        app=trigger.tool,
                        path=self._path / self._slug,
                    )
                    break
            return data  # type: ignore

        return data  # type: ignore

    def _cache_from_remote(self) -> EntityType:
        from composio.client import Composio  # pylint: disable=import-outside-toplevel

        client = Composio.get_latest()
        data: t.Union[AppData, TriggerData, ActionData]
        if self._model is AppData:
            response = client.http.get(
                url=str(client.apps.endpoint / self.slug),
            ).json()
            data = AppData(
                name=response["name"],
                path=self._path / self._slug,
                is_local=False,
            )

        if self._model is ActionData:
            response = client.http.get(
                url=str(client.actions.endpoint / self.slug),
            ).json()
            data = ActionData(
                name=response["name"],
                app=response["appName"],
                tags=response["tags"],
                no_auth=False,  # TOFIX: Get this from the backend
                is_local=False,
                is_runtime=False,
                shell=False,
                path=self._path / self._slug,
            )

        if self._model is AppData:
            response = client.http.get(
                url=str(client.apps.endpoint / self.slug),
            ).json()
            data = AppData(
                name=response["name"],
                path=self._path / self._slug,
                is_local=False,
            )

        return data  # type: ignore

    def _cache(self) -> None:
        """Create cache for the enum."""
        data = self._cache_from_local() or self._cache_from_remote()
        _model_cache[self._slug] = data
        try:
            data.store()
        except (OSError, PermissionError):
            pass

    def load(self) -> EntityType:
        """Load action data."""
        if self._slug is None:
            raise ValueError(
                f"Cannot load `{self._model.__class__}` object without initializing object."
            )

        if self._slug in _model_cache:
            return t.cast(EntityType, _model_cache[self._slug])

        if self._slug in _runtime_actions:
            return _runtime_actions[self._slug]  # type: ignore

        if not (self._path / self._slug).exists():
<<<<<<< HEAD
            self._cache()

=======
            from composio.cli.apps import (  # pylint: disable=import-outside-toplevel
                update,
            )
            from composio.cli.context import (  # pylint: disable=import-outside-toplevel
                get_context,
            )

            logger = get_logger()
            logger.debug(
                f"Metadata file for `{self._slug}` not found, updating metadata"
            )
            update(context=get_context())
>>>>>>> 3a14439b
        if self._slug not in _model_cache:
            _model_cache[self._slug] = self._model.load(self._path / self._slug)

        return t.cast(EntityType, _model_cache[self._slug])

    @classmethod
    def all(cls) -> t.Iterator[te.Self]:
        """Iterate over available object."""
        for name in cls.__annotations__:
            if name == "_deprecated":
                continue
            yield cls._create(name=name)

    @classmethod
    def _create(cls, name: str) -> te.Self:
        """Create a `_AnnotatedEnum` class."""
        return cls(name)

    def __str__(self) -> str:
        """String representation."""
        return t.cast(str, self._slug)

    def __eq__(self, other: object) -> bool:
        """Check equivilance of two objects."""
        if not isinstance(other, (str, _AnnotatedEnum)):
            return NotImplemented
        return str(self) == str(other)

    def __hash__(self) -> int:
        return hash(self._slug)


def enum(cls: ClassType) -> ClassType:
    """Decorate class."""
    for attr in cls.__annotations__:
        if attr == "_deprecated":
            continue
        setattr(cls, attr, cls(attr, warn=False))
    return cls


def add_runtime_action(name: str, data: ActionData) -> None:
    """Add action at runtime."""
    _runtime_actions[name] = data


def get_runtime_actions() -> t.List:
    """Add action at runtime."""
    return list(_runtime_actions)<|MERGE_RESOLUTION|>--- conflicted
+++ resolved
@@ -279,23 +279,8 @@
             return _runtime_actions[self._slug]  # type: ignore
 
         if not (self._path / self._slug).exists():
-<<<<<<< HEAD
             self._cache()
 
-=======
-            from composio.cli.apps import (  # pylint: disable=import-outside-toplevel
-                update,
-            )
-            from composio.cli.context import (  # pylint: disable=import-outside-toplevel
-                get_context,
-            )
-
-            logger = get_logger()
-            logger.debug(
-                f"Metadata file for `{self._slug}` not found, updating metadata"
-            )
-            update(context=get_context())
->>>>>>> 3a14439b
         if self._slug not in _model_cache:
             _model_cache[self._slug] = self._model.load(self._path / self._slug)
 
