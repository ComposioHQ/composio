--- conflicted
+++ resolved
@@ -1,6 +1,5 @@
 import json
 import typing as t
-from uuid import uuid4
 
 import composio.workspace.constants as workspace_const
 from composio.local_tools.local_workspace.commons.get_logger import get_logger
@@ -50,10 +49,7 @@
         local_docker_args: LocalDockerArgumentsModel,
         **kwargs,
     ) -> str:
-<<<<<<< HEAD
         logger.debug("kwargs: %s", json.dumps(kwargs))
-=======
->>>>>>> a8f80cd0
         if workspace_type == WorkspaceType.DOCKER:
             workspace = DockerWorkspace(
                 local_docker_args.image_name, self.docker_client, local_docker_args
@@ -66,28 +62,15 @@
                 KEY_IMAGE_NAME: local_docker_args.image_name,
                 KEY_WORKSPACE_TYPE: WorkspaceType.DOCKER,
             }
-<<<<<<< HEAD
-            return workspace_id
-        if workspace_type == WorkspaceType.E2B:
-=======
             return workspace.workspace_id
         elif workspace_type == WorkspaceType.E2B:
->>>>>>> a8f80cd0
             workspace = E2BWorkspace(None, self.e2b_client)
             self._registry[workspace.workspace_id] = {
                 KEY_WORKSPACE_MANAGER: workspace,
                 KEY_WORKSPACE_TYPE: WorkspaceType.DOCKER,
             }
-<<<<<<< HEAD
-            return workspace_id
+            return workspace.workspace_id
         raise ValueError(f"Unsupported workspace type: {workspace_type}")
-=======
-            return workspace.workspace_id
-        else:
-            raise ValueError(f"Unsupported workspace type: {workspace_type}")
-
-        return None
->>>>>>> a8f80cd0
 
     def get_registered_manager(
         self, workspace_id: str
