--- conflicted
+++ resolved
@@ -1,14 +1,10 @@
-<<<<<<< HEAD
 import typing as t
-from abc import ABC, abstractmethod
 
 from pydantic import BaseModel, Field
 
 from composio.local_tools.local_workspace.commons.get_logger import get_logger
-=======
 from abc import abstractmethod, ABC
 from uuid import uuid4
->>>>>>> a8f80cd0
 from composio.local_tools.local_workspace.commons.history_processor import (
     BaseCmdResponse,
     HistoryProcessor,
