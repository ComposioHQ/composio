"""
Setup configuration for compsio core.
"""

import typing as t
from pathlib import Path

from setuptools import find_packages, setup

COMPOSIO = Path(__file__).parent.resolve() / "composio"


def scan_for_package_data(
    directory: Path,
    package: Path,
    data: t.Optional[t.List[str]] = None,
) -> t.List[str]:
    """Walk the package and scan for package files."""
    data = data or []
    for child in directory.iterdir():
        if child.name.endswith(".py") or child.name.endswith(".pyc"):
            continue

        if child.is_file():
            data.append(str(child.relative_to(package)))
            continue

        data += scan_for_package_data(
            directory=child,
            package=package,
        )
    return data


setup(
    name="composio_core",
    version="0.3.20",
    author="Utkarsh",
    author_email="utkarsh@composio.dev",
    description="Core package to act as a bridge between composio platform and other services.",
    long_description=(Path(__file__).parent / "README.md").read_text(encoding="utf-8"),
    long_description_content_type="text/markdown",
    url="https://github.com/SamparkAI/composio_sdk",
    classifiers=[
        "Programming Language :: Python :: 3",
        "License :: OSI Approved :: Apache Software License",
        "Operating System :: OS Independent",
    ],
    python_requires=">=3.9,<4",
    packages=find_packages(include=["composio*"]),
    entry_points={
        "console_scripts": [
            "composio=composio.cli:composio",
        ],
    },
    install_requires=[
        "click",
        "aiohttp",
        "requests>=2.31.0,<3",
        "jsonschema>=4.21.1,<5",
        "beaupy>=3.7.2,<4",
        "termcolor>=2.4.0,<3",
        "pydantic>=2.6.4,<3",
        "openai>=1.3.0",
        "rich>=13.7.1,<14",
        "importlib-metadata>=4.8.1",
        "pyperclip>=1.8.2,<2",
        "jsonref>=1.1.0",
        "inflection>=0.5.1",
        "simple-parsing>=0.1.5",
        "docker>=7.1.0",
        "gymnasium>=0.29.1",
        "pyyaml>=6.0.1",
        "sentry-sdk>=2.0.0",
        "pysher==1.0.8",
        # Workspace Dependencies
        "e2b-code-interpreter",
        "fastapi",
<<<<<<< HEAD
        "gql",
        "requests_toolbelt",
=======
        # TODO: Fix this
        "tree_sitter_languages",
        "tree_sitter==0.21.3",
        "pygments",
        "pathspec",
        "diskcache",
        "networkx",
        "ruff",
>>>>>>> 19609081
    ],
    include_package_data=True,
    package_data={
        "composio": scan_for_package_data(
            directory=COMPOSIO,
            package=COMPOSIO,
        ),
    },
)<|MERGE_RESOLUTION|>--- conflicted
+++ resolved
@@ -76,10 +76,8 @@
         # Workspace Dependencies
         "e2b-code-interpreter",
         "fastapi",
-<<<<<<< HEAD
         "gql",
         "requests_toolbelt",
-=======
         # TODO: Fix this
         "tree_sitter_languages",
         "tree_sitter==0.21.3",
@@ -88,7 +86,6 @@
         "diskcache",
         "networkx",
         "ruff",
->>>>>>> 19609081
     ],
     include_package_data=True,
     package_data={
