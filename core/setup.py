import os

from setuptools import setup
from setuptools.command.install import install


def get_current_dir():
    return os.path.dirname(os.path.realpath(__file__))


def resolve_paths(*paths):
    return os.path.join(*paths)


readme_path = resolve_paths(get_current_dir(), "README.md")


class InstallCommandMiddleware(install):
    """Customized setuptools install command."""

    def run(self):
        install.run(self)

<<<<<<< HEAD
=======
version = os.environ.get("RELEASE_VERSION", "0.2.15")
>>>>>>> 07df6917

setup(
    name="composio_core",
    version=version,
    author="Utkarsh",
    author_email="utkarsh@composio.dev",
    description="Core package to act as a bridge between composio platform and other services.",
    long_description=open(readme_path).read(),
    long_description_content_type="text/markdown",
    url="https://github.com/SamparkAI/composio_sdk",
    classifiers=[
        "Programming Language :: Python :: 3",
        "License :: OSI Approved :: Apache Software License",
        "Operating System :: OS Independent",
    ],
    python_requires=">=3.9",
    include_package_data=True,
    cmdclass={
        "install": InstallCommandMiddleware,
    },
)<|MERGE_RESOLUTION|>--- conflicted
+++ resolved
@@ -21,10 +21,8 @@
     def run(self):
         install.run(self)
 
-<<<<<<< HEAD
-=======
+
 version = os.environ.get("RELEASE_VERSION", "0.2.15")
->>>>>>> 07df6917
 
 setup(
     name="composio_core",
