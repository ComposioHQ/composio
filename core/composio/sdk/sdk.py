--- conflicted
+++ resolved
@@ -1,5 +1,6 @@
 import json
 import time
+from datetime import datetime
 from enum import Enum
 from typing import Optional, Union
 
@@ -9,7 +10,6 @@
 from openai.types.beta.threads import run
 from openai.types.chat.chat_completion import ChatCompletion
 from pydantic import BaseModel, ConfigDict
-from datetime import datetime
 
 from .enums import Action, App
 from .storage import get_base_url
@@ -34,23 +34,15 @@
 
     def save_user_access_data(self, field_inputs: dict, redirect_url: str = None, entity_id: str = None):
         connected_account_id = self.sdk_instance.get_connected_account(self.connectedAccountId)
-<<<<<<< HEAD
         resp = self.sdk_instance.http_client.post(
             f"{self.sdk_instance.base_url}/v1/connectedAccounts",
             json={
                 "integrationId": connected_account_id.integrationId,
                 "data": field_inputs,
                 "redirectUri": redirect_url,
+                "userUuid": entity_id,
             },
         )
-=======
-        resp = self.sdk_instance.http_client.post(f"{self.sdk_instance.base_url}/v1/connectedAccounts", json={
-            "integrationId": connected_account_id.integrationId,
-            "data": field_inputs,
-            "redirectUri": redirect_url,
-            "userUuid": entity_id,
-        })
->>>>>>> 07df6917
         return resp.json()
 
     def wait_until_active(self, timeout=60) -> "ConnectedAccount":  # Timeout adjusted to seconds
@@ -138,16 +130,8 @@
                 ]
             else:
                 return actions["items"]
-<<<<<<< HEAD
-
-        raise Exception(
-            "Failed to get actions. You might want to run composio-cli update and restart the python notebook"
-            " to reload the updated library."
-        )
-=======
-            
+
         raise Exception(f"Failed to get actions. Status code: {resp.status_code}, response: {resp.text}")
->>>>>>> 07df6917
 
     def handle_tools_calls(self, tool_calls: ChatCompletion) -> list[any]:
         output = []
@@ -236,13 +220,8 @@
             raise Exception(f"Failed to get active triggers, status code: {resp.status_code}, response: {resp.text}")
         if resp.json().get("triggers"):
             return [ActiveTrigger(self, **item) for item in resp.json()["triggers"]]
-<<<<<<< HEAD
-        raise Exception(f"Failed to get active triggers, response: {resp.text}")
-
-=======
         raise Exception(f"Failed to get active triggers, status code: {resp.status_code}, response: {resp.text}")
-    
->>>>>>> 07df6917
+
     def disable_trigger(self, trigger_id: str):
         resp = self.http_client.post(f"{self.base_url}/v1/triggers/disable/{trigger_id}")
         if resp.status_code != 200:
@@ -299,21 +278,16 @@
             raise Exception(f"Failed to get app {app_name}. Status code: {resp.status_code}, Response: {resp.text}")
         return resp.json()
 
-<<<<<<< HEAD
-    def get_list_of_actions(self, apps: list[App] = None, actions: list[Action] = None) -> list:
-        if apps is None or len(apps) == 0:
-=======
-    def get_list_of_actions(
-        self, apps: list[App] = None, use_case: str = None, actions: list[Action] = None
-    ) -> list:
+    def get_list_of_actions(self, apps: list[App] = None, use_case: str = None, actions: list[Action] = None) -> list:
         if use_case is not None:
-            if len(apps)!=1:
+            if len(apps) != 1:
                 raise ValueError("Use case should be provided with exactly one app")
             app_unique_ids = [app.value for app in apps]
             print(f"Base URL: {self.base_url}")
-            resp = self.http_client.get(f"{self.base_url}/v1/actions", params={"appNames": app_unique_ids, "useCase": use_case})
+            resp = self.http_client.get(
+                f"{self.base_url}/v1/actions", params={"appNames": app_unique_ids, "useCase": use_case}
+            )
         elif apps is None or len(apps) == 0:
->>>>>>> 07df6917
             resp = self.http_client.get(f"{self.base_url}/v1/actions")
         else:
             app_unique_ids = [app.value for app in apps]
@@ -362,40 +336,27 @@
         if resp.status_code == 200:
             return Integration(self, **resp.json())
         raise Exception(f"Failed to get integration, status code: {resp.status_code}, response: {resp.text}")
-<<<<<<< HEAD
-
-    def create_integration(self, app: Union[App, str], use_default=False) -> Integration:
-=======
-        
-    def create_integration(self, app: Union[App, str], use_default = False, name: str = None, auth_mode: str = None) -> Integration:
->>>>>>> 07df6917
+
+    def create_integration(
+        self, app: Union[App, str], use_default=False, name: str = None, auth_mode: str = None
+    ) -> Integration:
         if isinstance(app, App):
             app = app.value
         app_details = self.get_app(app)
         app_id = app_details.get("appId")
         if app_id is None:
             raise Exception(f"App {app} does not exist for the account")
-<<<<<<< HEAD
-        resp = self.http_client.post(
-            f"{self.base_url}/v1/integrations",
-            json={"appId": app_id, "useComposioAuth": use_default},
-        )
-=======
-        req = {
-            "appId": app_id,
-            "useComposioAuth": use_default
-        }
+        req = {"appId": app_id, "useComposioAuth": use_default}
         if name:
             req["name"] = name
         if auth_mode:
             req["authScheme"] = auth_mode
-            auth_schemes = app_details.get('auth_schemes')
+            auth_schemes = app_details.get("auth_schemes")
             for auth_scheme_iter in auth_schemes:
-                if auth_scheme_iter.get('auth_mode') == auth_mode:
-                    fields = auth_scheme_iter.get('fields')
-                    req["authConfig"] = {field.get('name'): "" for field in fields}
+                if auth_scheme_iter.get("auth_mode") == auth_mode:
+                    fields = auth_scheme_iter.get("fields")
+                    req["authConfig"] = {field.get("name"): "" for field in fields}
         resp = self.http_client.post(f"{self.base_url}/v1/integrations", json=req)
->>>>>>> 07df6917
         if resp.status_code == 200:
             return Integration(self, **resp.json())
 
@@ -473,28 +434,18 @@
     def get_connection(self, app_name: Union[str, App]) -> ConnectedAccount:
         if isinstance(app_name, App):
             app_name = app_name.value
-<<<<<<< HEAD
         connected_accounts = self.client.get_connected_accounts(entity_id=self.entity_id, showActiveOnly=True)
-        for account in connected_accounts:
-            if app_name == account.appUniqueId:
-                return account
-
-=======
-        connected_accounts = self.client.get_connected_accounts(
-            entity_id=self.entity_id,
-            showActiveOnly=True
-        )
         latest_account = None
         latest_creation_date = None
         for account in connected_accounts:
             if app_name == account.appUniqueId:
-                creation_date = datetime.fromisoformat(account.createdAt.replace('Z', '+00:00'))
+                creation_date = datetime.fromisoformat(account.createdAt.replace("Z", "+00:00"))
                 if latest_account is None or creation_date > latest_creation_date:
                     latest_account = account
                     latest_creation_date = creation_date
         if latest_account:
             return latest_account
->>>>>>> 07df6917
+
     def is_app_authenticated(self, app_name: Union[str, App]) -> bool:
         connected_account = self.get_connection(app_name)
         return connected_account is not None
@@ -573,7 +524,9 @@
                 time.sleep(0.5)
         return run_object
 
-    def initiate_connection(self, integration: Integration = None, app_name: Union[str, App] = None, redirect_url: str = None):
+    def initiate_connection(
+        self, integration: Integration = None, app_name: Union[str, App] = None, redirect_url: str = None
+    ):
         if not integration and not app_name:
             raise ValueError("Either 'integration' or 'app_name' must be provided")
         if not integration:
@@ -582,6 +535,7 @@
 
     def initiate_connection_not_oauth(self, app_name: Union[str, App], redirect_url: str = None, auth_mode: str = None):
         from datetime import datetime
+
         timestamp = datetime.now().strftime("%Y%m%d%H%M%S")
         integration = self.client.create_integration(app_name, name=f"integration_{timestamp}", auth_mode=auth_mode)
         return integration.initiate_connection(entity_id=self.entity_id, redirect_url=redirect_url)