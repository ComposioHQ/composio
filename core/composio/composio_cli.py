#!/usr/bin/env python3

import argparse
import json
import os
import sys
import webbrowser
from importlib.metadata import version

import requests
import termcolor
<<<<<<< HEAD
from beaupy.spinners import DOTS, Spinner
from rich.console import Console
=======
from .sdk.storage import get_base_url, save_api_key
from .sdk.core import ComposioCore, UnauthorizedAccessException
from .sdk.utils import generate_enums, generate_enums_beta, get_enum_key
>>>>>>> 07df6917
from rich.table import Table
from .sdk.enums import App

from .sdk.core import ComposioCore, UnauthorizedAccessException
from .sdk.storage import get_base_url, save_api_key
from .sdk.utils import generate_enums, generate_enums_beta

console = Console()

should_disable_webbrowser_open = os.getenv("DISABLE_COMPOSIO_WEBBROWSER_OPEN", "false") == "true"


def parse_arguments():
    parser = argparse.ArgumentParser(
        description="Composio CLI for adding integrations, managing skills, and showing apps."
    )
    subparsers = parser.add_subparsers(help="commands", dest="command")
    subparsers.required = True

    # Add integration command
    add_parser = subparsers.add_parser("add", help="Add an integration")
    add_parser.add_argument("integration_name", type=str, help="Name of the integration to add")
    add_parser.set_defaults(func=add_integration)

    # Login command
    login_parser = subparsers.add_parser("login", help="Login to Composio")
    login_parser.set_defaults(func=login)

    # Show active triggers command
    show_triggers_parser = subparsers.add_parser("list-active-triggers", help="List all triggers for a given app")
    show_triggers_parser.set_defaults(func=list_active_triggers)

    # Get trigger command
    get_trigger_parser = subparsers.add_parser("get-trigger", help="Get more details about a trigger")
    get_trigger_parser.add_argument("trigger_id", type=str, help="Name of the trigger to get")
    get_trigger_parser.set_defaults(func=get_trigger)

    # Who am I command
    whoami_parser = subparsers.add_parser("whoami", help="Displays your current user information")
    whoami_parser.set_defaults(func=whoami)

    # Disable trigger command
    disable_trigger_parser = subparsers.add_parser("disable-trigger", help="Disable a trigger")
    disable_trigger_parser.add_argument("trigger_id", type=str, help="Name of the trigger to disable")
    disable_trigger_parser.set_defaults(func=disable_trigger)

    # Show apps command
    show_apps_parser = subparsers.add_parser("show-apps", help="Display available apps")
    show_apps_parser.set_defaults(func=show_apps)

    # List connections command
    list_connections_parser = subparsers.add_parser("show-connections", help="List all connections for a given app")
    list_connections_parser.add_argument("appName", type=str, help="Name of the app to list connections for")
    list_connections_parser.set_defaults(func=list_connections)

    # Correcting the structure to reflect the followup instructions
    # Set command with nested global-trigger-callback command
    set_parser = subparsers.add_parser("set", help="Set configurations")
    set_subparsers = set_parser.add_subparsers(help="set commands", dest="set_command")
    set_subparsers.required = True

    # Nested global-trigger-callback command under set
    global_trigger_callback_parser = set_subparsers.add_parser(
        "global-trigger-callback", help="Set a global trigger callback URL"
    )
    global_trigger_callback_parser.add_argument(
        "callback_url",
        type=str,
        help="The URL to be called when a global trigger is activated",
    )
    global_trigger_callback_parser.set_defaults(func=set_global_trigger_callback)

    # Enable trigger command
    enable_trigger_parser = subparsers.add_parser("enable-trigger", help="Enable a specific trigger for an app")
    enable_trigger_parser.add_argument("trigger_name", type=str, help="Name of the trigger to enable")
    enable_trigger_parser.set_defaults(func=enable_trigger)

    # List triggers command
    list_triggers_parser = subparsers.add_parser("list-triggers", help="List all triggers for a given app")
    list_triggers_parser.add_argument("app_name", type=str, help="Name of the app to list triggers for")
    list_triggers_parser.set_defaults(func=list_triggers)

    # Beta command group
    beta_parser = subparsers.add_parser("beta", help="Beta features commands")
    beta_subparsers = beta_parser.add_subparsers(help="beta commands", dest="beta_command")
    beta_subparsers.required = True

    # Update base_url command under beta
    update_base_url_parser = beta_subparsers.add_parser("update-base-url", help="Update the base URL for API calls")
    update_base_url_parser.add_argument("base_url", type=str, help="The new base URL to use for API calls")
    update_base_url_parser.set_defaults(func=update_base_url)

    # Logout command
    logout_parser = subparsers.add_parser("logout", help="Logout from the current session")
    logout_parser.set_defaults(func=logout)

    # Generate enums command
    generate_enums_parser = subparsers.add_parser("update", help="Update enums for apps and actions")
    generate_enums_parser.set_defaults(func=handle_update)

    # Generate beta enums command
    generate_enums_beta_parser = subparsers.add_parser(
        "update-beta", help="Update enums including beta for apps and actions"
    )
    generate_enums_beta_parser.set_defaults(func=handle_update_beta)

    # Get actions for use case command
    get_actions_parser = subparsers.add_parser('get-actions', help='Get actions for a given use case')
    get_actions_parser.add_argument('app_name', type=str, help='Name of the app to get actions for')
    get_actions_parser.add_argument('use_case', type=str, help='Name of the use case to get actions for')
    get_actions_parser.set_defaults(func=get_actions)

    return parser.parse_args()


def login(args):
    global should_disable_webbrowser_open
    client = ComposioCore()
    if client.is_authenticated():
        console.print("Already authenticated. Use [green]composio-cli logout[/green] to log out.\n")
        return

    console.print("\n[green]> Authenticating...[/green]\n")
    try:
        cli_key = client.generate_cli_auth_session()
        base_url = get_base_url()
        frontend_url = (
            f"https://app.composio.dev/?cliKey={cli_key}"
            if base_url == "https://backend.composio.dev/api"
            else f"https://hermes-frontend-git-master-composio.vercel.app/?cliKey={cli_key}"
        )
        console.print("> Redirecting you to the login page. Please login using the following link:\n")
        console.print(f"[green]{frontend_url}[/green]\n")
        if not should_disable_webbrowser_open:
            webbrowser.open(f"{frontend_url}")

        for attempt in range(3):
            try:
                session_data = client.verify_cli_auth_session(cli_key, input("> Enter the code: "))
                api_key = session_data.get("apiKey")
                if api_key:
                    save_api_key(api_key)
                    console.print("\n[green]✔ Authenticated successfully![/green]\n")
                    break
            except UnauthorizedAccessException:
                if attempt == 2:  # Last attempt
                    console.print("[red]\nAuthentication failed after 3 attempts.[/red]")
                else:
                    console.print("[red] Invalid code. Please try again.[/red]")
                continue  # Exit the loop on unauthorized access
            except Exception as e:
                console.print(f"[red]Error occurred during authentication: {e}[/red]")
                if attempt == 2:  # Last attempt
                    console.print("[red]Authentication failed after 3 attempts.[/red]")
                    sys.exit(1)
    except Exception as e:
        console.print(f"[red] Error occurred during authentication: {e}[/red]")
        sys.exit(1)


def whoami(args):
    client = ComposioCore()
    user_info = client.get_authenticated_user()
    console.print(f"- API Key: [green]{user_info['api_key']}[/green]\n")
    return


def logout(args):
    client = ComposioCore()
    console.print("\n[green]> Logging out...[/green]\n")
    try:
        client.logout()
        console.print("\n[green]✔ Logged out successfully![/green]\n")
    except Exception as e:
        console.print(f"[red] Error occurred during logging out: {e}[/red]")
        sys.exit(1)


def update_base_url(args):
    client = ComposioCore()
    base_url = args.base_url
    console.print(f"\n[green]> Updating base URL to: {base_url}...[/green]\n")
    try:
        client.set_base_url(base_url)
        console.print("\n[green]✔ Base URL updated successfully![/green]\n")
    except Exception as e:
        console.print(f"[red] Error occurred during updating base URL: {e}[/red]")
        sys.exit(1)


def list_active_triggers(args):
    client = ComposioCore()
    console.print("\n[green]Listing all your active triggers...[/green]\n")
    try:
        triggers = client.list_active_triggers()
        if triggers:
            console.print("[bold]Active Triggers:[/bold]")
            table = Table(show_header=True, header_style="bold magenta")
            table.add_column("Trigger Name", style="dim", width=32)
            table.add_column("Trigger ID", style="dim", width=36)
            table.add_column("Connection ID", style="dim", width=36)
            table.add_column("Connection config", style="dim", width=32)
            for trigger in triggers:
                trigger_config_str = json.dumps(trigger.triggerConfig)
                table.add_row(
                    trigger.triggerName,
                    trigger.id,
                    trigger.connectionId,
                    trigger_config_str,
                )
            console.print(table)
        else:
            console.print("[red]No active triggers found for the specified app.[/red]\n")

        console.print("\n")
        console.print(
            "To get more detailed info about trigger, use the command: "
            "[green]composio-cli get-trigger <trigger_name>[/green]\n"
        )
    except Exception as e:
        console.print(f"[red]Error occurred during listing active triggers: {e}[/red]")
        sys.exit(1)


def get_trigger(args):
    client = ComposioCore()
    trigger_id = args.trigger_id
    console.print(f"\n[green]> Getting more details about trigger: {trigger_id}...[/green]\n")
    try:
        trigger = client.list_active_triggers([trigger_id])
        if len(trigger) > 0:
            console.print(f"[bold]Trigger Name:[/bold] {trigger[0].triggerName}")
            console.print(f"[bold]Trigger ID:[/bold] {trigger[0].id}")
            console.print(f"[bold]Connection ID:[/bold] {trigger[0].connectionId}")
            console.print("[bold]Connection Config:[/bold]\n")
            console.print(json.dumps(trigger[0].triggerConfig, indent=4))
            console.print("\n")
            console.print(
                f"To disable this trigger, use this command: [red]composio-cli disable-trigger {trigger_id}[/red]\n"
            )
        else:
            console.print("[red]No trigger found with the specified ID or it's not active.[/red]\n")
            console.print(
                "To list all active triggers, use the command: [green]composio-cli list-active-triggers[/green]\n"
            )

    except Exception as e:
        console.print(f"[red]Error occurred during getting trigger: {e}[/red]")
        sys.exit(1)


def disable_trigger(args):
    client = ComposioCore()
    trigger_id = args.trigger_id
    console.print(f"\n[green]> Disabling trigger: {trigger_id}...[/green]\n")
    try:
        client.disable_trigger(trigger_id)
        console.print("\n[green]✔ Trigger disabled successfully![/green]\n")
    except Exception as e:
        console.print(f"[red] Error occurred during disabling trigger: {e}[/red]")
        sys.exit(1)


def list_triggers(args):
    client = ComposioCore()
    app_name = args.app_name
    console.print(f"\n[green]> Listing triggers for app: {app_name}...[/green]\n")
    try:
        triggers = client.list_triggers(app_name)
        if triggers:
            for trigger in triggers:
                console.print(f"[yellow]- {trigger['name']}: {trigger['description']} [/yellow]")
        else:
            console.print("[red] No triggers found for the specified app.[/red]")

        console.print("\n")
        console.print(
            "To enable a trigger, use the command: [green] composio-cli enable-trigger <trigger_name>[/green]\n"
        )
    except Exception as e:
        console.print(f"[red] Error occurred during listing triggers: {e}[/red]")
        sys.exit(1)


def enable_trigger(args):
    client = ComposioCore()
    trigger_name = args.trigger_name
    console.print(f"\n[green]> Enabling trigger: {trigger_name}...[/green]\n")
    try:
        trigger_requirements = client.get_trigger_requirements(trigger_ids=[trigger_name])
        if not trigger_requirements or len(trigger_requirements) == 0:
            console.print("[red] Trigger not found for the specified app.[/red]")
            sys.exit(1)
        if not isinstance(trigger_requirements, list):
            console.print(
                "[red]Unexpected format for trigger requirements."
                "Expected a list but got {trigger_requirements}.[/red]"
            )
            sys.exit(1)
        app_key = trigger_requirements[0]["appKey"]
        trigger_requirements = trigger_requirements[0]["config"]
        required_fields = trigger_requirements.get("required", [])
        properties = trigger_requirements.get("properties", {})
        user_inputs = {}
        for field in required_fields:
            field_props = properties.get(field, {})
            field_title = field_props.get("title", field)
            field_description = field_props.get("description", "")
            user_input = input(f"{field_title} ({field_description}): ")
            user_inputs[field] = user_input
<<<<<<< HEAD

        app_enum = client.get_action_enum(app_key)
        if not app_enum:
            console.print(
                f"[red]No such app found for {app_key}."
                "\nUse the following command to get list of available apps: "
                "[green]composio-cli add show-apps[/green][/red]"
            )
            sys.exit(1)

=======
        
>>>>>>> 07df6917
        connected_account = client.get_connection(app_key)
        if not connected_account:
            console.print(
                f"[red]No connection found for {app_key}."
                "\nUse the following command to add a connection: "
                "[green]composio-cli add {app_key}[/green][/red]"
            )
            sys.exit(1)
        # Assuming there's a function to enable the trigger with user inputs
        resp = client.enable_trigger(trigger_name, connected_account.id, user_inputs)
        console.print("\n[green]✔ Trigger enabled successfully![/green]\n")
        if "triggerId" in resp:
            console.print(f"[green]Trigger ID: {resp['triggerId']}[/green]")
    except Exception as e:
        try:
            error_json = json.loads(str(e))
            error_message = error_json.get("message", "Error message not found")
            console.print(f"[red]Error: {error_message}[/red]")
        except json.JSONDecodeError:
            console.print(f"[red]Error occurred during enabling trigger: {str(e)}[/red]")
        sys.exit(1)


def set_global_trigger_callback(args):
    client = ComposioCore()
    console.print(f"\n[green]> Setting global trigger callback to: {args.callback_url}...[/green]\n")
    try:
        client.set_global_trigger(args.callback_url)
        console.print("\n[green]✔ Global trigger callback set successfully![/green]\n")
    except Exception as e:
        console.print(f"[red] Error occurred during setting global trigger callback: {e}[/red]")
        sys.exit(1)


def handle_update(args):
    generate_enums()
    console.print("\n[green]✔ Enums updated successfully![/green]\n")


def handle_update_beta(args):
    generate_enums_beta()
    console.print("\n[green]✔ Enums(including Beta) updated successfully![/green]\n")


def get_actions(args):
    client = ComposioCore()
    app_name = args.app_name
    use_case = args.use_case
    try:
        for app_enum in App:
            if app_enum.value == app_name:
                app = app_enum
                break 
        if not app:
            console.print(f"[red]No such app found for {app_name}.\nUse the following command to get list of available apps: [green]composio-cli add show-apps[/green][/red]")
            sys.exit(1)
        actions = client.sdk.get_list_of_actions(apps=[app], use_case=use_case)
        action_enums = [f"Action.{get_enum_key(action['name'])}" for action in actions]
        console.print(f"\n[green]> Actions for {app_name} and use case {use_case}:[/green]\n")
        console.print(", ".join(action_enums))
    except Exception as e:
        console.print(f"[red] Error occurred during getting actions: {e}[/red]")
        sys.exit(1)

def add_integration(args):
    global should_disable_webbrowser_open

    client = ComposioCore()
    integration_name = args.integration_name

    entity = client.sdk.get_entity("default")
    existing_connection = client.get_connection(integration_name, entity_id="default")
    if existing_connection is not None:
        console.print(f"[yellow]Warning: An existing connection for {integration_name} was found.[/yellow]\n")
        replace_connection = input("> Do you want to replace the existing connection? (yes/no): ").lower()
        if replace_connection not in ["yes", "y"]:
            console.print("\n[green]Existing connection retained. No new connection added.[/green]\n")
            return

    console.print(f"\n[green]> Adding integration: {integration_name.capitalize()}...[/green]\n")
    try:
        app = client.sdk.get_app(args.integration_name)
<<<<<<< HEAD
        auth_schemes = app.get("auth_schemes")
        auth_schemes_arr = [auth_scheme.get("auth_mode") for auth_scheme in auth_schemes]
        if len(auth_schemes_arr) > 1 and auth_schemes_arr[0] == "API_KEY":
            connection = entity.initiate_connection(integration_name.lower())
            fields = auth_schemes[0].get("fields")
=======
        auth_schemes = app.get('auth_schemes')
        auth_modes_arr = [auth_scheme.get('auth_mode') for auth_scheme in auth_schemes]
        if len(auth_modes_arr) > 0 and auth_modes_arr[0] in ['API_KEY', 'BASIC', 'SNOWFLAKE']:
            connection = entity.initiate_connection_not_oauth(integration_name.lower(), auth_mode=auth_modes_arr[0])
            fields = auth_schemes[0].get('fields')
>>>>>>> 07df6917
            fields_input = {}
            for field in fields:
                if field.get("expected_from_customer", True):
                    if field.get("required", False):
                        console.print(
                            f"[green]> Enter {field.get('displayName', field.get('name'))}: [/green]",
                            end="",
                        )
                        value = input() or field.get("default")
                        if not value:  # If a required field is not provided and no default is available
                            console.print(
                                f"[red]Error: {field.get('displayName', field.get('name'))} is required[/red]"
                            )
                            sys.exit(1)
                    else:
<<<<<<< HEAD
                        console.print(
                            f"[green]> Enter {field.get('displayName', field.get('name'))} (Optional): [/green]",
                            end="",
                        )
                        value = input() or field.get("default")
                    fields_input[field.get("name")] = value

            connection.save_user_access_data(fields_input)
        else:
=======
                        console.print(f"[green]> Enter {field.get('displayName', field.get('name'))} (Optional): [/green]", end="")
                        value = input() or field.get('default')
                    fields_input[field.get('name')] = value
            connection.save_user_access_data(fields_input, entity_id=entity.entity_id)
        else: 
>>>>>>> 07df6917
            # @TODO: add logic to wait and ask for API_KEY
            connection = entity.initiate_connection(integration_name.lower())
            if not should_disable_webbrowser_open:
                webbrowser.open(connection.redirectUrl)
            print(
                f"Please authenticate {integration_name} in the browser and come back here."
                "URL: {connection.redirectUrl}"
            )
            spinner = Spinner(
                DOTS,
                f"[yellow]⚠[/yellow] Waiting for {integration_name} authentication...",
            )
            spinner.start()
            _ = connection.wait_until_active()
            spinner.stop()
        print("")
        console.print(f"[green]✔[/green] {integration_name} added successfully!")
    except Exception as e:
        console.print(f"[red] Error occurred during adding integration: {e}[/red]")
        sys.exit(1)


def show_apps(args):
    client = ComposioCore()
    apps_list = client.sdk.get_list_of_apps()
    app_names_list = [
        {"name": app.get("name"), "uniqueId": app.get("key"), "appId": app.get("appId")}
        for app in apps_list.get("items")
    ]
    console.print("\n[green]> Available apps supported by composio:[/green]\n")
    i = 1
    for app in app_names_list:
        print(f"• {app['uniqueId']}")
        i = i + 1

    print("\n")


def list_connections(args):
    client = ComposioCore()
    appName = args.appName
    console.print(f"\n[green]> Listing connections for: {appName}...[/green]\n")
    try:
        connections = client.get_list_of_connections([appName])
        if connections:
            for connection in connections:
                console.print(f"[yellow]- {connection['integrationId']} ({connection['status']})[/yellow]")
        else:
            console.print("[red] No connections found for the specified app.[/red]")
    except Exception as e:
        console.print(f"[red] Error occurred during listing connections: {e}[/red]")
        sys.exit(1)


def check_for_updates():
    try:
        installed_version = version("composio_core")
    except Exception as e:
        installed_version = "dev"
        console.print(f"[red]Error fetching Composio Core version: {e}[/red]")

    response = requests.get("https://pypi.org/pypi/composio_core/json")
    latest_pypi_version = response.json()["info"]["version"]

    console.print(f"\n Version: {installed_version} \n")

    if latest_pypi_version > installed_version:
        console.print(
            f"\n[yellow] 🧐🧐 A newer version {latest_pypi_version} of composio-core is available."
            " Please upgrade.[/yellow]"
        )
        console.print(
            f"\n 🔧🔧 Run [cyan]pip install --upgrade composio-core=={latest_pypi_version} [/cyan] to update.\n"
        )


def print_intro():
    text = termcolor.colored("Composio", "white", attrs=["bold"])
    aiPlatformText = termcolor.colored("100+", "green", attrs=["bold"])
    pinkEmojiText = termcolor.colored("hello@composio.dev", "magenta", attrs=["bold"])
    boldNoteText = termcolor.colored("Note*", "white", attrs=["bold"])
    print(
        f"""
┌───────────────────────────────────────────────────────────────────────────┐
│                                                                           │
│                                       {text}                            │
│                                                                           │
│                     Plug {aiPlatformText} platforms in your agent                     │
│                                                                           │
│ {boldNoteText}: This package is in closed beta, please contact {pinkEmojiText}  │
│        to get early access.                                               │
│                                                                           │
└───────────────────────────────────────────────────────────────────────────┘
        """
    )
    check_for_updates()


def main():
    print_intro()

    args = parse_arguments()

    client = ComposioCore()

    if not client.is_authenticated() and args.func.__name__ not in [
        "logout",
        "whoami",
        "login",
        "update_base_url",
    ]:
        login(args)
        print("\n")

    if hasattr(args, "func"):
        try:
            args.func(args)
        except Exception as e:
            console.print(f"[red]> Error occurred during command execution: \n{e}[/red]")
            sys.exit(1)
    else:
        console.print("[red]Error: No valid command provided. Use --help for more information.[/red]")<|MERGE_RESOLUTION|>--- conflicted
+++ resolved
@@ -9,20 +9,14 @@
 
 import requests
 import termcolor
-<<<<<<< HEAD
 from beaupy.spinners import DOTS, Spinner
 from rich.console import Console
-=======
+from rich.table import Table
+
+from .sdk.core import ComposioCore, UnauthorizedAccessException
+from .sdk.enums import App
 from .sdk.storage import get_base_url, save_api_key
-from .sdk.core import ComposioCore, UnauthorizedAccessException
 from .sdk.utils import generate_enums, generate_enums_beta, get_enum_key
->>>>>>> 07df6917
-from rich.table import Table
-from .sdk.enums import App
-
-from .sdk.core import ComposioCore, UnauthorizedAccessException
-from .sdk.storage import get_base_url, save_api_key
-from .sdk.utils import generate_enums, generate_enums_beta
 
 console = Console()
 
@@ -83,9 +77,7 @@
         "global-trigger-callback", help="Set a global trigger callback URL"
     )
     global_trigger_callback_parser.add_argument(
-        "callback_url",
-        type=str,
-        help="The URL to be called when a global trigger is activated",
+        "callback_url", type=str, help="The URL to be called when a global trigger is activated"
     )
     global_trigger_callback_parser.set_defaults(func=set_global_trigger_callback)
 
@@ -124,9 +116,9 @@
     generate_enums_beta_parser.set_defaults(func=handle_update_beta)
 
     # Get actions for use case command
-    get_actions_parser = subparsers.add_parser('get-actions', help='Get actions for a given use case')
-    get_actions_parser.add_argument('app_name', type=str, help='Name of the app to get actions for')
-    get_actions_parser.add_argument('use_case', type=str, help='Name of the use case to get actions for')
+    get_actions_parser = subparsers.add_parser("get-actions", help="Get actions for a given use case")
+    get_actions_parser.add_argument("app_name", type=str, help="Name of the app to get actions for")
+    get_actions_parser.add_argument("use_case", type=str, help="Name of the use case to get actions for")
     get_actions_parser.set_defaults(func=get_actions)
 
     return parser.parse_args()
@@ -149,7 +141,7 @@
             else f"https://hermes-frontend-git-master-composio.vercel.app/?cliKey={cli_key}"
         )
         console.print("> Redirecting you to the login page. Please login using the following link:\n")
-        console.print(f"[green]{frontend_url}[/green]\n")
+        console.print("[green]{frontend_url}[/green]\n")
         if not should_disable_webbrowser_open:
             webbrowser.open(f"{frontend_url}")
 
@@ -221,20 +213,15 @@
             table.add_column("Connection config", style="dim", width=32)
             for trigger in triggers:
                 trigger_config_str = json.dumps(trigger.triggerConfig)
-                table.add_row(
-                    trigger.triggerName,
-                    trigger.id,
-                    trigger.connectionId,
-                    trigger_config_str,
-                )
+                table.add_row(trigger.triggerName, trigger.id, trigger.connectionId, trigger_config_str)
             console.print(table)
         else:
             console.print("[red]No active triggers found for the specified app.[/red]\n")
 
         console.print("\n")
         console.print(
-            "To get more detailed info about trigger, use the command: "
-            "[green]composio-cli get-trigger <trigger_name>[/green]\n"
+            "To get more detailed info about trigger,"
+            "use the command: [green]composio-cli get-trigger <trigger_name>[/green]\n"
         )
     except Exception as e:
         console.print(f"[red]Error occurred during listing active triggers: {e}[/red]")
@@ -313,7 +300,7 @@
         if not isinstance(trigger_requirements, list):
             console.print(
                 "[red]Unexpected format for trigger requirements."
-                "Expected a list but got {trigger_requirements}.[/red]"
+                f"Expected a list but got {trigger_requirements}.[/red]"
             )
             sys.exit(1)
         app_key = trigger_requirements[0]["appKey"]
@@ -327,26 +314,12 @@
             field_description = field_props.get("description", "")
             user_input = input(f"{field_title} ({field_description}): ")
             user_inputs[field] = user_input
-<<<<<<< HEAD
-
-        app_enum = client.get_action_enum(app_key)
-        if not app_enum:
-            console.print(
-                f"[red]No such app found for {app_key}."
-                "\nUse the following command to get list of available apps: "
-                "[green]composio-cli add show-apps[/green][/red]"
-            )
-            sys.exit(1)
-
-=======
-        
->>>>>>> 07df6917
+
         connected_account = client.get_connection(app_key)
         if not connected_account:
             console.print(
                 f"[red]No connection found for {app_key}."
-                "\nUse the following command to add a connection: "
-                "[green]composio-cli add {app_key}[/green][/red]"
+                f"\nUse the following command to add a connection: [green]composio-cli add {app_key}[/green][/red]"
             )
             sys.exit(1)
         # Assuming there's a function to enable the trigger with user inputs
@@ -393,9 +366,13 @@
         for app_enum in App:
             if app_enum.value == app_name:
                 app = app_enum
-                break 
+                break
         if not app:
-            console.print(f"[red]No such app found for {app_name}.\nUse the following command to get list of available apps: [green]composio-cli add show-apps[/green][/red]")
+            console.print(
+                f"[red]No such app found for {app_name}."
+                f"\nUse the following command to get list of available apps:"
+                "[green]composio-cli add show-apps[/green][/red]"
+            )
             sys.exit(1)
         actions = client.sdk.get_list_of_actions(apps=[app], use_case=use_case)
         action_enums = [f"Action.{get_enum_key(action['name'])}" for action in actions]
@@ -404,6 +381,7 @@
     except Exception as e:
         console.print(f"[red] Error occurred during getting actions: {e}[/red]")
         sys.exit(1)
+
 
 def add_integration(args):
     global should_disable_webbrowser_open
@@ -423,27 +401,18 @@
     console.print(f"\n[green]> Adding integration: {integration_name.capitalize()}...[/green]\n")
     try:
         app = client.sdk.get_app(args.integration_name)
-<<<<<<< HEAD
         auth_schemes = app.get("auth_schemes")
-        auth_schemes_arr = [auth_scheme.get("auth_mode") for auth_scheme in auth_schemes]
-        if len(auth_schemes_arr) > 1 and auth_schemes_arr[0] == "API_KEY":
-            connection = entity.initiate_connection(integration_name.lower())
+        auth_modes_arr = [auth_scheme.get("auth_mode") for auth_scheme in auth_schemes]
+        if len(auth_modes_arr) > 0 and auth_modes_arr[0] in ["API_KEY", "BASIC", "SNOWFLAKE"]:
+            connection = entity.initiate_connection_not_oauth(
+                app_name=integration_name.lower(), auth_mode=auth_modes_arr[0]
+            )
             fields = auth_schemes[0].get("fields")
-=======
-        auth_schemes = app.get('auth_schemes')
-        auth_modes_arr = [auth_scheme.get('auth_mode') for auth_scheme in auth_schemes]
-        if len(auth_modes_arr) > 0 and auth_modes_arr[0] in ['API_KEY', 'BASIC', 'SNOWFLAKE']:
-            connection = entity.initiate_connection_not_oauth(integration_name.lower(), auth_mode=auth_modes_arr[0])
-            fields = auth_schemes[0].get('fields')
->>>>>>> 07df6917
             fields_input = {}
             for field in fields:
                 if field.get("expected_from_customer", True):
                     if field.get("required", False):
-                        console.print(
-                            f"[green]> Enter {field.get('displayName', field.get('name'))}: [/green]",
-                            end="",
-                        )
+                        console.print(f"[green]> Enter {field.get('displayName', field.get('name'))}: [/green]", end="")
                         value = input() or field.get("default")
                         if not value:  # If a required field is not provided and no default is available
                             console.print(
@@ -451,35 +420,22 @@
                             )
                             sys.exit(1)
                     else:
-<<<<<<< HEAD
                         console.print(
-                            f"[green]> Enter {field.get('displayName', field.get('name'))} (Optional): [/green]",
-                            end="",
+                            f"[green]> Enter {field.get('displayName', field.get('name'))} (Optional): [/green]", end=""
                         )
                         value = input() or field.get("default")
                     fields_input[field.get("name")] = value
-
-            connection.save_user_access_data(fields_input)
+            connection.save_user_access_data(fields_input, entity_id=entity.entity_id)
         else:
-=======
-                        console.print(f"[green]> Enter {field.get('displayName', field.get('name'))} (Optional): [/green]", end="")
-                        value = input() or field.get('default')
-                    fields_input[field.get('name')] = value
-            connection.save_user_access_data(fields_input, entity_id=entity.entity_id)
-        else: 
->>>>>>> 07df6917
             # @TODO: add logic to wait and ask for API_KEY
-            connection = entity.initiate_connection(integration_name.lower())
+            connection = entity.initiate_connection(app_name=integration_name.lower())
             if not should_disable_webbrowser_open:
                 webbrowser.open(connection.redirectUrl)
             print(
                 f"Please authenticate {integration_name} in the browser and come back here."
-                "URL: {connection.redirectUrl}"
-            )
-            spinner = Spinner(
-                DOTS,
-                f"[yellow]⚠[/yellow] Waiting for {integration_name} authentication...",
-            )
+                f"URL: {connection.redirectUrl}"
+            )
+            spinner = Spinner(DOTS, f"[yellow]⚠[/yellow] Waiting for {integration_name} authentication...")
             spinner.start()
             _ = connection.wait_until_active()
             spinner.stop()
@@ -537,7 +493,7 @@
     if latest_pypi_version > installed_version:
         console.print(
             f"\n[yellow] 🧐🧐 A newer version {latest_pypi_version} of composio-core is available."
-            " Please upgrade.[/yellow]"
+            "Please upgrade.[/yellow]"
         )
         console.print(
             f"\n 🔧🔧 Run [cyan]pip install --upgrade composio-core=={latest_pypi_version} [/cyan] to update.\n"
@@ -573,12 +529,7 @@
 
     client = ComposioCore()
 
-    if not client.is_authenticated() and args.func.__name__ not in [
-        "logout",
-        "whoami",
-        "login",
-        "update_base_url",
-    ]:
+    if not client.is_authenticated() and args.func.__name__ not in ["logout", "whoami", "login", "update_base_url"]:
         login(args)
         print("\n")
 
