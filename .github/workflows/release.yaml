name: Build and Release
on:
  release:
    types: [published]
  workflow_dispatch:
    inputs:
      skip_tests:
        description: "Skip running tests"
        required: false
        type: boolean
        default: false

jobs:
  publish-core:
    name: Create Framework & Plugin Releases
    defaults:
      run:
        working-directory: ./python
    strategy:
      matrix:
        os: [ubuntu-latest]
        python-version: ["3.10"]
    runs-on: ${{ matrix.os }}
    steps:
<<<<<<< HEAD
      - uses: actions/checkout@v4
      - uses: actions/setup-python@v3
=======
      - uses: actions/checkout@master
      - uses: actions/setup-python@v5
>>>>>>> 65102f4a
        with:
          python-version: ${{ matrix.python-version }}
      - name: Build
        env:
          COMPOSIO_BASE_URL: https://backend.composio.dev/api
          COMPOSIO_API_KEY: ${{secrets.COMPOSIO_API_KEY_RELEASE}}
        run: |
          sudo apt-get update --fix-missing
          sudo apt-get autoremove
          sudo apt-get autoclean

          # Setup release
          python -m pip install --upgrade pip
          python -m pip install .
          python -m composio.cli apps update

          rm README.md
          cp ../README.md .

          # Build dist
          pip install twine build
          python -m build
      - name: Publish Core to PyPI
        uses: pypa/gh-action-pypi-publish@release/v1
        with:
          user: ${{ secrets.PYPI_USERNAME }}
          password: ${{ secrets.PYPI_PASSWORD }}
          skip-existing: true
          packages-dir: python/dist/

  publish-plugins:
    needs: publish-core
    name: Create Plugin Releases
    defaults:
      run:
        working-directory: ./python
    strategy:
      max-parallel: 1
      matrix:
        os: [ubuntu-latest]
        python-version: ["3.10"]
        package:
          [
            autogen,
            camel,
            claude,
            crew_ai,
            griptape,
            julep,
            langchain,
            llamaindex,
            lyzr,
            openai,
            praisonai,
            langgraph,
            phidata,
            google,
          ]
    runs-on: ${{ matrix.os }}
    steps:
      - uses: actions/checkout@v4
      - name: Set up Python
        uses: actions/setup-python@v5
        with:
          python-version: ${{ matrix.python-version }}
      - name: Build ${{ matrix.package }}
        run: |
          sudo apt-get update --fix-missing
          sudo apt-get autoremove
          sudo apt-get autoclean
          python -m pip install --upgrade pip
          pip install twine build

          # Build dist
          cd plugins/${{ matrix.package }}
          python -m build
      - name: Publish ${{ matrix.package }} to PyPI
        uses: pypa/gh-action-pypi-publish@release/v1
        with:
          user: ${{ secrets.PYPI_USERNAME }}
          password: ${{ secrets.PYPI_PASSWORD }}
          skip-existing: true
          packages-dir: python/plugins/${{ matrix.package }}/dist/

  publish-swe:
    needs: publish-core
    name: Create SWE Toolkit Release
    defaults:
      run:
        working-directory: ./python/swe
    strategy:
      max-parallel: 1
      matrix:
        os: [ubuntu-latest]
        python-version: ["3.10"]
    runs-on: ${{ matrix.os }}
    steps:
      - uses: actions/checkout@v4
      - name: Set up Python
        uses: actions/setup-python@v5
        with:
          python-version: ${{ matrix.python-version }}
      - name: Build
        run: |
          sudo apt-get update --fix-missing
          sudo apt-get autoremove
          sudo apt-get autoclean
          python -m pip install --upgrade pip
          pip install twine build

          # Build dist
          python -m build
      - name: Publish SWE Kit to PyPI
        uses: pypa/gh-action-pypi-publish@release/v1
        with:
          user: ${{ secrets.PYPI_USERNAME }}
          password: ${{ secrets.PYPI_PASSWORD }}
          skip-existing: true
          packages-dir: python/swe/dist/

  publish-cli:
    name: Build and upload CLI
    needs: publish-core
    permissions: write-all
    strategy:
      matrix:
        os: [ubuntu-latest, macos-12, macos-14, windows-latest]
    runs-on: ${{ matrix.os }}
    steps:
      - name: Checkout code
        uses: actions/checkout@v4
      - uses: actions/setup-python@v5
        with:
          python-version: "3.10"
      - name: Build for ${{ matrix.os }}
        run: |
          python -m pip install --upgrade pip
          pip install pyinstaller

          cd python/
          pip3 install .

          # Build CLI
          pyinstaller composio/cli/__main__.py

      # Ubuntu Release
      - if: matrix.os == 'ubuntu-latest'
        run: |
          cd python/
          mv dist/__main__ dist/bin
          mv dist/bin/__main__ dist/bin/composio

          cd dist/
          zip -r composio-linux-amd64.zip bin/*
          rm -rf bin/
      - if: matrix.os == 'ubuntu-latest'
        name: Upload artifact
        uses: softprops/action-gh-release@v2
        with:
          files: python/dist/composio-linux-amd64.zip

      # Mac Intel Release
      - if: matrix.os == 'macos-12'
        run: |
          cd python/
          mv dist/__main__ dist/bin
          mv dist/bin/__main__ dist/bin/composio

          cd dist/
          zip -r composio-darwin-amd64.zip bin/*
          rm -rf bin/
      - if: matrix.os == 'macos-12'
        name: Upload artifact
        uses: softprops/action-gh-release@v2
        with:
          files: python/dist/composio-darwin-amd64.zip

      # Mac ARM Release
      - if: matrix.os == 'macos-14'
        run: |
          cd python/
          mv dist/__main__ dist/bin
          mv dist/bin/__main__ dist/bin/composio

          cd dist/
          zip -r composio-darwin-arm64.zip bin/*
          rm -rf bin/
      - if: matrix.os == 'macos-14'
        name: Upload artifact
        uses: softprops/action-gh-release@v2
        with:
          files: python/dist/composio-darwin-arm64.zip

      # # Windows release
      # - if: matrix.os == 'windows-latest'
      #   run: |
      #     cd python/
      #     mv dist/__main__ dist/bin
      #     mv dist/bin/__main__.exe dist/bin/composio.exe

      #     cd dist/
      #     zip -r composio-win.zip bin/*
      #     rm -rf bin/
      # - if: matrix.os == 'windows-latest'
      #   name: Upload artifact
      #   uses: softprops/action-gh-release@v2
      #   with:
      #     files: python/dist/composio-win.zip

  publish-images:
    name: Build and publish docker images
    needs: publish-core
    runs-on: ubuntu-latest
    steps:
      - name: Checkout code
        uses: actions/checkout@v4
      - name: Docker login
        env:
          DOCKER_USER: ${{secrets.DOCKER_USER}}
          DOCKER_PASSWORD: ${{secrets.DOCKER_PASSWORD}}
        run: |
          echo $DOCKER_PASSWORD | docker login --username $DOCKER_USER --password-stdin
      - name: Set up support for multi platform build
        run: |
          docker run --privileged --rm tonistiigi/binfmt --install all
          docker buildx create --use --name multibuild
          docker buildx inspect --bootstrap
      - uses: actions/setup-python@v5
        with:
          python-version: "3.10"
      - name: Publishing tool server images
        run: |
          cd python/
          pip3 install .
          cd dockerfiles/
          VERSION=$(python -c "from composio import __version__; print(__version__)") make publish

  publish-e2b:
    name: Publish E2B template
    needs: publish-core
    runs-on: ubuntu-latest
    steps:
      - name: Checkout code
        uses: actions/checkout@v4
      - uses: actions/setup-node@v4
      - name: Install E2B
        run: |
          npm install -g @e2b/cli@latest
      - name: Publishing Template
        env:
          E2B_ACCESS_TOKEN: ${{secrets.E2B_ACCESS_TOKEN}}
        run: |
          cd python/dockerfiles/
          make e2b<|MERGE_RESOLUTION|>--- conflicted
+++ resolved
@@ -22,13 +22,8 @@
         python-version: ["3.10"]
     runs-on: ${{ matrix.os }}
     steps:
-<<<<<<< HEAD
       - uses: actions/checkout@v4
-      - uses: actions/setup-python@v3
-=======
-      - uses: actions/checkout@master
       - uses: actions/setup-python@v5
->>>>>>> 65102f4a
         with:
           python-version: ${{ matrix.python-version }}
       - name: Build
