name: Example Tests

on:
  workflow_call:
    inputs:
      working-directory:
        required: true
        type: string
      api_key:
        required: false
        type: string
      base_url:
        required: false
        type: string
      author:
        required: false
        type: string
      commit_message:
        required: false
        type: string
      dont_notify:
        required: false
        type: boolean
  workflow_dispatch:
    inputs:
      working-directory:
        required: true
        type: string
      api_key:
        required: false
        type: string
      base_url:
        required: false
        type: string
      author:
        required: false
        type: string
      commit_message:
        required: false
        type: string
      dont_notify:
        required: false
        type: boolean

jobs:
  run-tests:
    name: Run Example Tests
    defaults:
      run:
        working-directory: ${{ inputs.working-directory }}
    strategy:
      fail-fast: false
      matrix:
        os: [ubuntu-latest]
        python-version: ["3.10"]
        package:
          [
            autogen,
            camel,
            claude,
            crew_ai,
            griptape,
            julep,
            langchain,
            llamaindex,
            lyzr,
            openai,
            langgraph,
            phidata,
          ]
    runs-on: ${{ matrix.os }}
    steps:
<<<<<<< HEAD
      - uses: actions/checkout@v4
      - uses: actions/setup-python@v3
=======
      - uses: actions/checkout@master
      - uses: actions/setup-python@v5
>>>>>>> 65102f4a
        with:
          python-version: ${{ matrix.python-version }}
      - name: Run Tests
        env:
          DOCKER_USER: ${{secrets.DOCKER_USER}}
          OPENAI_API_KEY: ${{secrets.OPENAI_API_KEY}}
          JULEP_API_KEY: ${{secrets.JULEP_API_KEY}}
          JULEP_API_URL: ${{secrets.JULEP_API_URL}}
          LISTENNOTES_API_KEY: ${{secrets.LISTENNOTES_API_KEY}}
          COMPOSIO_API_KEY: ${{ inputs.api_key || secrets.COMPOSIO_API_KEY_RELEASE }}
          COMPOSIO_BASE_URL: ${{ inputs.base_url || secrets.COMPOSIO_BASE_URL || 'https://backend.composio.dev/api' }}
          # TODO(@kaavee): Add Anthropic API key
        run: |
          sudo apt-get update --fix-missing
          sudo apt-get autoremove
          sudo apt-get autoclean

          python -m pip install --upgrade pip pipenv pytest
          python -m pip install plugins/${{matrix.package}}
          python -m pip install '.[all]'
          python -m pip install 'numpy<2' python-dotenv
          python -m pip install unstructured

          COMPOSIO_BASE_URL=${{ env.COMPOSIO_BASE_URL }} COMPOSIO_API_KEY=${{ env.COMPOSIO_API_KEY }} COMPOSIO_LOGGING_LEVEL='debug' composio apps update
          COMPOSIO_BASE_URL=${{ env.COMPOSIO_BASE_URL }} COMPOSIO_API_KEY=${{ env.COMPOSIO_API_KEY }} COMPOSIO_LOGGING_LEVEL='debug' PLUGIN_TO_TEST=${{matrix.package}} CI=false pytest -vv tests/test_example.py
          COMPOSIO_BASE_URL=${{ env.COMPOSIO_BASE_URL }} COMPOSIO_API_KEY=${{ env.COMPOSIO_API_KEY }} COMPOSIO_LOGGING_LEVEL='debug' PLUGIN_TO_TEST=${{matrix.package}} CI=false pytest -vv tests/test_load_tools.py
      - name: Slack Notification on Failure
        if: ${{ failure() && github.ref == 'refs/heads/master' && !contains(github.event.head_commit.message, 'release') && !contains(github.event.head_commit.message, 'Release') && !inputs.dont_notify }}
        uses: rtCamp/action-slack-notify@v2
        env:
          SLACK_WEBHOOK: ${{ secrets.SLACK_TECH_WEBHOOK }}
          SLACK_TITLE: "Example Tests Failed"
          SLACK_MSG_AUTHOR: ${{ inputs.author || github.actor }}
          SLACK_MESSAGE: "<@viraj> <@kaavee> ${{ inputs.commit_message || github.event.head_commit.message }}"
          SLACK_LINK_NAMES: "true"
          SLACK_COLOR: "failure"
          SLACK_USERNAME: "GitHub Actions Bot"
          SLACK_ICON_EMOJI: ":x:"
          SLACK_FOOTER: "Failed Example Tests | GitHub Actions"<|MERGE_RESOLUTION|>--- conflicted
+++ resolved
@@ -70,13 +70,8 @@
           ]
     runs-on: ${{ matrix.os }}
     steps:
-<<<<<<< HEAD
       - uses: actions/checkout@v4
-      - uses: actions/setup-python@v3
-=======
-      - uses: actions/checkout@master
       - uses: actions/setup-python@v5
->>>>>>> 65102f4a
         with:
           python-version: ${{ matrix.python-version }}
       - name: Run Tests
