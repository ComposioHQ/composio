--- conflicted
+++ resolved
@@ -12,11 +12,8 @@
       base_url:
         required: false
         type: string
-<<<<<<< HEAD
   workflow_dispatch:
-    
-=======
->>>>>>> d0280e24
+
 
 jobs:
   run-tests:
