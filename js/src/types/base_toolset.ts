--- conflicted
+++ resolved
@@ -67,10 +67,6 @@
   toolSchema,
 }: {
   actionName: string;
-<<<<<<< HEAD
-  appName: string;
-=======
->>>>>>> c2b54a9c
   toolSchema: RawActionData;
 }) => RawActionData;
 
