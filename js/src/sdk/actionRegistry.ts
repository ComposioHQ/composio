import { ZodObject, ZodOptional, ZodString, z } from "zod";
import { JsonSchema7Type, zodToJsonSchema } from "zod-to-json-schema";
import { Composio } from ".";
import apiClient from "../sdk/client/client";
import { RawActionData } from "../types/base_toolset";
<<<<<<< HEAD
import { ActionProxyRequestConfigDTO } from "./client";
=======
import { ActionProxyRequestConfigDTO, Parameter } from "./client";
import { ActionExecuteResponse } from "./models/actions";
>>>>>>> c2b54a9c
import { CEG } from "./utils/error";
import { COMPOSIO_SDK_ERROR_CODES } from "./utils/errors/src/constants";

type RawExecuteRequestParam = {
  connectedAccountId?: string;
  endpoint: string;
  method: "GET" | "POST" | "PUT" | "PATCH" | "DELETE";
  parameters: Array<Parameter>;
  body?: {
    [key: string]: unknown;
  };
};

export type CreateActionOptions = {
  actionName?: string;
  toolName?: string;
  description?: string;
  inputParams: ZodObject<{ [key: string]: ZodString | ZodOptional<ZodString> }>;
  callback: (
    inputParams: Record<string, string>,
    authCredentials: Record<string, string> | undefined,
    executeRequest: (
      data: RawExecuteRequestParam
    ) => Promise<ActionExecuteResponse>
  ) => Promise<ActionExecuteResponse>;
};

interface ParamsSchema {
  definitions: {
    input: {
      properties: Record<string, JsonSchema7Type>;
      required?: string[];
    };
  };
}

interface ExecuteMetadata {
  entityId?: string;
  connectionId?: string;
}

export class ActionRegistry {
  client: Composio;
  customActions: Map<
    string,
    { metadata: CreateActionOptions; schema: Record<string, unknown> }
  >;

  constructor(client: Composio) {
    this.client = client;
    this.customActions = new Map();
  }

  async createAction(options: CreateActionOptions): Promise<RawActionData> {
    const { callback } = options;
    if (typeof callback !== "function") {
      throw new Error("Callback must be a function");
    }
    if (!options.actionName) {
      throw new Error("You must provide actionName for this action");
    }
    if (!options.inputParams) {
      options.inputParams = z.object({});
    }
    const params = options.inputParams;
    const actionName = options.actionName || callback.name || "";
    const paramsSchema: ParamsSchema = (await zodToJsonSchema(params, {
      name: "input",
    })) as ParamsSchema;
    const _params = paramsSchema.definitions.input.properties;
    const composioSchema = {
      name: actionName,
      description: options.description,
      parameters: {
        title: actionName,
        type: "object",
        description: options.description,
        required: paramsSchema.definitions.input.required || [],
        properties: _params,
      },
      response: {
        type: "object",
        title: "Response for " + actionName,
        properties: [],
      },
    };
    this.customActions.set(options.actionName?.toLocaleLowerCase() || "", {
      metadata: options,
      schema: composioSchema,
    });
    return composioSchema as unknown as RawActionData;
  }

  async getActions({
    actions,
  }: {
    actions: Array<string>;
  }): Promise<Array<RawActionData>> {
    const actionsArr: Array<RawActionData> = [];
    for (const name of actions) {
      const lowerCaseName = name.toLowerCase();
      if (this.customActions.has(lowerCaseName)) {
        const action = this.customActions.get(lowerCaseName);
        actionsArr.push(action!.schema as RawActionData);
      }
    }
    return actionsArr;
  }

  async getAllActions(): Promise<Array<RawActionData>> {
    return Array.from(this.customActions.values()).map(
      (action) => action.schema as RawActionData
    );
  }

  async executeAction(
    name: string,
    inputParams: Record<string, unknown>,
    metadata: ExecuteMetadata
  ): Promise<ActionExecuteResponse> {
    const lowerCaseName = name.toLocaleLowerCase();
    if (!this.customActions.has(lowerCaseName)) {
      throw new Error(`Action with name ${name} does not exist`);
    }

    const action = this.customActions.get(lowerCaseName);
    if (!action) {
      throw new Error(`Action with name ${name} could not be retrieved`);
    }

    const { callback, toolName } = action.metadata;
    let authCredentials = {};
    if (toolName) {
      const entity = await this.client.getEntity(metadata.entityId);
      const connection = await entity.getConnection({
        app: toolName,
        connectedAccountId: metadata.connectionId,
      });
      if (!connection) {
        throw new Error(
          `Connection with app name ${toolName} and entityId ${metadata.entityId} not found`
        );
      }
      const connectionParams = (
        connection as unknown as Record<string, unknown>
      ).connectionParams as Record<string, unknown>;
      authCredentials = {
        headers: connectionParams?.headers,
        queryParams: connectionParams?.queryParams,
        baseUrl: connectionParams?.baseUrl || connectionParams?.base_url,
      };
    }
    if (typeof callback !== "function") {
      throw CEG.getCustomError(
        COMPOSIO_SDK_ERROR_CODES.COMMON.INVALID_PARAMS_PASSED,
        {
          message: "Callback must be a function",
        }
      );
    }

    const executeRequest = async (data: RawExecuteRequestParam) => {
      try {
        const { data: res } = await apiClient.actionsV2.executeWithHttpClient({
          body: {
            ...data,
            connectedAccountId: metadata?.connectionId,
          } as ActionProxyRequestConfigDTO,
        });
        return res!;
      } catch (error) {
        throw CEG.handleAllError(error);
      }
    };

    return await callback(
      inputParams as Record<string, string>,
      authCredentials,
      (data: RawExecuteRequestParam) => executeRequest(data)
    );
  }
}<|MERGE_RESOLUTION|>--- conflicted
+++ resolved
@@ -3,12 +3,8 @@
 import { Composio } from ".";
 import apiClient from "../sdk/client/client";
 import { RawActionData } from "../types/base_toolset";
-<<<<<<< HEAD
-import { ActionProxyRequestConfigDTO } from "./client";
-=======
 import { ActionProxyRequestConfigDTO, Parameter } from "./client";
 import { ActionExecuteResponse } from "./models/actions";
->>>>>>> c2b54a9c
 import { CEG } from "./utils/error";
 import { COMPOSIO_SDK_ERROR_CODES } from "./utils/errors/src/constants";
 
