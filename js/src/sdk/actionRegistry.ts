import { ZodObject, ZodOptional, ZodString, z } from "zod";
import { JsonSchema7Type, zodToJsonSchema } from "zod-to-json-schema";
import { Composio } from ".";
import apiClient from "../sdk/client/client";
import { TRawActionData } from "../types/base_toolset";
import { ActionProxyRequestConfigDTO } from "./client";
import { CEG } from "./utils/error";

type ExecuteRequest = Omit<ActionProxyRequestConfigDTO, "connectedAccountId">;
export type CreateActionOptions = {
  actionName?: string;
  toolName?: string;
  description?: string;
  inputParams: ZodObject<{ [key: string]: ZodString | ZodOptional<ZodString> }>;
  callback: (
<<<<<<< HEAD
    inputParams: Record<string, string>,
    authCredentials: Record<string, string> | undefined,
    executeRequest: (data: ExecuteRequest) => Promise<Record<string, unknown>>
  ) => Promise<Record<string, unknown>>;
}
=======
    inputParams: Record<string, any>,
    authCredentials: Record<string, any> | undefined,
    executeRequest: (data: ExecuteRequest) => Promise<any>
  ) => Promise<Record<string, any>>;
};
>>>>>>> a0ef2b82

interface ParamsSchema {
  definitions: {
    input: {
      properties: Record<string, JsonSchema7Type>;
      required?: string[];
    };
  };
}

interface ExecuteMetadata {
  entityId?: string;
  connectionId?: string;
}

export class ActionRegistry {
  client: Composio;
  customActions: Map<
    string,
    { metadata: CreateActionOptions; schema: Record<string, unknown> }
  >;

  constructor(client: Composio) {
    this.client = client;
    this.customActions = new Map();
  }

  async createAction(options: CreateActionOptions): Promise<TRawActionData> {
    const { callback } = options;
    if (typeof callback !== "function") {
      throw new Error("Callback must be a function");
    }
    if (!options.actionName) {
      throw new Error("You must provide actionName for this action");
    }
    if (!options.inputParams) {
      options.inputParams = z.object({});
    }
    const params = options.inputParams;
    const actionName = options.actionName || callback.name || "";
    const paramsSchema: ParamsSchema = (await zodToJsonSchema(params, {
      name: "input",
    })) as ParamsSchema;
    const _params = paramsSchema.definitions.input.properties;
    const composioSchema = {
      name: actionName,
      description: options.description,
      parameters: {
        title: actionName,
        type: "object",
        description: options.description,
        required: paramsSchema.definitions.input.required || [],
        properties: _params,
      },
      response: {
        type: "object",
        title: "Response for " + actionName,
        properties: [],
      },
    };
    this.customActions.set(options.actionName?.toLocaleLowerCase() || "", {
      metadata: options,
      schema: composioSchema,
    });
    return composioSchema as unknown as TRawActionData;
  }

  async getActions({
    actions,
  }: {
    actions: Array<string>;
  }): Promise<Array<TRawActionData>> {
    const actionsArr: Array<TRawActionData> = [];
    for (const name of actions) {
      const lowerCaseName = name.toLowerCase();
      if (this.customActions.has(lowerCaseName)) {
        const action = this.customActions.get(lowerCaseName);
        actionsArr.push(action!.schema as TRawActionData);
      }
    }
    return actionsArr;
  }

  async getAllActions(): Promise<Array<TRawActionData>> {
    return Array.from(this.customActions.values()).map(
      (action) => action.schema as TRawActionData
    );
  }

  async executeAction(
    name: string,
    inputParams: Record<string, unknown>,
    metadata: ExecuteMetadata
  ): Promise<Record<string, unknown>> {
    const lowerCaseName = name.toLocaleLowerCase();
    if (!this.customActions.has(lowerCaseName)) {
      throw new Error(`Action with name ${name} does not exist`);
    }

    const action = this.customActions.get(lowerCaseName);
    if (!action) {
      throw new Error(`Action with name ${name} could not be retrieved`);
    }

    const { callback, toolName } = action.metadata;
    let authCredentials = {};
    if (toolName) {
      const entity = await this.client.getEntity(metadata.entityId);
      const connection = await entity.getConnection({
        app: toolName,
        connectedAccountId: metadata.connectionId,
      });
      if (!connection) {
        throw new Error(
          `Connection with app name ${toolName} and entityId ${metadata.entityId} not found`
        );
      }
      const connectionParams = (
        connection as unknown as Record<string, unknown>
      ).connectionParams as Record<string, unknown>;
      authCredentials = {
        headers: connectionParams?.headers,
        queryParams: connectionParams?.queryParams,
        baseUrl: connectionParams?.baseUrl || connectionParams?.base_url,
      };
    }
    if (typeof callback !== "function") {
      throw new Error("Callback must be a function");
    }

    const executeRequest = async (data: ExecuteRequest) => {
      try {
        const { data: res } = await apiClient.actionsV2.executeActionProxyV2({
          body: {
            ...data,
            connectedAccountId: metadata?.connectionId,
          } as ActionProxyRequestConfigDTO,
        });
        return res!;
      } catch (error) {
        throw CEG.handleAllError(error);
      }
    };

    return await callback(
      inputParams as Record<string, string>,
      authCredentials,
      (data: ExecuteRequest) => executeRequest(data)
    );
  }
}<|MERGE_RESOLUTION|>--- conflicted
+++ resolved
@@ -13,19 +13,11 @@
   description?: string;
   inputParams: ZodObject<{ [key: string]: ZodString | ZodOptional<ZodString> }>;
   callback: (
-<<<<<<< HEAD
     inputParams: Record<string, string>,
     authCredentials: Record<string, string> | undefined,
     executeRequest: (data: ExecuteRequest) => Promise<Record<string, unknown>>
   ) => Promise<Record<string, unknown>>;
 }
-=======
-    inputParams: Record<string, any>,
-    authCredentials: Record<string, any> | undefined,
-    executeRequest: (data: ExecuteRequest) => Promise<any>
-  ) => Promise<Record<string, any>>;
-};
->>>>>>> a0ef2b82
 
 interface ParamsSchema {
   definitions: {
