--- conflicted
+++ resolved
@@ -11,6 +11,16 @@
     const client = new Composio(COMPOSIO_API_KEY);
     expect(client).toBeInstanceOf(Composio);
   });
+
+    it("should throw an error if apiKey is not provided", async () => {
+        const originalExit = process.exit;
+
+        // @ts-expect-error
+        process.exit = jest.fn();
+        expect(() => new Composio()).toThrow('🔑 API Key is not provided');
+        process.exit = originalExit;
+
+    });
 
     it("should throw an error if apiKey is not provided", async () => {
         const originalExit = process.exit;
@@ -43,40 +53,6 @@
         mock.reset();
     });
 
-<<<<<<< HEAD
-=======
-    it("should throw an error if apiKey is not provided", async () => {
-        const originalExit = process.exit;
-
-        // @ts-expect-error
-        process.exit = jest.fn();
-        expect(() => new Composio()).toThrow('🔑 API Key is not provided');
-        process.exit = originalExit;
-
-    });
-
-    it("should handle 404 error gracefully", async () => {
-        const client = new Composio(COMPOSIO_API_KEY);
-        const mock = new AxiosMockAdapter(axiosClient.instance);
-        mock.onGet("/api/v1/apps").reply(404, { detail: "Not found" });
-
-        try {
-            await client.apps.list();
-        } catch (e: any) {
-            const errorCode = SDK_ERROR_CODES.BACKEND.NOT_FOUND;
-            const errorInfo = BASE_ERROR_CODE_INFO[errorCode];
-            expect(e.errCode).toBe(errorCode);
-            expect(e.message).toContain(errorInfo.message);
-            expect(e.description).toBe(errorInfo.description);
-            expect(e.errorId).toBeDefined();
-            expect(e.name).toBe("ComposioError");
-            expect(e.possibleFix).toBe(errorInfo.possibleFix);
-        }
-
-        mock.reset();
-    });
-
->>>>>>> 5d7a3037
     it("should handle 400 error gracefully", async () => {
         const client = new Composio(COMPOSIO_API_KEY);
         const mock = new AxiosMockAdapter(axiosClient.instance);
