import { ConnectedAccounts } from "./models/connectedAccounts";
import { Apps } from "./models/apps";
import { Actions } from "./models/actions";
import { Triggers } from "./models/triggers";
import { Integrations } from "./models/integrations";
import { ActiveTriggers } from "./models/activeTriggers";
import { BackendClient } from "./models/backendClient";
import { Entity } from "./models/Entity";
import axios from "axios";
import { getPackageJsonDir } from "./utils/projectUtils";
import { isNewerVersion } from "./utils/other";
import { CEG } from "./utils/error";
import { GetConnectorInfoResDTO } from "./client";
import logger from "../utils/logger";
import { SDK_ERROR_CODES } from "./utils/errors/src/constants";
import { getSDKConfig } from "./utils/config";
import ComposioSDKContext from "./utils/composioContext";
import { TELEMETRY_LOGGER } from "./utils/telemetry";
import { TELEMETRY_EVENTS } from "./utils/telemetry/events";

export class Composio {
  /**
   * The Composio class serves as the main entry point for interacting with the Composio SDK.
   * It provides access to various models that allow for operations on connected accounts, apps,
   * actions, triggers, integrations, and active triggers.
   */
  backendClient: BackendClient;
  connectedAccounts: ConnectedAccounts;
  apps: Apps;
  actions: Actions;
  triggers: Triggers;
  integrations: Integrations;
  activeTriggers: ActiveTriggers;

  fileName: string = "js/src/sdk/index.ts";

  /**
   * Initializes a new instance of the Composio class.
   *
   * @param {Object} config - Configuration object for the Composio SDK
   * @param {string} [config.apiKey] - The API key for authenticating with the Composio backend. Can also be set locally in an environment variable.
   * @param {string} [config.baseUrl] - The base URL for the Composio backend. By default, it is set to the production URL.
   * @param {string} [config.runtime] - The runtime environment for the SDK.
   */
  constructor(config: { apiKey?: string; baseUrl?: string; runtime?: string }) {
    // Parse the base URL and API key, falling back to environment variables or defaults if not provided
    const { baseURL: baseURLParsed, apiKey: apiKeyParsed } = getSDKConfig(
      config?.baseUrl,
      config?.apiKey
    );

    ComposioSDKContext.apiKey = apiKeyParsed;
    ComposioSDKContext.baseURL = baseURLParsed;
<<<<<<< HEAD
    ComposioSDKContext.frameworkRuntime = runtime;

    // eslint-disable-next-line @typescript-eslint/no-require-imports
=======
    ComposioSDKContext.frameworkRuntime = config?.runtime;
>>>>>>> 5bb3ea88
    ComposioSDKContext.composioVersion = require(
      getPackageJsonDir() + "/package.json"
    ).version;

    TELEMETRY_LOGGER.manualTelemetry(TELEMETRY_EVENTS.SDK_INITIALIZED, {});

    if (!apiKeyParsed) {
      throw CEG.getCustomError(SDK_ERROR_CODES.COMMON.API_KEY_UNAVAILABLE, {
        message: "🔑 API Key is not provided",
        description:
          "You need to provide it in the constructor or as an environment variable COMPOSIO_API_KEY",
        possibleFix:
          "Please provide a valid API Key. You can get it from https://app.composio.dev/settings OR Check if you are passing it as an object in the constructor like - { apiKey: 'your-api-key' }",
      });
    }

    logger.info(
      `Initializing Composio w API Key: [REDACTED] and baseURL: ${baseURLParsed}`
    );

    // Initialize the BackendClient with the parsed API key and base URL.
    this.backendClient = new BackendClient(
      apiKeyParsed,
      baseURLParsed,
      config?.runtime
    );

    // Instantiate models with dependencies as needed.
    this.connectedAccounts = new ConnectedAccounts(this.backendClient);
    this.triggers = new Triggers(this.backendClient);
    this.apps = new Apps(this.backendClient);
    this.actions = new Actions(this.backendClient);
    this.integrations = new Integrations(this.backendClient);
    this.activeTriggers = new ActiveTriggers(this.backendClient);

    this.checkForLatestVersionFromNPM();
  }

  /**
   * Checks for the latest version of the Composio SDK from NPM.
   * If a newer version is available, it logs a warning to the console.
   */
  async checkForLatestVersionFromNPM() {
    try {
      const packageName = "composio-core";
      const packageJsonDir = getPackageJsonDir();

      // eslint-disable-next-line @typescript-eslint/no-require-imports
      const currentVersionFromPackageJson = require(
        packageJsonDir + "/package.json"
      ).version;

      const response = await axios.get(
        `https://registry.npmjs.org/${packageName}/latest`
      );
      const latestVersion = response.data.version;

      if (isNewerVersion(latestVersion, currentVersionFromPackageJson)) {
        // eslint-disable-next-line no-console
        console.warn(
          `🚀 Upgrade available! Your composio-core version (${currentVersionFromPackageJson}) is behind. Latest version: ${latestVersion}.`
        );
      }
    } catch (_error) {
      // Ignore and do nothing
    }
  }

  /**
   * Retrieves an Entity instance associated with a given ID.
   *
   * @param {string} [id='default'] - The ID of the entity to retrieve.
   * @returns {Entity} An instance of the Entity class.
   */
  getEntity(id: string = "default"): Entity {
    TELEMETRY_LOGGER.manualTelemetry(TELEMETRY_EVENTS.SDK_METHOD_INVOKED, {
      method: "getEntity",
      file: this.fileName,
      params: { id },
    });
    return new Entity(this.backendClient, id);
  }

  async getExpectedParamsForUser(
    params: {
      app?: string;
      integrationId?: string;
      entityId?: string;
      authScheme?:
        | "OAUTH2"
        | "OAUTH1"
        | "API_KEY"
        | "BASIC"
        | "BEARER_TOKEN"
        | "BASIC_WITH_JWT";
    } = {}
  ): Promise<{
    expectedInputFields: GetConnectorInfoResDTO["expectedInputFields"];
    integrationId: string;
    authScheme:
      | "OAUTH2"
      | "OAUTH1"
      | "API_KEY"
      | "BASIC"
      | "BEARER_TOKEN"
      | "BASIC_WITH_JWT";
  }> {
    TELEMETRY_LOGGER.manualTelemetry(TELEMETRY_EVENTS.SDK_METHOD_INVOKED, {
      method: "getExpectedParamsForUser",
      file: this.fileName,
      params: params,
    });
    const { app } = params;
    let { integrationId } = params;
    if (integrationId === null && app === null) {
      throw new Error("Both `integration_id` and `app` cannot be None");
    }

    if (!integrationId) {
      try {
        const integrations = await this.integrations.list({
          appName: app!,
          showDisabled: false,
        });
        if (params.authScheme && integrations) {
          integrations.items = integrations.items.filter(
            (integration) => integration.authScheme === params.authScheme
          );
        }
        integrationId = integrations?.items[0]?.id as string;
      } catch (_) {
        // do nothing
      }
    }

    let integration = integrationId
      ? await this.integrations.get({
          integrationId: integrationId!,
        })
      : undefined;

    if (integration) {
      return {
        expectedInputFields: integration.expectedInputFields,
        integrationId: integration.id!,
        authScheme: integration.authScheme as
          | "OAUTH2"
          | "OAUTH1"
          | "API_KEY"
          | "BASIC"
          | "BEARER_TOKEN"
          | "BASIC_WITH_JWT",
      };
    }

    const appInfo = await this.apps.get({
      appKey: app!.toLocaleLowerCase(),
    });

    const preferredAuthScheme = [
      "OAUTH2",
      "OAUTH1",
      "API_KEY",
      "BASIC",
      "BEARER_TOKEN",
      "BASIC_WITH_JWT",
    ];

    let schema: (typeof preferredAuthScheme)[number] | undefined =
      params.authScheme;

    if (!schema) {
      for (const scheme of preferredAuthScheme) {
        if (
          appInfo.auth_schemes
            ?.map((_authScheme) => _authScheme.mode)
            .includes(scheme)
        ) {
          schema = scheme;
          break;
        }
      }
    }

    const hasTestConnectors = (appInfo.testConnectors?.length ?? 0) > 0;
    const authSchemeFields = appInfo.auth_schemes?.find(
      (_authScheme) => _authScheme.mode === schema
    )?.fields;
    const requiredCustomerFields =
      (
        authSchemeFields as {
          expected_from_customer: boolean;
        }[]
      )?.filter((field) => !field.expected_from_customer)?.length ?? 0;

    const areNoFieldsRequiredForIntegration =
      hasTestConnectors || requiredCustomerFields === 0;

    if (!areNoFieldsRequiredForIntegration) {
      throw new Error(
        `No default credentials available for this app, please create new integration by going to app.composio.dev or through CLI - composio add ${appInfo.key}`
      );
    }

    const timestamp = new Date().toISOString().replace(/[-:.]/g, "");
    const hasRelevantTestConnectors = params.authScheme
      ? appInfo.testConnectors?.filter(
          (connector) => connector.authScheme === params.authScheme
        )?.length! > 0
      : appInfo.testConnectors?.length! > 0;
    if (hasRelevantTestConnectors) {
      integration = await this.integrations.create({
        appId: appInfo.appId,
        name: `integration_${timestamp}`,
        authScheme: schema,
        authConfig: {},
        useComposioAuth: true,
      });

      return {
        expectedInputFields: integration?.expectedInputFields!,
        integrationId: integration?.id!,
        authScheme: integration?.authScheme as
          | "OAUTH2"
          | "OAUTH1"
          | "API_KEY"
          | "BASIC"
          | "BEARER_TOKEN"
          | "BASIC_WITH_JWT",
      };
    }

    if (!schema) {
      throw new Error(
        `No supported auth scheme found for \`${String(app)}\`, ` +
          "Please create an integration and use the ID to " +
          "get the expected parameters."
      );
    }

    integration = await this.integrations.create({
      appId: appInfo.appId,
      name: `integration_${timestamp}`,
      authScheme: schema,
      authConfig: {},
      useComposioAuth: false,
    });

    if (!integration) {
      throw new Error(
        "An unexpected error occurred while creating the integration, please create an integration manually and use its ID to get the expected parameters"
      );
    }
    return {
      expectedInputFields: integration.expectedInputFields,
      integrationId: integration.id!,
      authScheme: integration.authScheme as
        | "OAUTH2"
        | "OAUTH1"
        | "API_KEY"
        | "BASIC"
        | "BEARER_TOKEN"
        | "BASIC_WITH_JWT",
    };
  }
}<|MERGE_RESOLUTION|>--- conflicted
+++ resolved
@@ -51,13 +51,7 @@
 
     ComposioSDKContext.apiKey = apiKeyParsed;
     ComposioSDKContext.baseURL = baseURLParsed;
-<<<<<<< HEAD
-    ComposioSDKContext.frameworkRuntime = runtime;
-
-    // eslint-disable-next-line @typescript-eslint/no-require-imports
-=======
     ComposioSDKContext.frameworkRuntime = config?.runtime;
->>>>>>> 5bb3ea88
     ComposioSDKContext.composioVersion = require(
       getPackageJsonDir() + "/package.json"
     ).version;
