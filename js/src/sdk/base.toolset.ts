--- conflicted
+++ resolved
@@ -1,13 +1,10 @@
 import { Composio } from "../sdk";
-<<<<<<< HEAD
 import { ExecEnv, WorkspaceFactory } from "../env/factory";
 import { COMPOSIO_BASE_URL } from "./client/core/OpenAPI";
 import { RemoteWorkspace } from "../env/base";
 import type { IPythonActionDetails, Optional, Sequence } from "./types";
 import { GetListActionsResponse } from "./client";
-=======
 import { getEnvVariable } from "../utils/shared";
->>>>>>> d38bb33f
 
 class UserData {
     apiKey: string | undefined;
@@ -97,7 +94,7 @@
             showAll: true
         })).items;
         const localActionsMap = new Map<string, NonNullable<GetListActionsResponse["items"]>[0]>();
-        filters.actions?.forEach(action => {
+        filters.actions?.forEach((action: string) => {
             const actionData = this.localActions?.find((a: any) => a.name === action);
             if (actionData) {
                 localActionsMap.set(actionData.name!, actionData);
