import { Composio } from "../sdk";
import { ExecEnv, WorkspaceFactory } from "../env/factory";
import { COMPOSIO_BASE_URL } from "./client/core/OpenAPI";
import { RemoteWorkspace } from "../env/base";
import type { IPythonActionDetails, Optional, Sequence } from "./types";
import { getEnvVariable } from "../utils/shared";
import { WorkspaceConfig } from "../env/config";
import { Workspace } from "../env";
<<<<<<< HEAD
import logger from "../utils/logger";
import { CEG } from './utils/error';
import { ExecuteActionResDTO } from "./client/types.gen";
=======
import { ActionExecutionResDto } from "./client/types.gen";
>>>>>>> 14835736
import { saveFile } from "./utils/fileUtils";
import { convertReqParams, converReqParamForActionExecution } from "./utils";
import { ActionRegistry, CreateActionOptions } from "./actionRegistry";
import { getUserDataJson } from "./utils/config";
import { z } from "zod";
type GetListActionsResponse = {
    items: any[]
};

const ZExecuteActionParams = z.object({
  action: z.string(),
  params: z.record(z.any()).optional(),
  entityId: z.string(),
  nlaText: z.string().optional(),
  connectedAccountId: z.string().optional(),
  config: z.object({
    labels: z.array(z.string()).optional(),
  }).optional(),
});


type TPreProcessor =  ({action, toolRequest}: {action: string, toolRequest: Record<string, any>}) => Record<string, any>;
type TPostProcessor =  ({action, toolResponse}: {action: string, toolResponse: ActionExecutionResDto}) => ActionExecutionResDto;

const fileProcessor = ({action, toolResponse}:{action: string, toolResponse: ActionExecutionResDto}): ActionExecutionResDto => {

    // @ts-expect-error
    const isFile = !!toolResponse.data.response_data.file as boolean;

    if(!isFile) {
        return toolResponse;
    }

    // @ts-expect-error
    const fileData = toolResponse.data.response_data.file
    const { name, content } = fileData as { name: string, content: string };
    const file_name_prefix = `${action}_${Date.now()}`;
    const filePath = saveFile(file_name_prefix, content);

    // @ts-ignore
    delete toolResponse.data.response_data.file

    return {
        error: toolResponse.error,
        successfull: toolResponse.successfull,
        data: {
            ...toolResponse.data,
            file_uri_path: filePath
        }
    }


}

export class ComposioToolSet {
    client: Composio;
    apiKey: string;
    runtime: string | null;
    entityId: string;
    workspace: WorkspaceFactory;
    workspaceEnv: ExecEnv;

    localActions: IPythonActionDetails["data"] | undefined;
    customActionRegistry: ActionRegistry;

    private processors: {
        pre?: TPreProcessor;
        post?: TPostProcessor;
    } = {};

    constructor(
        apiKey: string | null,
        baseUrl: string | null = COMPOSIO_BASE_URL,
        runtime: string | null = null,
        entityId: string = "default",
        workspaceConfig: WorkspaceConfig = Workspace.Host()
    ) {
        const clientApiKey: string | undefined = apiKey || getEnvVariable("COMPOSIO_API_KEY") || getUserDataJson().api_key as string;
        this.apiKey = clientApiKey;
        this.client = new Composio(this.apiKey, baseUrl || undefined, runtime as string);
        this.customActionRegistry = new ActionRegistry(this.client);
        this.runtime = runtime;
        this.entityId = entityId;

        if (!workspaceConfig.config.composioBaseURL) {
            workspaceConfig.config.composioBaseURL = baseUrl
        }
        if (!workspaceConfig.config.composioAPIKey) {
            workspaceConfig.config.composioAPIKey = apiKey;
        }
        this.workspace = new WorkspaceFactory(workspaceConfig.env, workspaceConfig);
        this.workspaceEnv = workspaceConfig.env;

        if (typeof process !== 'undefined') {
            process.on("exit", async () => {
                await this.workspace.workspace?.teardown();
            });
        }

    }

    /**
     * @deprecated This method is deprecated. Please use this.client.getExpectedParamsForUser instead.
     */
    async getExpectedParamsForUser(
        params: { app?: string; integrationId?: string; entityId?: string; authScheme?: "OAUTH2" | "OAUTH1" | "API_KEY" | "BASIC" | "BEARER_TOKEN" | "BASIC_WITH_JWT" } = {},
    ) {
        return this.client.getExpectedParamsForUser(params);
    }

    async setup() {
        await this.workspace.new();

        if (!this.localActions && this.workspaceEnv !== ExecEnv.HOST) {
            this.localActions = await (this.workspace.workspace as RemoteWorkspace).getLocalActionsSchema();
        }
    }

    async getActionsSchema(
        filters: { actions?: Optional<Sequence<string>> } = {},
        entityId?: Optional<string>
    ): Promise<Sequence<NonNullable<GetListActionsResponse["items"]>[0]>> {
        await this.setup();
        let actions = (await this.client.actions.list({
            actions: filters.actions?.join(","),
            showAll: true
        })).items;
        const localActionsMap = new Map<string, NonNullable<GetListActionsResponse["items"]>[0]>();
        filters.actions?.forEach((action: string) => {
            const actionData = this.localActions?.find((a: any) => a.name === action);
            if (actionData) {
                localActionsMap.set(actionData.name!, actionData);
            }
        });
        const uniqueLocalActions = Array.from(localActionsMap.values());
        const _newActions = filters.actions?.map((action: string) => action.toLowerCase());
        const toolsWithCustomActions = (await this.customActionRegistry.getActions({ actions: _newActions! })).filter((action: any) => {
            if (_newActions && !_newActions.includes(action.parameters.title.toLowerCase()!)) {
                return false;
            }
            return true;
        }).map((action: any) => {
            return action;
        });

        const toolsActions = [...actions!, ...uniqueLocalActions, ...toolsWithCustomActions];

        return toolsActions.map((action: any) => {
            return this.modifyActionForLocalExecution(action);
        });
    }

    /**
     * @deprecated This method is deprecated. Please use this.client.connectedAccounts.getAuthParams instead.
     */
    async getAuthParams(data: { connectedAccountId: string }) {
        return this.client.connectedAccounts.getAuthParams({
            connectedAccountId: data.connectedAccountId
        });
    }

    async getTools(
        filters: {
            apps: Sequence<string>;
            tags?: Optional<Array<string>>;
            useCase?: Optional<string>;
        },
        entityId?: Optional<string>
    ): Promise<any> {
        throw new Error("Not implemented. Please define in extended toolset");
    }

    async getToolsSchema(
        filters: {
            actions?: Optional<Array<string>>;
            apps?: Array<string>;
            tags?: Optional<Array<string>>;
            useCase?: Optional<string>;
            useCaseLimit?: Optional<number>;
            filterByAvailableApps?: Optional<boolean>;
        },
        entityId?: Optional<string>
    ): Promise<Sequence<NonNullable<GetListActionsResponse["items"]>[0]>> {
        await this.setup();

        const apps = await this.client.actions.list({
            ...(filters?.apps && { apps: filters?.apps?.join(",") }),
            ...(filters?.tags && { tags: filters?.tags?.join(",") }),
            ...(filters?.useCase && { useCase: filters?.useCase }),
            ...(filters?.actions && { actions: filters?.actions?.join(",") }),
            ...(filters?.useCaseLimit && { usecaseLimit: filters?.useCaseLimit }),
            filterByAvailableApps: filters?.filterByAvailableApps ?? undefined
        });
        const localActions = new Map<string, NonNullable<GetListActionsResponse["items"]>[0]>();
        if (filters.apps && Array.isArray(filters.apps)) {
            for (const appName of filters.apps!) {
                const actionData = this.localActions?.filter((a: any) => a.appName === appName);
                if (actionData) {
                    for (const action of actionData) {
                        localActions.set(action.name, action);
                    }
                }
            }
        }
        const uniqueLocalActions = Array.from(localActions.values());

        const toolsWithCustomActions = (await this.customActionRegistry.getAllActions()).filter((action: any) => {
            if (filters.actions && !filters.actions.some(actionName => actionName.toLowerCase() === action.metadata.actionName!.toLowerCase())) {
                return false;
            }
            if (filters.apps && !filters.apps.some(appName => appName.toLowerCase() === action.metadata.toolName!.toLowerCase())) {
                return false;
            }
            if (filters.tags && !filters.tags.some(tag => tag.toLocaleLowerCase() === "custom".toLocaleLowerCase())) {
                return false;
            }
            return true;
        }).map((action: any) => {
            return action.schema;
        });

        const toolsActions = [...apps?.items!, ...uniqueLocalActions, ...toolsWithCustomActions];

        return toolsActions.map((action: any) => {
            return this.modifyActionForLocalExecution(action);
        });

    }

    modifyActionForLocalExecution(toolSchema: any) {
        const properties = convertReqParams(toolSchema.parameters.properties);
        toolSchema.parameters.properties = properties;
        const response = toolSchema.response.properties;

        for (const responseKey of Object.keys(response)) {
            if (responseKey === "file") {
                response["file_uri_path"] = {
                    type: "string",
                    title: "Name",
                    description: "Local absolute path to the file or http url to the file"
                }

                delete response[responseKey];
            }
        }

        return toolSchema;
    }

    async createAction(options: CreateActionOptions) {
        return this.customActionRegistry.createAction(options);
    }

    private isCustomAction(action: string) {
        return this.customActionRegistry.getActions({ actions: [action] }).then((actions: any) => actions.length > 0);
    }

    async executeAction(functionParams: z.infer<typeof ZExecuteActionParams>) {

        const {action, params:inputParams={}, entityId="default", nlaText="", connectedAccountId} = ZExecuteActionParams.parse(functionParams);
        let params = inputParams;

        const isPreProcessorAndIsFunction = typeof this?.processors?.pre === "function";
        if(isPreProcessorAndIsFunction && this.processors.pre) {
            params = this.processors.pre({
                action: action,
                toolRequest: params
            });
        }
        // Custom actions are always executed in the host/local environment for JS SDK
        if (await this.isCustomAction(action)) {
            let accountId = connectedAccountId;
            if (!accountId) {
                // fetch connected account id
                const connectedAccounts = await this.client.connectedAccounts.list({
                    user_uuid: entityId
                });
                accountId = connectedAccounts?.items[0]?.id;
            }

            if(!accountId) {
                throw new Error("No connected account found for the user");
            }
            
            return this.customActionRegistry.executeAction(action, params, {
                entityId: entityId,
                connectionId: accountId
            });
        }
        if (this.workspaceEnv && this.workspaceEnv !== ExecEnv.HOST) {
            const workspace = await this.workspace.get();
            return workspace.executeAction(action, params, {
                entityId: this.entityId
            });
        }
        const convertedParams = await converReqParamForActionExecution(params);
        const data = await this.client.getEntity(entityId).execute({actionName: action, params: convertedParams, text: nlaText}) as ActionExecutionResDto;


        return this.processResponse(data, {
            action: action,
            entityId: entityId
        });
    }

    private async processResponse(
        data: ActionExecutionResDto,
        meta: {
            action: string,
            entityId: string
        }
    ): Promise<ActionExecutionResDto> {
        let dataToReturn = {...data};
        // @ts-ignore
        const isFile = !!data?.response_data?.file;
        if (isFile) {
            dataToReturn = fileProcessor({
                action: meta.action,
                toolResponse: dataToReturn
            }) as ActionExecutionResDto;
        }

        const isPostProcessorAndIsFunction = !!this.processors.post && typeof this.processors.post === "function";
        if (isPostProcessorAndIsFunction && this.processors.post) {
            dataToReturn = this.processors.post({
                action: meta.action,
                toolResponse: dataToReturn
            });
        }

        return dataToReturn;
    }


    async addPreProcessor(processor: TPreProcessor) {
        if(typeof processor === "function") {
            this.processors.pre = processor as TPreProcessor;
        }
        else {
            throw new Error("Invalid processor type");
        }
    }

    async addPostProcessor(processor: TPostProcessor) {
        if(typeof processor === "function") {
            this.processors.post = processor as TPostProcessor;
        }
        else {
            throw new Error("Invalid processor type");
        }
    }

    async removePreProcessor() {
        delete this.processors.pre;
    }

    async removePostProcessor() {
        delete this.processors.post;
    }

}<|MERGE_RESOLUTION|>--- conflicted
+++ resolved
@@ -6,13 +6,7 @@
 import { getEnvVariable } from "../utils/shared";
 import { WorkspaceConfig } from "../env/config";
 import { Workspace } from "../env";
-<<<<<<< HEAD
-import logger from "../utils/logger";
-import { CEG } from './utils/error';
-import { ExecuteActionResDTO } from "./client/types.gen";
-=======
 import { ActionExecutionResDto } from "./client/types.gen";
->>>>>>> 14835736
 import { saveFile } from "./utils/fileUtils";
 import { convertReqParams, converReqParamForActionExecution } from "./utils";
 import { ActionRegistry, CreateActionOptions } from "./actionRegistry";
