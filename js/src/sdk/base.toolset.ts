--- conflicted
+++ resolved
@@ -5,12 +5,9 @@
 import type { IPythonActionDetails, Optional, Sequence } from "./types";
 import { GetListActionsResponse } from "./client";
 import { getEnvVariable } from "../utils/shared";
-<<<<<<< HEAD
 import { WorkspaceConfig } from "../env/config";
 import { Workspace } from "../env";
-=======
 import logger from "../utils/logger";
->>>>>>> 8069ae9b
 
 class UserData {
     apiKey: string | undefined;
@@ -66,7 +63,6 @@
         this.runtime = runtime;
         this.entityId = entityId;
 
-<<<<<<< HEAD
         if(!workspaceConfig.config.composioBaseURL) {
             workspaceConfig.config.composioBaseURL = baseUrl
         }
@@ -76,8 +72,6 @@
         this.workspace = new WorkspaceFactory(workspaceConfig.env, workspaceConfig);
         this.workspaceEnv = workspaceConfig.env;
 
-=======
->>>>>>> 8069ae9b
         if (typeof process !== 'undefined') {
             process.on("exit", async () => {
                 await this.workspace.workspace?.teardown();
