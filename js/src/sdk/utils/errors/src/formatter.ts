import { AxiosError } from "axios";
import {
  API_TO_SDK_ERROR_CODE,
  BASE_ERROR_CODE_INFO,
  COMPOSIO_SDK_ERROR_CODES,
} from "./constants";

export interface ErrorResponseData {
  type: string;
  name: string;
  message: string;
  details?: Record<string, unknown>[] | Record<string, unknown>;
}

interface ErrorDetails {
  message: string;
  description: string;
  possibleFix: string;
  metadata?: Record<string, unknown>;
}

export const getAPIErrorDetails = (
  axiosError: AxiosError<ErrorResponseData>
): ErrorDetails => {
  const statusCode = axiosError.response?.status;
  const errorCode = statusCode
    ? API_TO_SDK_ERROR_CODE[statusCode]
    : COMPOSIO_SDK_ERROR_CODES.BACKEND.UNKNOWN;
  const predefinedError = BASE_ERROR_CODE_INFO[errorCode];

  const defaultErrorDetails = {
    message: axiosError.message,
    description: axiosError?.response?.data?.message || axiosError.message,
    possibleFix: "Please check the parameters you are passing to the API",
  };

  const metadata = generateMetadataFromAxiosError(axiosError);

  const errorNameFromBE = axiosError?.response?.data?.name;
  const errorTypeFromBE = axiosError?.response?.data?.type;
  const errorMessage = axiosError?.response?.data?.message;

  let genericMessage = "";

  const hasNotReceivedResponseFromBE =
    errorCode === COMPOSIO_SDK_ERROR_CODES.BACKEND.UNAUTHORIZED ||
    errorCode === COMPOSIO_SDK_ERROR_CODES.BACKEND.RATE_LIMIT ||
    errorCode === COMPOSIO_SDK_ERROR_CODES.BACKEND.SERVER_UNAVAILABLE ||
    errorCode === COMPOSIO_SDK_ERROR_CODES.BACKEND.SERVER_UNREACHABLE;
  if (hasNotReceivedResponseFromBE) {
    genericMessage = predefinedError.message as string;
  } else if (axiosError.config?.baseURL && axiosError.config?.url) {
<<<<<<< HEAD
    genericMessage = `${errorNameFromBE ? `${errorNameFromBE} - ` : ""}${errorTypeFromBE ? `${errorTypeFromBE}` : ""} on ${axiosError.config?.baseURL! + axiosError.config?.url!}`;
=======
    genericMessage = `${errorNameFromBE || predefinedError.message} ${errorTypeFromBE ? `- ${errorTypeFromBE}` : ""} on ${axiosError.config?.baseURL! + axiosError.config?.url!}`;
>>>>>>> 7791eaaa
  }

  switch (errorCode) {
    case COMPOSIO_SDK_ERROR_CODES.BACKEND.BAD_REQUEST:
      const validationErrors = axiosError.response?.data?.details;
      const formattedErrors = Array.isArray(validationErrors)
        ? validationErrors.map((err) => JSON.stringify(err)).join(", ")
        : JSON.stringify(validationErrors);

      return {
        message: genericMessage,
        description: `Validation Errors: ${formattedErrors}`,
        possibleFix:
          "Please check the request parameters and ensure they are correct.",
        metadata,
      };
    case COMPOSIO_SDK_ERROR_CODES.BACKEND.NOT_FOUND:
    case COMPOSIO_SDK_ERROR_CODES.BACKEND.UNAUTHORIZED:
    case COMPOSIO_SDK_ERROR_CODES.BACKEND.SERVER_ERROR:
    case COMPOSIO_SDK_ERROR_CODES.BACKEND.SERVER_UNAVAILABLE:
    case COMPOSIO_SDK_ERROR_CODES.BACKEND.RATE_LIMIT:
    case COMPOSIO_SDK_ERROR_CODES.BACKEND.UNKNOWN:
      return {
        message: genericMessage,
        description: errorMessage || (predefinedError.description as string),
        possibleFix:
          predefinedError.possibleFix! ||
          (defaultErrorDetails.possibleFix as string),
        metadata,
      };

    default:
      const message = genericMessage || axiosError.message;
      const description =
        errorMessage || (predefinedError.description as string);
      const possibleFix =
        predefinedError.possibleFix! ||
        (defaultErrorDetails.possibleFix as string) ||
        "";
      return {
        message,
        description,
        possibleFix,
        metadata,
      };
  }
};

export const generateMetadataFromAxiosError = (
  axiosError: AxiosError<unknown> & {
    metadata?: Record<string, unknown>;
  }
): Record<string, unknown> => {
  const requestId = axiosError.response?.headers["x-request-id"];
  return {
    fullUrl:
      (axiosError.config?.baseURL ?? "") + (axiosError.config?.url ?? ""),
    method: (axiosError.config?.method ?? "").toUpperCase(),
    statusCode: axiosError.response?.status,
    requestId: requestId ? `Request ID: ${requestId}` : undefined,
    metadata: axiosError.metadata,
  };
};<|MERGE_RESOLUTION|>--- conflicted
+++ resolved
@@ -50,11 +50,7 @@
   if (hasNotReceivedResponseFromBE) {
     genericMessage = predefinedError.message as string;
   } else if (axiosError.config?.baseURL && axiosError.config?.url) {
-<<<<<<< HEAD
-    genericMessage = `${errorNameFromBE ? `${errorNameFromBE} - ` : ""}${errorTypeFromBE ? `${errorTypeFromBE}` : ""} on ${axiosError.config?.baseURL! + axiosError.config?.url!}`;
-=======
     genericMessage = `${errorNameFromBE || predefinedError.message} ${errorTypeFromBE ? `- ${errorTypeFromBE}` : ""} on ${axiosError.config?.baseURL! + axiosError.config?.url!}`;
->>>>>>> 7791eaaa
   }
 
   switch (errorCode) {
