--- conflicted
+++ resolved
@@ -9,10 +9,7 @@
 import { CEG } from "../utils/error";
 import logger from "../../utils/logger";
 import { SDK_ERROR_CODES } from "../utils/errors/src/constants";
-<<<<<<< HEAD
-=======
 import { z } from "zod";
->>>>>>> 14835736
 
 const LABELS = {
   PRIMARY: "primary",
@@ -90,26 +87,6 @@
           message: `Could not find a connection with app='${action.appKey}' and entity='${this.id}'`,
           description: `Could not find a connection with app='${action.appKey}' and entity='${this.id}'`,
         });
-<<<<<<< HEAD
-        // @ts-ignore
-        if (connectedAccounts?.items?.length === 0) {
-          throw CEG.getCustomError(SDK_ERROR_CODES.SDK.NO_CONNECTED_ACCOUNT_FOUND, {
-            description: "No connected account found",
-          });
-        }
-
-        for (const account of connectedAccounts.items!) {
-          if (account?.labels && account?.labels.includes(LABELS.PRIMARY)) {
-            connectedAccount = account;
-            break;
-          }
-        }
-
-        if (!connectedAccount) {
-          connectedAccount = connectedAccounts.items![0];
-        }
-=======
->>>>>>> 14835736
       }
       return this.actionsModel.execute({
         actionName: actionName,
