import { ConnectionRequest } from "./connectedAccounts";
import { Actions } from "./actions";
import { Apps } from "./apps";
import { Integrations } from "./integrations";
import { ActiveTriggers } from "./activeTriggers";
import { ConnectedAccounts } from "./connectedAccounts";
import { BackendClient } from "./backendClient";
import { Triggers } from "./triggers";
import { CEG } from "../utils/error";
import logger from "../../utils/logger";
import { SDK_ERROR_CODES } from "../utils/errors/src/constants";
import { z } from "zod";
const LABELS = {
  PRIMARY: "primary",
};

const ZExecuteActionParams = z.object({
  actionName: z.string(),
  params: z.record(z.any()).optional(),
  text: z.string().optional(),
  connectedAccountId: z.string().optional(),
});

type TExecuteActionParams = z.infer<typeof ZExecuteActionParams>;

const ZInitiateConnectionParams = z.object({
  appName: z.string(),
  authConfig: z.record(z.any()).optional(),
  integrationId: z.string().optional(),
  authMode: z.string().optional(),
  connectionData: z.record(z.any()).optional(),
  config:z.object({
    labels: z.array(z.string()).optional(),
    redirectUrl: z.string().optional(),
  }).optional(),
});

type TInitiateConnectionParams = z.infer<typeof ZInitiateConnectionParams>;

export class Entity {
  id: string;
  backendClient: BackendClient;
  triggerModel: Triggers;
  actionsModel: Actions;
  apps: Apps;
  connectedAccounts: ConnectedAccounts;
  integrations: Integrations;
  activeTriggers: ActiveTriggers;

  constructor(backendClient: BackendClient, id: string = "default") {
    this.backendClient = backendClient;
    this.id = id;
    this.triggerModel = new Triggers(this.backendClient);
    this.actionsModel = new Actions(this.backendClient);
    this.apps = new Apps(this.backendClient);
    this.connectedAccounts = new ConnectedAccounts(this.backendClient);
    this.integrations = new Integrations(this.backendClient);
    this.activeTriggers = new ActiveTriggers(this.backendClient);
  }

  async execute({actionName, params, text, connectedAccountId}: TExecuteActionParams) {
    try {
      ZExecuteActionParams.parse({actionName, params, text, connectedAccountId});
      const action = await this.actionsModel.get({
        actionName: actionName,
      });
      if (!action) {
        throw new Error(`Could not find action: ${actionName}`);
      }
      const app = await this.apps.get({
        appKey: action.appKey!,
      });
      if ((app.yaml as any).no_auth) {
        return this.actionsModel.execute({
          actionName: actionName,
          requestBody: {
            input: params,
            appName: action.appKey,
          },
        });
      }
      const connectedAccount = await this.getConnection({app: action.appKey, connectedAccountId});
  
      if (!connectedAccount) {
        CEG.throwCustomError(SDK_ERROR_CODES.SDK.NO_CONNECTED_ACCOUNT_FOUND, {
          message: `Could not find a connection with app='${action.appKey}' and entity='${this.id}'`,
          description: `Could not find a connection with app='${action.appKey}' and entity='${this.id}'`,
        });
<<<<<<< HEAD
=======
        // @ts-ignore
        if (connectedAccounts?.items?.length === 0) {
          throw CEG.getCustomError(SDK_ERROR_CODES.SDK.NO_CONNECTED_ACCOUNT_FOUND, {
            description: "No connected account found",
          });
        }

        for (const account of connectedAccounts.items!) {
          if (account?.labels && account?.labels.includes(LABELS.PRIMARY)) {
            connectedAccount = account;
            break;
          }
        }

        if (!connectedAccount) {
          connectedAccount = connectedAccounts.items![0];
        }
>>>>>>> 80bc07f7
      }
      return this.actionsModel.execute({
        actionName: actionName,
        requestBody: {
          // @ts-ignore
          connectedAccountId: connectedAccount?.id as unknown as string,
          input: params,
          appName: action.appKey,
          text: text,
        },
      });
    } catch (error) {
      throw CEG.handleAllError(error);
    }
  }

  async getConnection({app, connectedAccountId}: {app?: string, connectedAccountId?: string}): Promise<any | null> {
    try {
      if (connectedAccountId) {
        return await this.connectedAccounts.get({
          connectedAccountId,
        });
      }

      let latestAccount = null;
      let latestCreationDate: Date | null = null;
      const connectedAccounts = await this.connectedAccounts.list({
        // @ts-ignore
        user_uuid: this.id,
      });

      if (!connectedAccounts.items || connectedAccounts.items.length === 0) {
        return null;
      }

      for (const account of connectedAccounts.items!) {
        if (account?.labels && account?.labels.includes(LABELS.PRIMARY)) {
          latestAccount = account;
          break;
        }
      }
      if (!latestAccount) {
        for (const connectedAccount of connectedAccounts.items!) {
          if (
            app?.toLocaleLowerCase() ===
            connectedAccount.appName.toLocaleLowerCase()
          ) {
            const creationDate = new Date(connectedAccount.createdAt!);
            if (
              (!latestAccount ||
                (latestCreationDate && creationDate > latestCreationDate)) &&
              connectedAccount.status === "ACTIVE"
            ) {
              latestCreationDate = creationDate;
              latestAccount = connectedAccount;
            }
          }
        }
      }
      if (!latestAccount) {
        return null;
      }

      return this.connectedAccounts.get({
        connectedAccountId: latestAccount.id!,
      });
    } catch (error) {
      throw CEG.handleAllError(error);
    }
  }

  async setupTrigger(
    app: string,
    triggerName: string,
    config: { [key: string]: any }
  ) {
    try {
      const connectedAccount = await this.getConnection({app});
      if (!connectedAccount) {
        CEG.throwCustomError(SDK_ERROR_CODES.SDK.NO_CONNECTED_ACCOUNT_FOUND, {
          description: `Could not find a connection with app='${app}' and entity='${this.id}'`,
        });
      }
      const trigger = await this.triggerModel.setup({connectedAccountId: connectedAccount.id!, triggerName, config});
      return trigger;
    } catch (error) {
      throw CEG.handleAllError(error);
    }
  }

  async disableTrigger(triggerId: string){
    try {
      await this.activeTriggers.disable({ triggerId: triggerId });
      return { status: "success" };
    } catch (error) {
      throw CEG.handleAllError(error);
    }
  }

  async getConnections() {
    /**
     * Get all connections for an entity.
     */
    try {
      const connectedAccounts = await this.connectedAccounts.list({
        // @ts-ignore
        user_uuid: this.id,
      });
      return connectedAccounts.items!;
    } catch (error) {
      throw CEG.handleAllError(error);
    }
  }

  async getActiveTriggers() {
    /**
     * Get all active triggers for an entity.
     */
    try {
      const connectedAccounts = await this.getConnections();
      const activeTriggers = await this.activeTriggers.list({
        // @ts-ignore
        connectedAccountIds: connectedAccounts!
          .map((account: any) => account.id!)
          .join(","),
      });
      return activeTriggers;
    } catch (error) {
      throw CEG.handleAllError(error);
    }
  }

  async initiateConnection(data: TInitiateConnectionParams): Promise<ConnectionRequest> {
    try {
      const {appName, authMode, authConfig, integrationId, connectionData} = ZInitiateConnectionParams.parse(data);
      const {redirectUrl, labels} = data.config || {};

      // Get the app details from the client
      const app = await this.apps.get({ appKey: appName });

      const isTestConnectorAvailable =
        app.testConnectors && app.testConnectors.length > 0;

      if (!isTestConnectorAvailable && app.no_auth === false) {
        if (!authMode) {
          // @ts-ignore
          logger.debug(
            "Auth schemes not provided, available auth schemes and authConfig"
          );
          // @ts-ignore
          for (const authScheme of app.auth_schemes) {
            // @ts-ignore
            logger.debug(
              "autheScheme:",
              authScheme.name,
              "\n",
              "fields:",
              authScheme.fields
            );
          }

          throw new Error(`Please pass authMode and authConfig.`);
        }
      }

      const timestamp = new Date().toISOString().replace(/[-:.]/g, "");

      let integration = integrationId
        ? await this.integrations.get({ integrationId: integrationId })
        : null;
      // Create a new integration if not provided
      if (!integration && authMode) {
        integration = await this.integrations.create({
          appId: app.appId!,
          name: `integration_${timestamp}`,
          authScheme: authMode,
          authConfig: authConfig,
          useComposioAuth: false,
        });
      }

      if (!integration && !authMode) {
        integration = await this.integrations.create({
          appId: app.appId!,
          name: `integration_${timestamp}`,
          useComposioAuth: true,
        });
      }

      // Initiate the connection process
      return this.connectedAccounts.initiate({
        integrationId: integration!.id!,
        entityId: this.id,
        redirectUri: redirectUrl,
        //@ts-ignore
        data: connectionData,
        labels: labels,
      });
    } catch (error) {
      throw CEG.handleAllError(error);
    }
  }
}<|MERGE_RESOLUTION|>--- conflicted
+++ resolved
@@ -82,30 +82,10 @@
       const connectedAccount = await this.getConnection({app: action.appKey, connectedAccountId});
   
       if (!connectedAccount) {
-        CEG.throwCustomError(SDK_ERROR_CODES.SDK.NO_CONNECTED_ACCOUNT_FOUND, {
+        throw CEG.getCustomError(SDK_ERROR_CODES.SDK.NO_CONNECTED_ACCOUNT_FOUND, {
           message: `Could not find a connection with app='${action.appKey}' and entity='${this.id}'`,
           description: `Could not find a connection with app='${action.appKey}' and entity='${this.id}'`,
         });
-<<<<<<< HEAD
-=======
-        // @ts-ignore
-        if (connectedAccounts?.items?.length === 0) {
-          throw CEG.getCustomError(SDK_ERROR_CODES.SDK.NO_CONNECTED_ACCOUNT_FOUND, {
-            description: "No connected account found",
-          });
-        }
-
-        for (const account of connectedAccounts.items!) {
-          if (account?.labels && account?.labels.includes(LABELS.PRIMARY)) {
-            connectedAccount = account;
-            break;
-          }
-        }
-
-        if (!connectedAccount) {
-          connectedAccount = connectedAccounts.items![0];
-        }
->>>>>>> 80bc07f7
       }
       return this.actionsModel.execute({
         actionName: actionName,
@@ -185,7 +165,7 @@
     try {
       const connectedAccount = await this.getConnection({app});
       if (!connectedAccount) {
-        CEG.throwCustomError(SDK_ERROR_CODES.SDK.NO_CONNECTED_ACCOUNT_FOUND, {
+        throw CEG.getCustomError(SDK_ERROR_CODES.SDK.NO_CONNECTED_ACCOUNT_FOUND, {
           description: `Could not find a connection with app='${app}' and entity='${this.id}'`,
         });
       }
