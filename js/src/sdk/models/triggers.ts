import logger from "../../utils/logger";
import { PusherUtils, TriggerData } from "../utils/pusher";
import { BackendClient } from "./backendClient";

import apiClient from "../client/client";
<<<<<<< HEAD
import z from "zod";
import { CEG } from "../utils/error";
=======

>>>>>>> c00d7980
import { ListTriggersData } from "../client";
import { CEG } from "../utils/error";
import { TELEMETRY_LOGGER } from "../utils/telemetry";
import { TELEMETRY_EVENTS } from "../utils/telemetry/events";
import { SDK_ERROR_CODES } from "../utils/errors/src/constants";

type RequiredQuery = ListTriggersData["query"];

const ZTriggerQuery = z.object({
  triggerIds: z.array(z.string()).optional(),
  appNames: z.array(z.string()).optional(),
  connectedAccountsIds: z.array(z.string()).optional(),
  integrationIds: z.array(z.string()).optional(),
  showEnabledOnly: z.boolean().optional(),
});

type TTriggerQuery = z.infer<typeof ZTriggerQuery>;

export class Triggers {
  trigger_to_client_event = "trigger_to_client";

  backendClient: BackendClient;
  fileName: string = "js/src/sdk/models/triggers.ts";
  constructor(backendClient: BackendClient) {
    this.backendClient = backendClient;
  }

  /**
   * Retrieves a list of all triggers in the Composio platform.
   *
   * This method allows you to fetch a list of all the available triggers. It supports pagination to handle large numbers of triggers. The response includes an array of trigger objects, each containing information such as the trigger's name, description, input parameters, expected response, associated app information, and enabled status.
   *
   * @param {ListTriggersData} data The data for the request.
   * @returns {CancelablePromise<ListTriggersResponse>} A promise that resolves to the list of all triggers.
   * @throws {ApiError} If the request fails.
   */
  async list(data: TTriggerQuery = {}) {
    TELEMETRY_LOGGER.manualTelemetry(TELEMETRY_EVENTS.SDK_METHOD_INVOKED, {
      method: "list",
      file: this.fileName,
      params: { data },
    });

    try {
      const {
        appNames,
        triggerIds,
        connectedAccountsIds,
        integrationIds,
        showEnabledOnly,
      } = ZTriggerQuery.parse(data);

      const { data: response } = await apiClient.triggers.listTriggers({
        query: {
          appNames: appNames?.join(","),
          triggerIds: triggerIds?.join(","),
          connectedAccountIds: connectedAccountsIds?.join(","),
          integrationIds: integrationIds?.join(","),
          showEnabledOnly: showEnabledOnly,
        },
      });

      return response || [];
    } catch (error) {
      throw CEG.handleAllError(error);
    }
  }

  /**
   * Setup a trigger for a connected account.
   *
   * @param {SetupTriggerData} data The data for the request.
   * @returns {CancelablePromise<SetupTriggerResponse>} A promise that resolves to the setup trigger response.
   * @throws {ApiError} If the request fails.
   */
  async setup({
    connectedAccountId,
    triggerName,
    config,
  }: {
    connectedAccountId: string;
    triggerName: string;
    config: Record<string, unknown>;
  }): Promise<{ status: string; triggerId: string }> {
    TELEMETRY_LOGGER.manualTelemetry(TELEMETRY_EVENTS.SDK_METHOD_INVOKED, {
      method: "setup",
      file: this.fileName,
      params: { connectedAccountId, triggerName, config },
    });
    try {
      const response = await apiClient.triggers.enableTrigger({
        path: {
          connectedAccountId,
          triggerName,
        },
        body: {
          triggerConfig: config,
        },
      });
      return response.data as { status: string; triggerId: string };
    } catch (error) {
      throw CEG.handleAllError(error);
    }
  }

  async enable(data: { triggerId: string }) {
    TELEMETRY_LOGGER.manualTelemetry(TELEMETRY_EVENTS.SDK_METHOD_INVOKED, {
      method: "enable",
      file: this.fileName,
      params: { data },
    });
    try {
      await apiClient.triggers.switchTriggerInstanceStatus({
        path: data,
        body: {
          enabled: true,
        },
      });
      return {
        status: "success",
      };
    } catch (error) {
      throw CEG.handleAllError(error);
    }
  }

  async disable(data: { triggerId: string }) {
    TELEMETRY_LOGGER.manualTelemetry(TELEMETRY_EVENTS.SDK_METHOD_INVOKED, {
      method: "disable",
      file: this.fileName,
      params: { data },
    });
    try {
      await apiClient.triggers.switchTriggerInstanceStatus({
        path: data,
        body: {
          enabled: false,
        },
      });
      return {
        status: "success",
      };
    } catch (error) {
      throw CEG.handleAllError(error);
    }
  }

  async delete(data: { triggerInstanceId: string }) {
    TELEMETRY_LOGGER.manualTelemetry(TELEMETRY_EVENTS.SDK_METHOD_INVOKED, {
      method: "delete",
      file: this.fileName,
      params: { data },
    });
    try {
      await apiClient.triggers.deleteTrigger({
        path: data,
      });
      return {
        status: "success",
      };
    } catch (error) {
      throw CEG.handleAllError(error);
    }
  }

  async subscribe(
    fn: (data: TriggerData) => void,
    filters: {
      appName?: string;
      triggerId?: string;
      connectionId?: string;
      integrationId?: string;
      triggerName?: string;
      triggerData?: string;
      entityId?: string;
    } = {}
  ) {
    TELEMETRY_LOGGER.manualTelemetry(TELEMETRY_EVENTS.SDK_METHOD_INVOKED, {
      method: "subscribe",
      file: this.fileName,
      params: { filters },
    });
    if (!fn) throw new Error("Function is required for trigger subscription");
    const clientId = await this.backendClient.getClientId();

    const availableTriggers = await this.list({
      appNames: filters.appName ? [filters.appName] : undefined,
      triggerIds: filters.triggerId ? [filters.triggerId] : undefined,
      connectedAccountsIds: filters.connectionId
        ? [filters.connectionId]
        : undefined,
      integrationIds: filters.integrationId
        ? [filters.integrationId]
        : undefined,
    });

    if (availableTriggers.length === 0) {
      throw CEG.getCustomError(SDK_ERROR_CODES.COMMON.INVALID_PARAMS_PASSED, {
        message: "No triggers match the specified filters",
        description: "The provided filters did not return any triggers.",
        possibleFix:
          "Verify the filters and ensure a trigger is set up with the specified criteria.",
      });
    }

    await PusherUtils.getPusherClient(
      this.backendClient.baseUrl,
      this.backendClient.apiKey
    );

    const shouldSendTrigger = (data: TriggerData) => {
      if (Object.keys(filters).length === 0) return true;
      else {
        return (
          (!filters.appName ||
            data.appName.toLowerCase() === filters.appName.toLowerCase()) &&
          (!filters.triggerId ||
            data.metadata.id.toLowerCase() ===
              filters.triggerId.toLowerCase()) &&
          (!filters.connectionId ||
            data.metadata.connectionId.toLowerCase() ===
              filters.connectionId.toLowerCase()) &&
          (!filters.triggerName ||
            data.metadata.triggerName.toLowerCase() ===
              filters.triggerName.toLowerCase()) &&
          (!filters.entityId ||
            data.metadata.connection.clientUniqueUserId.toLowerCase() ===
              filters.entityId.toLowerCase()) &&
          (!filters.integrationId ||
            data.metadata.connection.integrationId.toLowerCase() ===
              filters.integrationId.toLowerCase())
        );
      }
    };

    logger.debug("Subscribing to triggers", filters);
    PusherUtils.triggerSubscribe(clientId, (data: TriggerData) => {
      if (shouldSendTrigger(data)) {
        fn(data);
      }
    });
  }

  async unsubscribe() {
    //@ts-ignore
    const clientId = await this.backendClient.getClientId();
    PusherUtils.triggerUnsubscribe(clientId);
  }
}<|MERGE_RESOLUTION|>--- conflicted
+++ resolved
@@ -3,14 +3,9 @@
 import { BackendClient } from "./backendClient";
 
 import apiClient from "../client/client";
-<<<<<<< HEAD
 import z from "zod";
 import { CEG } from "../utils/error";
-=======
-
->>>>>>> c00d7980
 import { ListTriggersData } from "../client";
-import { CEG } from "../utils/error";
 import { TELEMETRY_LOGGER } from "../utils/telemetry";
 import { TELEMETRY_EVENTS } from "../utils/telemetry/events";
 import { SDK_ERROR_CODES } from "../utils/errors/src/constants";
