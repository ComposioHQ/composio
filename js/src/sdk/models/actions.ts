--- conflicted
+++ resolved
@@ -207,10 +207,7 @@
                     useCase: data.useCase as string,
                     filterImportantActions: data.filterImportantActions,
                     showEnabledOnly: data.showEnabledOnly,
-<<<<<<< HEAD
                     usecaseLimit: data.usecaseLimit || undefined
-=======
->>>>>>> 32be68dd
                 }
             });
             return response.data!;
