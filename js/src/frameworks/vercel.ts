import { tool } from "ai";
import { ComposioToolSet as BaseComposioToolSet } from "../sdk/base.toolset";
import { jsonSchemaToModel } from "../utils/shared";

type Optional<T> = T | null;
type Sequence<T> = Array<T>;

export class VercelAIToolSet extends BaseComposioToolSet {
  constructor(config: {
    apiKey?: Optional<string>;
    baseUrl?: Optional<string>;
    entityId?: string;
  }={}) {
    super(
      config.apiKey || null,
      config.baseUrl || null,
      "vercel-ai",
      config.entityId || "default"
    );
  }

  generateVercelTool(schema: any) {
    const parameters = jsonSchemaToModel(schema.parameters);
    return tool({
      description: schema.description,
      parameters,
      execute: async (params: Record<string, string>) => {
        return await this.execute_tool_call({
          name: schema.name,
          arguments: JSON.stringify(params)
        }, this.entityId);
      },
    });
  }

  async get_actions(filters: { actions: Sequence<string>; }): Promise<{ [key: string]: any }> {
    const actionsList = await this.getActionsSchema(filters);
    const tools = {};

    actionsList.forEach(actionSchema => {
      // @ts-ignore
      tools[actionSchema.name!] = this.generateVercelTool(actionSchema);
    });

    return tools;
  }

  // change this implementation
  async getTools(filters: {
    actions?: Array<string>
    apps?: Array<string>;
    tags?: Optional<Array<string>>;
    useCase?: Optional<string>;
<<<<<<< HEAD
    usecaseLimit?: Optional<number>;
=======
    filterByAvailableApps?: Optional<boolean>;
>>>>>>> 32be68dd
  }): Promise<{ [key: string]: any }> {

    const actionsList = await this.client.actions.list({
      ...(filters?.apps && { apps: filters?.apps?.join(",") }),
      ...(filters?.tags && { tags: filters?.tags?.join(",") }),
      ...(filters?.useCase && { useCase: filters?.useCase }),
      ...(filters?.actions && { actions: filters?.actions?.join(",") }),
<<<<<<< HEAD
      ...(filters?.usecaseLimit && { usecaseLimit: filters?.usecaseLimit }),
=======
      ...(filters?.actions && { actions: filters?.actions?.join(",") }),
      filterByAvailableApps: filters?.filterByAvailableApps ?? undefined
>>>>>>> 32be68dd
    });


    const tools = {};
    actionsList.items?.forEach(actionSchema => {
      // @ts-ignore
      tools[actionSchema.name!] = this.generateVercelTool(actionSchema);
    });

    return tools;
  }


  async execute_tool_call(
    tool: { name: string; arguments: unknown; },
    entityId: Optional<string> = null
  ): Promise<string> {
    return JSON.stringify(
      await this.executeAction(
        tool.name,
        typeof tool.arguments === "string" ? JSON.parse(tool.arguments) : tool.arguments,
        entityId || this.entityId
      )
    );
  }

}<|MERGE_RESOLUTION|>--- conflicted
+++ resolved
@@ -51,11 +51,8 @@
     apps?: Array<string>;
     tags?: Optional<Array<string>>;
     useCase?: Optional<string>;
-<<<<<<< HEAD
     usecaseLimit?: Optional<number>;
-=======
     filterByAvailableApps?: Optional<boolean>;
->>>>>>> 32be68dd
   }): Promise<{ [key: string]: any }> {
 
     const actionsList = await this.client.actions.list({
@@ -63,12 +60,8 @@
       ...(filters?.tags && { tags: filters?.tags?.join(",") }),
       ...(filters?.useCase && { useCase: filters?.useCase }),
       ...(filters?.actions && { actions: filters?.actions?.join(",") }),
-<<<<<<< HEAD
       ...(filters?.usecaseLimit && { usecaseLimit: filters?.usecaseLimit }),
-=======
-      ...(filters?.actions && { actions: filters?.actions?.join(",") }),
       filterByAvailableApps: filters?.filterByAvailableApps ?? undefined
->>>>>>> 32be68dd
     });
 
 
