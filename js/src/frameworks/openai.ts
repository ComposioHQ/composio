--- conflicted
+++ resolved
@@ -46,11 +46,8 @@
             apps?: Sequence<string>;
             tags?: Optional<Array<string>>;
             useCase?: Optional<string>;
-<<<<<<< HEAD
             useCaseLimit?: Optional<number>;
-=======
             filterByAvailableApps?: Optional<boolean>;
->>>>>>> 32be68dd
         },
         entityId?: Optional<string>
     ): Promise<Sequence<OpenAI.ChatCompletionTool>> {
