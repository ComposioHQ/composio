--- conflicted
+++ resolved
@@ -5,12 +5,9 @@
 import { COMPOSIO_BASE_URL } from "../sdk/client/core/OpenAPI";
 import type { Optional, Dict, Sequence } from "../sdk/types";
 import { GetListActionsResponse } from "../sdk/client";
-<<<<<<< HEAD
 import { WorkspaceConfig } from "../env/config";
 import { Workspace } from "../env";
-=======
 import logger from "../utils/logger";
->>>>>>> 8069ae9b
 
 export class LangchainToolSet extends BaseComposioToolSet {
     /**
