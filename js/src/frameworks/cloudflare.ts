--- conflicted
+++ resolved
@@ -7,12 +7,9 @@
 import { ExecEnv } from "../env/factory";
 import { COMPOSIO_BASE_URL } from "../sdk/client/core/OpenAPI";
 import { GetListActionsResponse } from "../sdk/client";
-<<<<<<< HEAD
 import { WorkspaceConfig } from "../env/config";
 import { Workspace } from "../env";
-=======
 import logger from "../utils/logger";
->>>>>>> 8069ae9b
 
 type Optional<T> = T | null;
 type Sequence<T> = Array<T>;
