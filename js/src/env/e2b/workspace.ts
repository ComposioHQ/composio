import { RemoteWorkspace } from "../base";
<<<<<<< HEAD
import { getEnvVariable } from "../../utils/shared";
=======
import { getUUID } from "../../utils/getUUID";
import { getEnvVariable, nodeExternalRequire } from "../../utils/shared";
>>>>>>> 9af274d4
import { Sandbox } from "e2b";
import { IWorkspaceConfig, WorkspaceConfig } from "../config";
import logger from "../../utils/logger";

const DEFAULT_TEMPLATE = "2h9ws7lsk32jyow50lqz";
const TOOLSERVER_PORT = 8000;
const TOOLSERVER_URL = "https://{host}/api";

const ENV_E2B_TEMPLATE = "E2B_TEMPLATE";

export interface IE2BConfig extends IWorkspaceConfig {
  template?: string;
  apiKey?: string;
  port?: number;
}

export class E2BWorkspace extends RemoteWorkspace {
  sandbox: Sandbox | undefined;
  template: string;
  apiKey?: string;
  port: number;

  constructor(configRepo: WorkspaceConfig<IE2BConfig>) {
    super(configRepo);
    this.template =
      configRepo.config.template ||
      getEnvVariable(ENV_E2B_TEMPLATE, DEFAULT_TEMPLATE)!;
    this.apiKey = configRepo.config.apiKey;
    this.port = configRepo.config.port || TOOLSERVER_PORT;
  }

  async setup(): Promise<void> {
    this.sandbox = await Sandbox.create({
      template: this.template,
      envVars: this.environment,
      apiKey: this.apiKey,
    });

    this.url = TOOLSERVER_URL.replace(
      "{host}",
      await this.sandbox!.getHostname(this.port)
    );

    logger.debug("E2B Composio Server is live at " + this.url);

    const process = await this.sandbox!.process.start({
      cmd: "composio apps update",
    });

    await process.wait();

    const _ssh_username = getUUID().replace(/-/g, "");
    const _ssh_password = getUUID().replace(/-/g, "");

    await this.sandbox!.process.start({
      cmd: `sudo useradd -rm -d /home/${_ssh_username} -s /bin/bash -g root -G sudo ${_ssh_username}`,
    });

    await this.sandbox!.process.start({
      cmd: `echo ${_ssh_username}:${_ssh_password} | sudo chpasswd`,
    });

    await this.sandbox!.process.start({
      cmd: "sudo service ssh restart",
    });

    await this.sandbox!.process.start({
      cmd: `_SSH_USERNAME=${_ssh_username} _SSH_PASSWORD=${_ssh_password} COMPOSIO_LOGGING_LEVEL=debug composio serve -h '0.0.0.0' -p ${this.port}`,
    });

    await this.waitForSpinUp();
  }

  async waitForSpinUp() {
    const timeout = 2 * 60 * 1000; // 2 minutes in milliseconds
    const startTime = Date.now();
    let status = 0;

    while (status !== 200) {
      if (Date.now() - startTime > timeout) {
        await this.teardown();
        throw new Error("Timeout: Server did not spin up within 2 minutes");
      }

      try {
        status = (await this._request("", "get")).status;
      } catch (_error) {}

      if (status !== 200) {
        await new Promise((resolve) => setTimeout(resolve, 1000));
      }
    }
  }

  async teardown(): Promise<void> {
    if (!this.sandbox) {
      throw new Error("Sandbox not initialized");
    }
    await super.teardown();
    await this.sandbox.close();
  }
}<|MERGE_RESOLUTION|>--- conflicted
+++ resolved
@@ -1,10 +1,6 @@
 import { RemoteWorkspace } from "../base";
-<<<<<<< HEAD
-import { getEnvVariable } from "../../utils/shared";
-=======
 import { getUUID } from "../../utils/getUUID";
 import { getEnvVariable, nodeExternalRequire } from "../../utils/shared";
->>>>>>> 9af274d4
 import { Sandbox } from "e2b";
 import { IWorkspaceConfig, WorkspaceConfig } from "../config";
 import logger from "../../utils/logger";
