
import { E2BWorkspace } from "./e2b/workspace";
import { DockerWorkspace } from "./docker/workspace";
<<<<<<< HEAD
import { Workspace } from "./base";
import { WorkspaceConfig } from "./config";
=======
import { Workspace, WorkspaceConfig } from "./base";
import logger from "../utils/logger";
>>>>>>> 8069ae9b

export enum ExecEnv {
    HOST = "HOST",
    DOCKER = "DOCKER",
    E2B = "E2B"
}

export class WorkspaceFactory {
    workspace: Workspace | null = null;
    id: string | null = null;

    env: ExecEnv;
    kwargs: WorkspaceConfig;

    constructor(env: ExecEnv, kwargs: WorkspaceConfig) {
        this.env = env;
        this.kwargs = kwargs;
    }

    async new() {
        if (this.workspace) {
            return;
        }
<<<<<<< HEAD
        console.debug(`Creating workspace with env=${this.kwargs.env} and config=${JSON.stringify(this.kwargs.config)}`);
=======
        logger.debug(`Creating workspace with env=${env} and kwargs=${JSON.stringify(kwargs)}`);
>>>>>>> 8069ae9b
        let workspace: Workspace | null = null;
        switch (this.kwargs.env) {
            case ExecEnv.DOCKER:
                workspace = new DockerWorkspace(this.kwargs);
                await workspace.setup();
                break;
            case ExecEnv.HOST:
                console.warn("Local tools are not supported in host environment");
                break;
            case ExecEnv.E2B:
                workspace = new E2BWorkspace(this.kwargs);
                await workspace.setup();
                break;
            default:
                throw new Error(`Unknown environment: ${this.kwargs.env}`);
        }

        if (workspace) {
            this.workspace = workspace;
            this.id = workspace.id;
        }
    }

    async get(id: string | null = null): Promise<Workspace> {
        return this.workspace!;
    }

    async close(): Promise<void> {
        await this.workspace?.teardown();
    }
}<|MERGE_RESOLUTION|>--- conflicted
+++ resolved
@@ -1,13 +1,9 @@
 
 import { E2BWorkspace } from "./e2b/workspace";
 import { DockerWorkspace } from "./docker/workspace";
-<<<<<<< HEAD
 import { Workspace } from "./base";
 import { WorkspaceConfig } from "./config";
-=======
-import { Workspace, WorkspaceConfig } from "./base";
 import logger from "../utils/logger";
->>>>>>> 8069ae9b
 
 export enum ExecEnv {
     HOST = "HOST",
@@ -31,11 +27,7 @@
         if (this.workspace) {
             return;
         }
-<<<<<<< HEAD
-        console.debug(`Creating workspace with env=${this.kwargs.env} and config=${JSON.stringify(this.kwargs.config)}`);
-=======
         logger.debug(`Creating workspace with env=${env} and kwargs=${JSON.stringify(kwargs)}`);
->>>>>>> 8069ae9b
         let workspace: Workspace | null = null;
         switch (this.kwargs.env) {
             case ExecEnv.DOCKER:
