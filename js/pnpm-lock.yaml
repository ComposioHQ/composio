--- conflicted
+++ resolved
@@ -7,13 +7,10 @@
 importers:
 
   .:
-<<<<<<< HEAD
     dependencies:
       eslint:
         specifier: ^9.16.0
         version: 9.16.0(jiti@1.21.6)
-=======
->>>>>>> 5d7a3037
     devDependencies:
       '@ai-sdk/openai':
         specifier: ^0.0.36
@@ -47,17 +44,10 @@
         version: 29.7.0
       '@langchain/core':
         specifier: ^0.2.18
-<<<<<<< HEAD
         version: 0.2.21(langchain@0.2.13(axios@1.7.2)(handlebars@4.7.8)(ignore@5.3.2)(openai@4.51.0)(ws@8.18.0(bufferutil@4.0.8)(utf-8-validate@6.0.4)))(openai@4.51.0)
       '@langchain/openai':
         specifier: ^0.2.5
         version: 0.2.6(langchain@0.2.13(axios@1.7.2)(handlebars@4.7.8)(ignore@5.3.2)(openai@4.51.0)(ws@8.18.0(bufferutil@4.0.8)(utf-8-validate@6.0.4)))
-=======
-        version: 0.2.21(langchain@0.2.13(axios@1.7.2)(handlebars@4.7.8)(openai@4.51.0)(ws@8.18.0(bufferutil@4.0.8)(utf-8-validate@6.0.4)))(openai@4.51.0)
-      '@langchain/openai':
-        specifier: ^0.2.5
-        version: 0.2.6(langchain@0.2.13(axios@1.7.2)(handlebars@4.7.8)(openai@4.51.0)(ws@8.18.0(bufferutil@4.0.8)(utf-8-validate@6.0.4)))
->>>>>>> 5d7a3037
       '@rollup/plugin-commonjs':
         specifier: ^25.0.7
         version: 25.0.8(rollup@4.28.1)
@@ -144,11 +134,7 @@
         version: 3.1.7
       langchain:
         specifier: ^0.2.11
-<<<<<<< HEAD
         version: 0.2.13(axios@1.7.2)(handlebars@4.7.8)(ignore@5.3.2)(openai@4.51.0)(ws@8.18.0(bufferutil@4.0.8)(utf-8-validate@6.0.4))
-=======
-        version: 0.2.13(axios@1.7.2)(handlebars@4.7.8)(openai@4.51.0)(ws@8.18.0(bufferutil@4.0.8)(utf-8-validate@6.0.4))
->>>>>>> 5d7a3037
       open:
         specifier: ^8.4.0
         version: 8.4.2
@@ -2009,12 +1995,9 @@
   fast-json-stable-stringify@2.1.0:
     resolution: {integrity: sha512-lhd/wF+Lk98HZoTCtlVraHtfh5XYijIjalXck7saUtuanSDyLMxnHhSXEDJqHxD7msR8D0uCmqlkwjCV8xvwHw==}
 
-<<<<<<< HEAD
   fast-levenshtein@2.0.6:
     resolution: {integrity: sha512-DCXu6Ifhqcks7TZKY3Hxp3y6qphY5SJZmrWMDrKcERSOXWQdMhU9Ig/PYrzyw/ul9jOIyh0N4M0tbC5hodg8dw==}
 
-=======
->>>>>>> 5d7a3037
   fb-watchman@2.0.2:
     resolution: {integrity: sha512-p5161BqbuCaSnB8jIbzQHOlpgsPmK5rJVDfDKO91Axs5NC1uu3HRQm6wt9cd9/+GtQQIO53JdGXXoyDpTAsgYA==}
 
@@ -2036,7 +2019,6 @@
     resolution: {integrity: sha512-PpOwAdQ/YlXQ2vj8a3h8IipDuYRi3wceVQQGYWxNINccq40Anw7BlsEXCMbt1Zt+OLA6Fq9suIpIWD0OsnISlw==}
     engines: {node: '>=8'}
 
-<<<<<<< HEAD
   find-up@5.0.0:
     resolution: {integrity: sha512-78/PXT1wlLLDgTzDs7sjq9hzz0vXD+zn+7wypEe4fXQxCmdmqfGsEPQxmiCSQI3ajFV91bVSsvNtrJRiW6nGng==}
     engines: {node: '>=10'}
@@ -2048,8 +2030,6 @@
   flatted@3.3.2:
     resolution: {integrity: sha512-AiwGJM8YcNOaobumgtng+6NHuOqC3A7MixFeDafM3X9cIUM+xUXoS5Vfgf+OihAYe20fxqNM9yPBXJzRtZ/4eA==}
 
-=======
->>>>>>> 5d7a3037
   fn.name@1.1.0:
     resolution: {integrity: sha512-GRnmB5gPyJpAhTQdSZTSp9uaPSvl09KoYcMQtsB9rQoOmzs9dH6ffeccH+Z+cv6P68Hu5bC6JjRh4Ah/mHSNRw==}
 
@@ -2146,13 +2126,10 @@
     resolution: {integrity: sha512-WOBp/EEGUiIsJSp7wcv/y6MO+lV9UoncWqxuFfm8eBwzWNgyfBd6Gz+IeKQ9jCmyhoH99g15M3T+QaVHFjizVA==}
     engines: {node: '>=4'}
 
-<<<<<<< HEAD
   globals@14.0.0:
     resolution: {integrity: sha512-oahGvuMGQlPw/ivIYBjVSrWAfWLBeku5tpPE2fOPLi+WHffIWbuh2tCjhyQhTBPMf5E9jDEH4FOmTYgYwbKwtQ==}
     engines: {node: '>=18'}
 
-=======
->>>>>>> 5d7a3037
   graceful-fs@4.2.11:
     resolution: {integrity: sha512-RbJ5/jmFcNNCcDV5o9eTnBLJ/HszWV0P73bc+Ff4nS/rJj+YaS6IGyiOL0VoBYX+l1Wrl3k63h/KrH+nhJ0XvQ==}
 
@@ -2198,7 +2175,6 @@
   ieee754@1.2.1:
     resolution: {integrity: sha512-dcyqhDvX1C46lXZcVqCpK+FtMRQVdIMN6/Df5js2zouUsqG7I6sFxitIC+7KYK29KdXOLHdu9zL4sFnoVQnqaA==}
 
-<<<<<<< HEAD
   ignore@5.3.2:
     resolution: {integrity: sha512-hsBTNUqQTDwkWtcdYI2i06Y/nUBEsNEDJKjWdigLvegy8kDuJAS8uRlpkkcQpyEXL0Z/pjDy5HBmMjRCJ2gq+g==}
     engines: {node: '>= 4'}
@@ -2207,8 +2183,6 @@
     resolution: {integrity: sha512-veYYhQa+D1QBKznvhUHxb8faxlrwUnxseDAbAp457E0wLNio2bOSKnjYDhMj+YiAq61xrMGhQk9iXVk5FzgQMw==}
     engines: {node: '>=6'}
 
-=======
->>>>>>> 5d7a3037
   import-local@3.1.0:
     resolution: {integrity: sha512-ASB07uLtnDs1o6EHjKpX34BKYDSqnFerfTOJL2HvMqF70LnxpjkzDB8J44oT9pu4AMPkQwf8jl6szgvNd2tRIg==}
     engines: {node: '>=8'}
@@ -2527,12 +2501,9 @@
     resolution: {integrity: sha512-p/nXbhSEcu3pZRdkW1OfJhpsVtW1gd4Wa1fnQc9YLiTfAjn0312eMKimbdIQzuZl9aa9xUGaRlP9T/CJE/ditQ==}
     engines: {node: '>=0.10.0'}
 
-<<<<<<< HEAD
   keyv@4.5.4:
     resolution: {integrity: sha512-oxVHkHR/EJf2CNXnWxRLW6mg7JyCCUcG0DtEGmL2ctUo1PNTin1PUil+r/+4r5MpVgC/fn1kjsx7mjSujKqIpw==}
 
-=======
->>>>>>> 5d7a3037
   kleur@3.0.3:
     resolution: {integrity: sha512-eTIzlVOSUR+JxdDFepEYcBMtZ9Qqdef+rnzWdRZuMbOywu5tO2w2N7rqjoANZ5k9vywhL6Br1VRjUIgTQx4E8w==}
     engines: {node: '>=6'}
@@ -3022,13 +2993,10 @@
     resolution: {integrity: sha512-R79ZZ/0wAxKGu3oYMlz8jy/kbhsNrS7SKZ7PxEHBgJ5+F2mtFW2fK2cOtBh1cHYkQsbzFV7I+EoRKe6Yt0oK7A==}
     engines: {node: '>=8'}
 
-<<<<<<< HEAD
   p-locate@5.0.0:
     resolution: {integrity: sha512-LaNjtRWUBY++zB5nE/NwcaoMylSPk+S+ZHNB1TzdbMJMny6dynpAGt7X/tl/QYq3TIeE6nxHppbo2LGymrG5Pw==}
     engines: {node: '>=10'}
 
-=======
->>>>>>> 5d7a3037
   p-queue@6.6.2:
     resolution: {integrity: sha512-RwFpb72c/BhQLEXIZ5K2e+AhgNVmIejGlTgiB9MzZ0e93GRvqZ7uSi0dvRF7/XIXDeNkra2fNHBxTyPDGySpjQ==}
     engines: {node: '>=8'}
@@ -4592,21 +4560,13 @@
 
   '@jsdevtools/ono@7.1.3': {}
 
-<<<<<<< HEAD
   '@langchain/core@0.2.21(langchain@0.2.13(axios@1.7.2)(handlebars@4.7.8)(ignore@5.3.2)(openai@4.51.0)(ws@8.18.0(bufferutil@4.0.8)(utf-8-validate@6.0.4)))(openai@4.51.0)':
-=======
-  '@langchain/core@0.2.21(langchain@0.2.13(axios@1.7.2)(handlebars@4.7.8)(openai@4.51.0)(ws@8.18.0(bufferutil@4.0.8)(utf-8-validate@6.0.4)))(openai@4.51.0)':
->>>>>>> 5d7a3037
     dependencies:
       ansi-styles: 5.2.0
       camelcase: 6.3.0
       decamelize: 1.2.0
       js-tiktoken: 1.0.12
-<<<<<<< HEAD
       langsmith: 0.1.41(@langchain/core@0.2.21(langchain@0.2.13(axios@1.7.2)(handlebars@4.7.8)(ignore@5.3.2)(openai@4.51.0)(ws@8.18.0(bufferutil@4.0.8)(utf-8-validate@6.0.4)))(openai@4.51.0))(langchain@0.2.13(axios@1.7.2)(handlebars@4.7.8)(ignore@5.3.2)(openai@4.51.0)(ws@8.18.0(bufferutil@4.0.8)(utf-8-validate@6.0.4)))(openai@4.51.0)
-=======
-      langsmith: 0.1.41(@langchain/core@0.2.21(langchain@0.2.13(axios@1.7.2)(handlebars@4.7.8)(openai@4.51.0)(ws@8.18.0(bufferutil@4.0.8)(utf-8-validate@6.0.4)))(openai@4.51.0))(langchain@0.2.13(axios@1.7.2)(handlebars@4.7.8)(openai@4.51.0)(ws@8.18.0(bufferutil@4.0.8)(utf-8-validate@6.0.4)))(openai@4.51.0)
->>>>>>> 5d7a3037
       mustache: 4.2.0
       p-queue: 6.6.2
       p-retry: 4.6.2
@@ -4617,21 +4577,13 @@
       - langchain
       - openai
 
-<<<<<<< HEAD
   '@langchain/core@0.2.21(langchain@0.2.13(axios@1.7.2)(handlebars@4.7.8)(ignore@5.3.2)(openai@4.51.0)(ws@8.18.0(bufferutil@4.0.8)(utf-8-validate@6.0.4)))(openai@4.55.1(zod@3.23.8))':
-=======
-  '@langchain/core@0.2.21(langchain@0.2.13(axios@1.7.2)(handlebars@4.7.8)(openai@4.51.0)(ws@8.18.0(bufferutil@4.0.8)(utf-8-validate@6.0.4)))(openai@4.55.1(zod@3.23.8))':
->>>>>>> 5d7a3037
     dependencies:
       ansi-styles: 5.2.0
       camelcase: 6.3.0
       decamelize: 1.2.0
       js-tiktoken: 1.0.12
-<<<<<<< HEAD
       langsmith: 0.1.41(@langchain/core@0.2.21(langchain@0.2.13(axios@1.7.2)(handlebars@4.7.8)(ignore@5.3.2)(openai@4.51.0)(ws@8.18.0(bufferutil@4.0.8)(utf-8-validate@6.0.4)))(openai@4.51.0))(langchain@0.2.13(axios@1.7.2)(handlebars@4.7.8)(ignore@5.3.2)(openai@4.51.0)(ws@8.18.0(bufferutil@4.0.8)(utf-8-validate@6.0.4)))(openai@4.55.1(zod@3.23.8))
-=======
-      langsmith: 0.1.41(@langchain/core@0.2.21(langchain@0.2.13(axios@1.7.2)(handlebars@4.7.8)(openai@4.51.0)(ws@8.18.0(bufferutil@4.0.8)(utf-8-validate@6.0.4)))(openai@4.51.0))(langchain@0.2.13(axios@1.7.2)(handlebars@4.7.8)(openai@4.51.0)(ws@8.18.0(bufferutil@4.0.8)(utf-8-validate@6.0.4)))(openai@4.55.1(zod@3.23.8))
->>>>>>> 5d7a3037
       mustache: 4.2.0
       p-queue: 6.6.2
       p-retry: 4.6.2
@@ -4642,15 +4594,9 @@
       - langchain
       - openai
 
-<<<<<<< HEAD
   '@langchain/openai@0.2.6(langchain@0.2.13(axios@1.7.2)(handlebars@4.7.8)(ignore@5.3.2)(openai@4.51.0)(ws@8.18.0(bufferutil@4.0.8)(utf-8-validate@6.0.4)))':
     dependencies:
       '@langchain/core': 0.2.21(langchain@0.2.13(axios@1.7.2)(handlebars@4.7.8)(ignore@5.3.2)(openai@4.51.0)(ws@8.18.0(bufferutil@4.0.8)(utf-8-validate@6.0.4)))(openai@4.55.1(zod@3.23.8))
-=======
-  '@langchain/openai@0.2.6(langchain@0.2.13(axios@1.7.2)(handlebars@4.7.8)(openai@4.51.0)(ws@8.18.0(bufferutil@4.0.8)(utf-8-validate@6.0.4)))':
-    dependencies:
-      '@langchain/core': 0.2.21(langchain@0.2.13(axios@1.7.2)(handlebars@4.7.8)(openai@4.51.0)(ws@8.18.0(bufferutil@4.0.8)(utf-8-validate@6.0.4)))(openai@4.55.1(zod@3.23.8))
->>>>>>> 5d7a3037
       js-tiktoken: 1.0.12
       openai: 4.55.1(zod@3.23.8)
       zod: 3.23.8
@@ -4658,7 +4604,6 @@
     transitivePeerDependencies:
       - encoding
       - langchain
-<<<<<<< HEAD
 
   '@langchain/textsplitters@0.0.3(langchain@0.2.13(axios@1.7.2)(handlebars@4.7.8)(ignore@5.3.2)(openai@4.51.0)(ws@8.18.0(bufferutil@4.0.8)(utf-8-validate@6.0.4)))(openai@4.51.0)':
     dependencies:
@@ -4669,124 +4614,6 @@
       - openai
 
   '@opentelemetry/api@1.9.0': {}
-
-  '@rollup/plugin-commonjs@25.0.8(rollup@4.28.1)':
-    dependencies:
-      '@rollup/pluginutils': 5.1.3(rollup@4.28.1)
-      commondir: 1.0.1
-      estree-walker: 2.0.2
-      glob: 8.1.0
-      is-reference: 1.2.1
-      magic-string: 0.30.11
-    optionalDependencies:
-      rollup: 4.28.1
-
-  '@rollup/plugin-json@6.1.0(rollup@4.28.1)':
-    dependencies:
-      '@rollup/pluginutils': 5.1.3(rollup@4.28.1)
-    optionalDependencies:
-      rollup: 4.28.1
-
-  '@rollup/plugin-node-resolve@15.3.0(rollup@4.28.1)':
-    dependencies:
-      '@rollup/pluginutils': 5.1.3(rollup@4.28.1)
-      '@types/resolve': 1.20.2
-      deepmerge: 4.3.1
-      is-module: 1.0.0
-      resolve: 1.22.8
-    optionalDependencies:
-      rollup: 4.28.1
-
-  '@rollup/plugin-replace@6.0.1(rollup@4.28.1)':
-    dependencies:
-      '@rollup/pluginutils': 5.1.3(rollup@4.28.1)
-      magic-string: 0.30.11
-    optionalDependencies:
-      rollup: 4.28.1
-
-  '@rollup/plugin-typescript@11.1.6(rollup@4.28.1)(tslib@2.6.3)(typescript@5.4.5)':
-    dependencies:
-      '@rollup/pluginutils': 5.1.3(rollup@4.28.1)
-      resolve: 1.22.8
-      typescript: 5.4.5
-    optionalDependencies:
-      rollup: 4.28.1
-      tslib: 2.6.3
-
-  '@rollup/pluginutils@5.1.3(rollup@4.28.1)':
-    dependencies:
-      '@types/estree': 1.0.5
-      estree-walker: 2.0.2
-      picomatch: 4.0.2
-    optionalDependencies:
-      rollup: 4.28.1
-
-  '@rollup/rollup-android-arm-eabi@4.28.1':
-    optional: true
-
-  '@rollup/rollup-android-arm64@4.28.1':
-    optional: true
-
-  '@rollup/rollup-darwin-arm64@4.28.1':
-    optional: true
-
-  '@rollup/rollup-darwin-x64@4.28.1':
-    optional: true
-
-  '@rollup/rollup-freebsd-arm64@4.28.1':
-    optional: true
-
-  '@rollup/rollup-freebsd-x64@4.28.1':
-    optional: true
-
-  '@rollup/rollup-linux-arm-gnueabihf@4.28.1':
-    optional: true
-
-  '@rollup/rollup-linux-arm-musleabihf@4.28.1':
-    optional: true
-
-  '@rollup/rollup-linux-arm64-gnu@4.28.1':
-    optional: true
-
-  '@rollup/rollup-linux-arm64-musl@4.28.1':
-    optional: true
-
-  '@rollup/rollup-linux-loongarch64-gnu@4.28.1':
-    optional: true
-
-  '@rollup/rollup-linux-powerpc64le-gnu@4.28.1':
-    optional: true
-
-  '@rollup/rollup-linux-riscv64-gnu@4.28.1':
-    optional: true
-
-  '@rollup/rollup-linux-s390x-gnu@4.28.1':
-    optional: true
-=======
-
-  '@langchain/textsplitters@0.0.3(langchain@0.2.13(axios@1.7.2)(handlebars@4.7.8)(openai@4.51.0)(ws@8.18.0(bufferutil@4.0.8)(utf-8-validate@6.0.4)))(openai@4.51.0)':
-    dependencies:
-      '@langchain/core': 0.2.21(langchain@0.2.13(axios@1.7.2)(handlebars@4.7.8)(openai@4.51.0)(ws@8.18.0(bufferutil@4.0.8)(utf-8-validate@6.0.4)))(openai@4.51.0)
-      js-tiktoken: 1.0.12
-    transitivePeerDependencies:
-      - langchain
-      - openai
->>>>>>> 5d7a3037
-
-  '@rollup/rollup-linux-x64-gnu@4.28.1':
-    optional: true
-
-  '@rollup/rollup-linux-x64-musl@4.28.1':
-    optional: true
-
-  '@rollup/rollup-win32-arm64-msvc@4.28.1':
-    optional: true
-
-  '@rollup/rollup-win32-ia32-msvc@4.28.1':
-    optional: true
-
-  '@rollup/rollup-win32-x64-msvc@4.28.1':
-    optional: true
 
   '@rollup/plugin-commonjs@25.0.8(rollup@4.28.1)':
     dependencies:
@@ -5880,11 +5707,8 @@
   estree-walker@3.0.3:
     dependencies:
       '@types/estree': 1.0.6
-<<<<<<< HEAD
 
   esutils@2.0.3: {}
-=======
->>>>>>> 5d7a3037
 
   event-target-shim@5.0.1: {}
 
@@ -5940,11 +5764,8 @@
 
   fast-json-stable-stringify@2.1.0: {}
 
-<<<<<<< HEAD
   fast-levenshtein@2.0.6: {}
 
-=======
->>>>>>> 5d7a3037
   fb-watchman@2.0.2:
     dependencies:
       bser: 2.1.1
@@ -5968,7 +5789,6 @@
       locate-path: 5.0.0
       path-exists: 4.0.0
 
-<<<<<<< HEAD
   find-up@5.0.0:
     dependencies:
       locate-path: 6.0.0
@@ -5981,8 +5801,6 @@
 
   flatted@3.3.2: {}
 
-=======
->>>>>>> 5d7a3037
   fn.name@1.1.0: {}
 
   follow-redirects@1.15.6: {}
@@ -6073,11 +5891,8 @@
       once: 1.4.0
 
   globals@11.12.0: {}
-<<<<<<< HEAD
 
   globals@14.0.0: {}
-=======
->>>>>>> 5d7a3037
 
   graceful-fs@4.2.11: {}
 
@@ -6116,7 +5931,6 @@
 
   ieee754@1.2.1: {}
 
-<<<<<<< HEAD
   ignore@5.3.2: {}
 
   import-fresh@3.3.0:
@@ -6124,8 +5938,6 @@
       parent-module: 1.0.1
       resolve-from: 4.0.0
 
-=======
->>>>>>> 5d7a3037
   import-local@3.1.0:
     dependencies:
       pkg-dir: 4.2.0
@@ -6624,39 +6436,24 @@
 
   jsonpointer@5.0.1: {}
 
-<<<<<<< HEAD
   keyv@4.5.4:
     dependencies:
       json-buffer: 3.0.1
 
-=======
->>>>>>> 5d7a3037
   kleur@3.0.3: {}
 
   kuler@2.0.0: {}
 
-<<<<<<< HEAD
   langchain@0.2.13(axios@1.7.2)(handlebars@4.7.8)(ignore@5.3.2)(openai@4.51.0)(ws@8.18.0(bufferutil@4.0.8)(utf-8-validate@6.0.4)):
     dependencies:
       '@langchain/core': 0.2.21(langchain@0.2.13(axios@1.7.2)(handlebars@4.7.8)(ignore@5.3.2)(openai@4.51.0)(ws@8.18.0(bufferutil@4.0.8)(utf-8-validate@6.0.4)))(openai@4.51.0)
       '@langchain/openai': 0.2.6(langchain@0.2.13(axios@1.7.2)(handlebars@4.7.8)(ignore@5.3.2)(openai@4.51.0)(ws@8.18.0(bufferutil@4.0.8)(utf-8-validate@6.0.4)))
       '@langchain/textsplitters': 0.0.3(langchain@0.2.13(axios@1.7.2)(handlebars@4.7.8)(ignore@5.3.2)(openai@4.51.0)(ws@8.18.0(bufferutil@4.0.8)(utf-8-validate@6.0.4)))(openai@4.51.0)
-=======
-  langchain@0.2.13(axios@1.7.2)(handlebars@4.7.8)(openai@4.51.0)(ws@8.18.0(bufferutil@4.0.8)(utf-8-validate@6.0.4)):
-    dependencies:
-      '@langchain/core': 0.2.21(langchain@0.2.13(axios@1.7.2)(handlebars@4.7.8)(openai@4.51.0)(ws@8.18.0(bufferutil@4.0.8)(utf-8-validate@6.0.4)))(openai@4.51.0)
-      '@langchain/openai': 0.2.6(langchain@0.2.13(axios@1.7.2)(handlebars@4.7.8)(openai@4.51.0)(ws@8.18.0(bufferutil@4.0.8)(utf-8-validate@6.0.4)))
-      '@langchain/textsplitters': 0.0.3(langchain@0.2.13(axios@1.7.2)(handlebars@4.7.8)(openai@4.51.0)(ws@8.18.0(bufferutil@4.0.8)(utf-8-validate@6.0.4)))(openai@4.51.0)
->>>>>>> 5d7a3037
       binary-extensions: 2.3.0
       js-tiktoken: 1.0.12
       js-yaml: 4.1.0
       jsonpointer: 5.0.1
-<<<<<<< HEAD
       langsmith: 0.1.41(@langchain/core@0.2.21(langchain@0.2.13(axios@1.7.2)(handlebars@4.7.8)(ignore@5.3.2)(openai@4.51.0)(ws@8.18.0(bufferutil@4.0.8)(utf-8-validate@6.0.4)))(openai@4.51.0))(langchain@0.2.13(axios@1.7.2)(handlebars@4.7.8)(ignore@5.3.2)(openai@4.51.0)(ws@8.18.0(bufferutil@4.0.8)(utf-8-validate@6.0.4)))(openai@4.51.0)
-=======
-      langsmith: 0.1.41(@langchain/core@0.2.21(langchain@0.2.13(axios@1.7.2)(handlebars@4.7.8)(openai@4.51.0)(ws@8.18.0(bufferutil@4.0.8)(utf-8-validate@6.0.4)))(openai@4.51.0))(langchain@0.2.13(axios@1.7.2)(handlebars@4.7.8)(openai@4.51.0)(ws@8.18.0(bufferutil@4.0.8)(utf-8-validate@6.0.4)))(openai@4.51.0)
->>>>>>> 5d7a3037
       openapi-types: 12.1.3
       p-retry: 4.6.2
       uuid: 10.0.0
@@ -6666,20 +6463,13 @@
     optionalDependencies:
       axios: 1.7.2
       handlebars: 4.7.8
-<<<<<<< HEAD
       ignore: 5.3.2
-=======
->>>>>>> 5d7a3037
       ws: 8.18.0(bufferutil@4.0.8)(utf-8-validate@6.0.4)
     transitivePeerDependencies:
       - encoding
       - openai
 
-<<<<<<< HEAD
   langsmith@0.1.41(@langchain/core@0.2.21(langchain@0.2.13(axios@1.7.2)(handlebars@4.7.8)(ignore@5.3.2)(openai@4.51.0)(ws@8.18.0(bufferutil@4.0.8)(utf-8-validate@6.0.4)))(openai@4.51.0))(langchain@0.2.13(axios@1.7.2)(handlebars@4.7.8)(ignore@5.3.2)(openai@4.51.0)(ws@8.18.0(bufferutil@4.0.8)(utf-8-validate@6.0.4)))(openai@4.51.0):
-=======
-  langsmith@0.1.41(@langchain/core@0.2.21(langchain@0.2.13(axios@1.7.2)(handlebars@4.7.8)(openai@4.51.0)(ws@8.18.0(bufferutil@4.0.8)(utf-8-validate@6.0.4)))(openai@4.51.0))(langchain@0.2.13(axios@1.7.2)(handlebars@4.7.8)(openai@4.51.0)(ws@8.18.0(bufferutil@4.0.8)(utf-8-validate@6.0.4)))(openai@4.51.0):
->>>>>>> 5d7a3037
     dependencies:
       '@types/uuid': 9.0.8
       commander: 10.0.1
@@ -6688,19 +6478,11 @@
       semver: 7.6.3
       uuid: 9.0.1
     optionalDependencies:
-<<<<<<< HEAD
       '@langchain/core': 0.2.21(langchain@0.2.13(axios@1.7.2)(handlebars@4.7.8)(ignore@5.3.2)(openai@4.51.0)(ws@8.18.0(bufferutil@4.0.8)(utf-8-validate@6.0.4)))(openai@4.51.0)
       langchain: 0.2.13(axios@1.7.2)(handlebars@4.7.8)(ignore@5.3.2)(openai@4.51.0)(ws@8.18.0(bufferutil@4.0.8)(utf-8-validate@6.0.4))
       openai: 4.51.0
 
   langsmith@0.1.41(@langchain/core@0.2.21(langchain@0.2.13(axios@1.7.2)(handlebars@4.7.8)(ignore@5.3.2)(openai@4.51.0)(ws@8.18.0(bufferutil@4.0.8)(utf-8-validate@6.0.4)))(openai@4.51.0))(langchain@0.2.13(axios@1.7.2)(handlebars@4.7.8)(ignore@5.3.2)(openai@4.51.0)(ws@8.18.0(bufferutil@4.0.8)(utf-8-validate@6.0.4)))(openai@4.55.1(zod@3.23.8)):
-=======
-      '@langchain/core': 0.2.21(langchain@0.2.13(axios@1.7.2)(handlebars@4.7.8)(openai@4.51.0)(ws@8.18.0(bufferutil@4.0.8)(utf-8-validate@6.0.4)))(openai@4.51.0)
-      langchain: 0.2.13(axios@1.7.2)(handlebars@4.7.8)(openai@4.51.0)(ws@8.18.0(bufferutil@4.0.8)(utf-8-validate@6.0.4))
-      openai: 4.51.0
-
-  langsmith@0.1.41(@langchain/core@0.2.21(langchain@0.2.13(axios@1.7.2)(handlebars@4.7.8)(openai@4.51.0)(ws@8.18.0(bufferutil@4.0.8)(utf-8-validate@6.0.4)))(openai@4.51.0))(langchain@0.2.13(axios@1.7.2)(handlebars@4.7.8)(openai@4.51.0)(ws@8.18.0(bufferutil@4.0.8)(utf-8-validate@6.0.4)))(openai@4.55.1(zod@3.23.8)):
->>>>>>> 5d7a3037
     dependencies:
       '@types/uuid': 9.0.8
       commander: 10.0.1
@@ -6709,13 +6491,8 @@
       semver: 7.6.3
       uuid: 9.0.1
     optionalDependencies:
-<<<<<<< HEAD
       '@langchain/core': 0.2.21(langchain@0.2.13(axios@1.7.2)(handlebars@4.7.8)(ignore@5.3.2)(openai@4.51.0)(ws@8.18.0(bufferutil@4.0.8)(utf-8-validate@6.0.4)))(openai@4.51.0)
       langchain: 0.2.13(axios@1.7.2)(handlebars@4.7.8)(ignore@5.3.2)(openai@4.51.0)(ws@8.18.0(bufferutil@4.0.8)(utf-8-validate@6.0.4))
-=======
-      '@langchain/core': 0.2.21(langchain@0.2.13(axios@1.7.2)(handlebars@4.7.8)(openai@4.51.0)(ws@8.18.0(bufferutil@4.0.8)(utf-8-validate@6.0.4)))(openai@4.51.0)
-      langchain: 0.2.13(axios@1.7.2)(handlebars@4.7.8)(openai@4.51.0)(ws@8.18.0(bufferutil@4.0.8)(utf-8-validate@6.0.4))
->>>>>>> 5d7a3037
       openai: 4.55.1(zod@3.23.8)
 
   leven@3.1.0: {}
@@ -6992,13 +6769,10 @@
     dependencies:
       p-limit: 2.3.0
 
-<<<<<<< HEAD
   p-locate@5.0.0:
     dependencies:
       p-limit: 3.1.0
 
-=======
->>>>>>> 5d7a3037
   p-queue@6.6.2:
     dependencies:
       eventemitter3: 4.0.7
