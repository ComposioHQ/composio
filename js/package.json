{
  "name": "composio-core",
  "version": "0.3.2",
  "description": "",
  "main": "dist/src/index.js",
  "scripts": {
    "test": "jest --testMatch=\"**/*.spec.ts\"",
    "test:watch": "jest --testMatch=\"**/*.spec.ts\" --watch",
    "test:coverage": "jest --coverage --testMatch=\"**/*.spec.ts\"",
    "type-docs": "typedoc",
    "openapispec:generate": "npx @hey-api/openapi-ts",
    "run:cli": "ts-node src/cli/index.ts",
    "run:sample": "ts-node sample.ts",
<<<<<<< HEAD
    "build": "rollup -c rollup.config.mjs",
=======
>>>>>>> 14835736
    "lint": "eslint 'src/**/*.ts'",
    "prettier": "prettier --write 'src/**/*.ts'",
    "format": "pnpm lint && pnpm prettier"
  },
  "bin": {
    "composio-js": "./dist/src/cli/index",
    "composio": "./dist/src/cli/index"
  },
  "lint-staged": {
    "src/**/*.{js,jsx,ts,tsx}": "eslint --fix"
  },
  "lint-staged": {
    "src/**/*.{js,jsx,ts,tsx}": "eslint --fix"
  },
  "keywords": [],
  "author": "Utkarsh Dixit <utkarsh@composio.dev>",
  "license": "ISC",
  "devDependencies": {
    "@cloudflare/workers-types": "^4.20240718.0",
    "@hey-api/openapi-ts": "^0.52.4",
    "@jest/globals": "^29.7.0",
    "@rollup/plugin-commonjs": "^25.0.7",
    "@rollup/plugin-node-resolve": "^15.2.3",
    "@rollup/plugin-typescript": "^11.1.6",
    "@swc/core": "^1.7.10",
    "@swc/helpers": "^0.5.12",
    "@types/cli-progress": "^3.11.6",
    "@types/colors": "^1.2.1",
    "@types/dockerode": "^3.3.30",
    "@types/jest": "^29.5.12",
    "@types/node": "^20.14.2",
    "@types/uuid": "^10.0.0",
    "@types/winston": "^2.4.4",
    "axios-mock-adapter": "^2.1.0",
<<<<<<< HEAD
=======
    "clean-webpack-plugin": "^4.0.0",
    "fork-ts-checker-webpack-plugin": "^9.0.2",
>>>>>>> 14835736
    "jest": "^29.7.0",
    "jest-html-reporters": "^3.1.7",
    "regenerator-runtime": "^0.14.1",
    "rollup": "^4.9.1",
    "rollup-plugin-dts": "^6.1.0",
    "ts-jest": "^29.1.2",
    "ts-loader": "^9.5.1",
    "tslib": "^2.6.2",
    "typedoc": "^0.25.13",
    "typescript": "^5.4.5",
    "wrangler": "^3.63.1",
     "@ai-sdk/openai": "^0.0.36",
    "@e2b/code-interpreter": "^0.0.8",
    "@e2b/sdk": "^0.16.1",
    "@faker-js/faker": "^8.4.1",
    "@hey-api/client-axios": "^0.2.3",
    "@hono/node-server": "^1.12.0",
    "@langchain/core": "^0.2.18",
    "@langchain/openai": "^0.2.5",
    "@rollup/plugin-json": "^6.1.0",
    "@rollup/plugin-replace": "^6.0.1",
    "ai": "^3.2.22",
    "axios": "^1.7.2",
    "chalk": "^4",
    "cli-progress": "^3.12.0",
    "colors": "^1.4.0",
    "commander": "^12.1.0",
    "dockerode": "^4.0.2",
    "e2b": "^0.16.1",
    "enumify": "^2.0.0",
    "hono": "^4.4.11",
    "inquirer": "^10.2.2",
    "langchain": "^0.2.11",
    "open": "^8.4.0",
    "openai": "^4.50.0",
    "pusher-js": "8.4.0-rc2",
    "resolve-package-path": "^4.0.3",
    "rollup-plugin-terser": "^7.0.2",
    "ts-node": "^10.9.2",
    "uuid": "^10.0.0",
    "winston": "^3.13.1",
    "zod": "^3.23.8",
    "zod-to-json-schema": "^3.23.2"
  },
  "dependencies": {
   
  },
  "publishConfig": {
    "access": "public"
  }
}<|MERGE_RESOLUTION|>--- conflicted
+++ resolved
@@ -11,10 +11,7 @@
     "openapispec:generate": "npx @hey-api/openapi-ts",
     "run:cli": "ts-node src/cli/index.ts",
     "run:sample": "ts-node sample.ts",
-<<<<<<< HEAD
     "build": "rollup -c rollup.config.mjs",
-=======
->>>>>>> 14835736
     "lint": "eslint 'src/**/*.ts'",
     "prettier": "prettier --write 'src/**/*.ts'",
     "format": "pnpm lint && pnpm prettier"
@@ -22,9 +19,6 @@
   "bin": {
     "composio-js": "./dist/src/cli/index",
     "composio": "./dist/src/cli/index"
-  },
-  "lint-staged": {
-    "src/**/*.{js,jsx,ts,tsx}": "eslint --fix"
   },
   "lint-staged": {
     "src/**/*.{js,jsx,ts,tsx}": "eslint --fix"
@@ -49,11 +43,6 @@
     "@types/uuid": "^10.0.0",
     "@types/winston": "^2.4.4",
     "axios-mock-adapter": "^2.1.0",
-<<<<<<< HEAD
-=======
-    "clean-webpack-plugin": "^4.0.0",
-    "fork-ts-checker-webpack-plugin": "^9.0.2",
->>>>>>> 14835736
     "jest": "^29.7.0",
     "jest-html-reporters": "^3.1.7",
     "regenerator-runtime": "^0.14.1",
@@ -99,7 +88,6 @@
     "zod-to-json-schema": "^3.23.2"
   },
   "dependencies": {
-   
   },
   "publishConfig": {
     "access": "public"
