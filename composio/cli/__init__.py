--- conflicted
+++ resolved
@@ -25,15 +25,7 @@
         super().format_help(ctx, formatter)
 
         formatter.write("\n📙 Examples:\n\n")
-<<<<<<< HEAD
-        formatter.write(click.style("composio --help", fg='green') + click.style("          # Display help information\n", fg='black'))
-        formatter.write(click.style("composio add github", fg='green') + click.style("      # Add an integration to your account\n", fg='black'))
-        formatter.write(click.style("composio login", fg='green') + click.style("           # Log in to your Composio account\n", fg='black'))
 
-
-@click.group(name="composio",cls=CatchAllExceptions(HelpDYMGroup, handler=handle_exceptions))
-@click.help_option("--help", "-h","-help")
-=======
         formatter.write(
             click.style("composio --help", fg="green")
             + click.style("          # Display help information\n", fg="black")
@@ -47,10 +39,8 @@
             + click.style("           # Log in to your Composio account\n", fg="black")
         )
 
-
-@click.group(name="composio", cls=HelpDYMGroup)
-@click.help_option("--help", "-h", "-help")
->>>>>>> 2cc48cd8
+@click.group(name="composio",cls=CatchAllExceptions(HelpDYMGroup, handler=handle_exceptions))
+@click.help_option("--help", "-h","-help")
 def composio() -> None:
     """
     🔗 Composio CLI Tool.
