--- conflicted
+++ resolved
@@ -12,19 +12,16 @@
 from composio.exceptions import ComposioSDKError
 from composio.cli.utils.helpfulcmd import HelpfulCmdBase
 
-class ConnectionsExamples(HelpfulCmdBase, click.Group):
+class ConnectionsExamples(HelpfulCmdBase, DYMGroup):
     examples = [
         click.style("composio connections", fg='green') + click.style("             # List all connections\n", fg='black'),
         click.style("composio connections get 123", fg='green') + click.style("     # Get details of connection with ID 123\n", fg='black'),
         click.style("composio connections delete 456", fg='green') + click.style("  # Delete connection with ID 456\n", fg='black'),
     ]
 
-<<<<<<< HEAD
-@click.group(name="connections", invoke_without_command=True, cls=DYMGroup)
-=======
+
 @click.group(name="connections", invoke_without_command=True, cls=ConnectionsExamples)
 @click.help_option("--help", "-h", "-help")
->>>>>>> 302b51d8
 @pass_context
 def _connections(context: Context) -> None:
     """List composio connections for your account"""
