--- conflicted
+++ resolved
@@ -1,77 +1,62 @@
+from .storage import get_base_account_api_key
+from .sdk import Composio
 import os
+from pydantic import BaseModel
 import subprocess
+
 from typing import Union
 
-<<<<<<< HEAD
-from pydantic import BaseModel
-
-from .sdk import Composio
-from .storage import get_base_account_api_key
-
-
-def _get_enum_key(name):
-    characters_to_replace = [" ", "-", "/", "(", ")", "\\", ":", '"', "'", "."]
-=======
 def get_enum_key(name):
     characters_to_replace = [' ', '-', '/', '(', ')', '\\', ':', '"', '\'', '.']
->>>>>>> 8b6b90dd
     for char in characters_to_replace:
-        name = name.replace(char, "_")
+        name = name.replace(char, '_')
     return name.upper()
 
-
 def generate_enums_given_apps(apps, actions, triggers):
-    enum_content = "from enum import Enum\n\n"
-    enum_content += "class App(Enum):\n"
+    enum_content = 'from enum import Enum\n\n'
+    enum_content += 'class App(Enum):\n'
     for app in apps["items"]:
-        app_name = app["key"].upper().replace(" ", "_").replace("-", "_")
+        app_name = app['key'].upper().replace(' ', '_').replace('-', '_')
         enum_content += f'    {app_name} = "{app["key"]}"\n'
 
-    enum_content += "\n"
-    enum_content += "class Action(Enum):\n"
-    enum_content += "    def __init__(self, service, action, no_auth):\n"
-    enum_content += "        self.service = service\n"
-    enum_content += "        self.action = action\n"
-    enum_content += "        self.no_auth = no_auth\n\n"
+    enum_content += '\n'
+    enum_content += 'class Action(Enum):\n'
+    enum_content += '    def __init__(self, service, action, no_auth):\n'
+    enum_content += '        self.service = service\n'
+    enum_content += '        self.action = action\n'
+    enum_content += '        self.no_auth = no_auth\n\n'
     for app in apps["items"]:
-        app_key = app["key"]
-        app_no_auth = app.get("no_auth", False)
+        app_key = app['key']
+        app_no_auth = app.get('no_auth', False)
         app_actions = [action for action in actions if action["appKey"] == app_key]
         for action in app_actions:
             enum_name = f'{get_enum_key(action["name"])}'
             enum_value = f'("{app_key}", "{action["name"]}", {app_no_auth})'
-            enum_content += f"    {enum_name} = {enum_value}\n"
+            enum_content += f'    {enum_name} = {enum_value}\n'
 
-    enum_content += "\n"
-    enum_content += "class Trigger(Enum):\n"
-    enum_content += "    def __init__(self, service, trigger):\n"
-    enum_content += "        self.service = service\n"
-    enum_content += "        self.trigger = trigger\n\n"
+    enum_content += '\n'
+    enum_content += 'class Trigger(Enum):\n'
+    enum_content += '    def __init__(self, service, trigger):\n'
+    enum_content += '        self.service = service\n'
+    enum_content += '        self.trigger = trigger\n\n'
     for app in apps["items"]:
-        app_key = app["key"]
+        app_key = app['key']
         app_triggers = [trigger for trigger in triggers if trigger["appKey"] == app_key]
         for trigger in app_triggers:
             enum_name = f'{app_key.upper()}_{get_enum_key(trigger["display_name"])}'
             enum_value = f'("{app_key}", "{trigger["name"]}")'
-            enum_content += f"    {enum_name} = {enum_value}\n"
+            enum_content += f'    {enum_name} = {enum_value}\n'
         # enum_content += f'Actions.{app_name} = {app_name}\n\n'
-    with open(os.path.join(os.path.dirname(__file__), "enums.py"), "w") as f:
+    with open(os.path.join(os.path.dirname(__file__), 'enums.py'), 'w') as f:
         f.write(enum_content)
-
 
 def generate_enums():
     sdk_client = Composio(get_base_account_api_key())
     apps = sdk_client.get_list_of_apps()
     actions = sdk_client.get_list_of_actions()
     triggers = sdk_client.get_list_of_triggers()
-    apps["items"] = [
-        appitem
-        for appitem in apps["items"]
-        if not appitem["name"].lower().endswith("beta")
-    ]
-    actions = [
-        action for action in actions if not action["appName"].lower().endswith("beta")
-    ]
+    apps["items"] = [appitem for appitem in apps["items"] if not appitem["name"].lower().endswith("beta")]
+    actions = [action for action in actions if not action["appName"].lower().endswith("beta")]
     generate_enums_given_apps(apps, actions, triggers)
 
 
@@ -81,25 +66,17 @@
     actions = sdk_client.get_list_of_actions()
     triggers = sdk_client.get_list_of_triggers()
     generate_enums_given_apps(apps, actions, triggers)
+    
 
 
 class GitUserInfo(BaseModel):
-    name: Union[None, str]
-    email: Union[None, str]
-
+    name: Union[None, str] 
+    email: Union[None, str] 
 
 def get_git_user_info() -> GitUserInfo:
     try:
-        name = (
-            subprocess.check_output(["git", "config", "user.name"])
-            .strip()
-            .decode("utf-8")
-        )
-        email = (
-            subprocess.check_output(["git", "config", "user.email"])
-            .strip()
-            .decode("utf-8")
-        )
+        name = subprocess.check_output(['git', 'config', 'user.name']).strip().decode('utf-8')
+        email = subprocess.check_output(['git', 'config', 'user.email']).strip().decode('utf-8')
         return GitUserInfo(name=name, email=email)
     except subprocess.CalledProcessError:
         return GitUserInfo(name=None, email=None)