--- conflicted
+++ resolved
@@ -1,8 +1,4 @@
-<<<<<<< HEAD
-from .core import ComposioCore, FrameworkEnum
-=======
 from .core import ComposioCore, FrameworkEnum 
->>>>>>> 292d17bf
 from .enums import Tag
 from .sdk import Composio, SchemaFormat
 
