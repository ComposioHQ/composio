--- conflicted
+++ resolved
@@ -4,11 +4,8 @@
 
 from composio.sdk.exceptions import BadErrorException, NotFoundException
 
-<<<<<<< HEAD
-=======
 from composio.sdk.http_client import HttpClient
 
->>>>>>> 292d17bf
 from .enums import Action, App
 from .sdk import Composio, ConnectedAccount, ConnectionRequest
 from .storage import (
