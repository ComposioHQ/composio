import os
from enum import Enum
from typing import Optional, Union

from composio.sdk.exceptions import BadErrorException, NotFoundException

<<<<<<< HEAD
=======
from composio.sdk.http_client import HttpClient

>>>>>>> e3a67cd3
from .enums import Action, App
from .sdk import Composio, ConnectedAccount, ConnectionRequest
from .storage import (
    get_api_key,
    get_base_url,
    load_user_data,
    save_user_data,
    set_base_url,
)
from .utils import get_git_user_info


class FrameworkEnum(Enum):
    AUTOGEN = "autogen"
    LANGCHAIN = "langchain"
    LYZR = "lyzr"


__IS_FIRST_TIME__ = True



class ComposioCore:
    sdk: Composio = None
    framework: FrameworkEnum = None

    def __init__(
        self,
        base_url=get_base_url(),
        manage_auth=True,
        framework: FrameworkEnum = None,
        api_key: str = None,
    ):
        global __IS_FIRST_TIME__

        self.base_url = base_url
        self.manage_auth = manage_auth
        self.http_client = HttpClient(base_url)
        self.framework = framework
        self.http_client.headers.update({"Content-Type": "application/json"})

        if manage_auth:
            api_key_to_use = api_key if api_key else get_api_key()
            if api_key_to_use:
                self.http_client.headers.update(
                    {"Content-Type": "application/json", "x-api-key": api_key_to_use}
                )
                self.sdk = Composio(api_key=api_key_to_use, base_url=base_url)
                if framework is not None and __IS_FIRST_TIME__:
                    try:
                        git_info = get_git_user_info()
                        self.http_client.post(
                            f"v1/client/auth/track",
                            json={
                                "framework": self.framework.value,
                                "user_git_user_info": (
                                    {
                                        "name": git_info.name,
                                        "email": git_info.email,
                                    }
                                    if git_info.name and git_info.email
                                    else None
                                ),
                            },
                        )
                        __IS_FIRST_TIME__ = False
                    except Exception as e:
                        print(e)

    def login(self, api_key: str):
        self.http_client.headers.update(
            {"Content-Type": "application/json", "x-api-key": api_key}
        )
        self.sdk = Composio(api_key=api_key, base_url=self.base_url)

    def get_authenticated_user(self):
        composio_api_key = os.environ.get("COMPOSIO_API_KEY", None)
        api_key = composio_api_key if composio_api_key else get_api_key()
        return {
            "api_key": api_key,
        }

    def is_authenticated(self):
        if self.sdk is None:
            return False
        return True

    def set_base_url(self, base_url: str):
        self.base_url = base_url
        set_base_url(base_url, force_reset=True)
        self.http_client.headers.update({"Content-Type": "application/json"})

    def logout(self):
        self.http_client.headers.pop("x-api-key")
        user_data = load_user_data()
        user_data.pop("api_key")
        save_user_data(user_data)

    def generate_cli_auth_session(self):
        resp = self.http_client.get(f"v1/cli/generate-cli-session")
        resp = resp.json()
        if resp.get("key"):
            return resp["key"]

        raise BadErrorException(
            f"Bad request to cli/generate-cli-session. Status code: {resp.status_code}, response: {resp.text}"
        )

    def verify_cli_auth_session(self, key: str, code: str):
        resp = self.http_client.get(
            f"v1/cli/verify-cli-code?key={key}&code={code}"
        )
        return resp.json()

    def initiate_connection(
        self, appName: Union[str, App], integrationId: str = None
    ) -> ConnectionRequest:
        if integrationId is None:
            if isinstance(appName, App):
                appName = appName.value
            integration = self.sdk.get_default_integration(appName)
            integrationId = integration.id

        resp = self.http_client.post(
            f"v1/connectedAccounts",
            json={
                "integrationId": integrationId,
            },
        )
        return ConnectionRequest(self.sdk, **resp.json())

    def set_global_trigger(self, callback_url: str):
        try:
            self.sdk.set_global_trigger(callback_url)
        except Exception as e:
            raise Exception(f"Failed to set global trigger: {e}") from e

    def disable_trigger(self, trigger_id: str):
        return self.sdk.disable_trigger(trigger_id)

    def list_active_triggers(self, trigger_ids: list[str] = None):
        resp = self.sdk.list_active_triggers(trigger_ids)
        return resp

    def list_triggers(self, app_name: str):
        return self.sdk.list_triggers([app_name])

    def get_trigger_requirements(self, trigger_ids: list[str] = None):
        return self.sdk.get_trigger_requirements(trigger_ids)

    def enable_trigger(
        self, trigger_id: str, connected_account_id: str, user_inputs: dict
    ):
        return self.sdk.enable_trigger(
            trigger_id, connected_account_id, user_inputs
        )

    def get_connection(
        self,
        app_name: str,
        entity_id: str = "default",
        connection_id: Optional[str] = None,
    ):
        entity = self.sdk.get_entity(entity_id)
        return entity.get_connection(app_name, connection_id=connection_id)

    def execute_action(
        self,
        action: Action,
        params: dict,
        entity_id: str = "default",
        connection_id: Optional[str] = None,
    ):
        tool_name = action.value[0]
        no_auth = action.value[2] if len(action.value) > 2 else False
        if no_auth:
            resp = self.sdk.no_auth_execute_action(action, params)
            return resp
        entity = self.sdk.get_entity(entity_id)
        account = entity.get_connection(tool_name, connection_id=connection_id)
        if not account:
            raise NotFoundException(
                f"Entity {entity_id} does not have a connection to {tool_name}"
            )

        resp = account.execute_action(action, params)
        return resp

    def get_list_of_connections(
        self, app_name: list[Union[App, str]] = None
    ) -> list[ConnectedAccount]:
        for i, item in enumerate(app_name):
            if isinstance(item, App):
                app_name[i] = item.value

        resp = self.sdk.get_connected_accounts(showActiveOnly=True)
        if app_name is not None:
            resp = [item for item in resp if item.appUniqueId in app_name]

        return [
            {
                "id": item.id,
                "integrationId": item.integrationId,
                "status": item.status,
                "createdAt": item.createdAt,
                "updatedAt": item.updatedAt,
            }
            for item in resp
        ]

    def get_action_enum(self, action_name: str, tool_name: str) -> Action:
        return self.sdk.get_action_enum(action_name, tool_name)<|MERGE_RESOLUTION|>--- conflicted
+++ resolved
@@ -4,11 +4,8 @@
 
 from composio.sdk.exceptions import BadErrorException, NotFoundException
 
-<<<<<<< HEAD
-=======
 from composio.sdk.http_client import HttpClient
 
->>>>>>> e3a67cd3
 from .enums import Action, App
 from .sdk import Composio, ConnectedAccount, ConnectionRequest
 from .storage import (
