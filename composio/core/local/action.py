--- conflicted
+++ resolved
@@ -1,11 +1,8 @@
 import hashlib
 import json
-<<<<<<< HEAD
-=======
 from abc import ABC, abstractmethod
 from typing import Generic, List, Type, TypeVar, Union
 
->>>>>>> d3c5d021
 import inflection
 import jsonref
 import os
@@ -115,17 +112,12 @@
             "display_name": self.display_name,
             "tags": self.tags,
             "enabled": True,
-<<<<<<< HEAD
-            "description": self.__class__.__doc__ if self.__class__.__doc__ else self.action_name,  # type: ignore
-            "parameters": jsonref.loads(json.dumps(request_schema_json)),
-=======
             "description": self.__class__.__doc__
             if self.__class__.__doc__
             else self.action_name,
             "parameters": jsonref.loads(
                 json.dumps(self.request_schema.model_json_schema(by_alias=False))
             ),
->>>>>>> d3c5d021
             "response": jsonref.loads(
                 json.dumps(self.response_schema.model_json_schema())
             ),
