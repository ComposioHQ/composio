--- conflicted
+++ resolved
@@ -22,11 +22,8 @@
     FindFileCmd,
     SearchDirCmd,
     SearchFileCmd,
-<<<<<<< HEAD
     GithubCloneCmd,
-=======
     GetCurrentDirCmd,
->>>>>>> 3ccddf5e
 )
 
 from composio.local_tools.local_workspace.commons.history_processor import (
