--- conflicted
+++ resolved
@@ -34,17 +34,9 @@
 
 class EditFile(BaseAction):
     """
-<<<<<<< HEAD
     replaces *all* of the text between the START CURSOR and the END CURSOR with the replacement_text.
     Please note that THE EDIT COMMAND REQUIRES PROPER INDENTATION.
-=======
 
-    _display_name = """
-    replaces *all* of the text between the START CURSOR and the END CURSOR with the replacement_text.
-    The replacement text is terminated by a line with only end_of_edit on it. All of the <replacement_text>
-    will be entered, so make sure your indentation is formatted properly. To enter text at the beginning of the file,
-    set START CURSOR and END CURSOR to 0. Use set_cursors to move the cursors around.
->>>>>>> 0d221454
     Python files will be checked for syntax errors after the edit.
     If you'd like to add the line '        print(x)' you must fully write that out,
     with all those spaces before the code!
