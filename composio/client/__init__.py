--- conflicted
+++ resolved
@@ -716,12 +716,8 @@
 
         if len(tags) > 0:
             required_tags = [tag.name if isinstance(tag, Tag) else tag for tag in tags]
-<<<<<<< HEAD
-            should_not_filter_using_tags = len(items) < 15 and len(required_tags) == 1 and required_tags[0] == "important"
-=======
             only_important_tag = (required_tags == ["important"])
             should_not_filter_using_tags = (len(items) < 15 and only_important_tag)
->>>>>>> 0b828719
             if not should_not_filter_using_tags:
                 filtered_items = [
                     item
