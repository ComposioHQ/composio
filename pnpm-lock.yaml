lockfileVersion: '9.0'

settings:
  autoInstallPeers: true
  excludeLinksFromLockfile: false

importers:

  .:
    dependencies:
      '@composio/anthropic':
        specifier: ^0.1.26
        version: 0.1.26(@anthropic-ai/sdk@0.52.0)(@composio/core@0.1.26(ws@8.18.2))
    devDependencies:
      '@changesets/cli':
        specifier: ^2.29.4
        version: 2.29.4
      '@types/node':
        specifier: ^22.15.18
        version: 22.15.32
      '@vitest/ui':
        specifier: ^3.1.4
        version: 3.2.4(vitest@3.2.4)
      eslint:
        specifier: ^9.25.1
        version: 9.29.0(jiti@1.21.7)
      globals:
        specifier: ^16.0.0
        version: 16.2.0
      husky:
        specifier: ^9.1.7
        version: 9.1.7
      lint-staged:
        specifier: ^15.5.1
        version: 15.5.2
      prettier:
        specifier: ^3.5.3
        version: 3.5.3
      semver:
        specifier: ^7.7.2
        version: 7.7.2
      tsx:
        specifier: ^4.19.3
        version: 4.20.3
      turbo:
        specifier: ^2.5.0
        version: 2.5.4
      typescript-eslint:
        specifier: ^8.31.0
        version: 8.34.1(eslint@9.29.0(jiti@1.21.7))(typescript@5.8.3)
      vitest:
        specifier: ^3.1.4
        version: 3.2.4(@types/node@22.15.32)(@vitest/ui@3.2.4)(jiti@1.21.7)(tsx@4.20.3)(yaml@2.8.0)
      zod:
        specifier: ^3.24.2
        version: 3.25.67

  fern:
    dependencies:
      fern-api:
        specifier: ^0.51.39
        version: 0.51.39
      gray-matter:
        specifier: ^4.0.3
        version: 4.0.3
      supergateway:
        specifier: ^2.8.3
        version: 2.8.3
    devDependencies:
      '@anthropic-ai/sdk':
        specifier: ^0.52.0
        version: 0.52.0
      '@composio/core':
        specifier: workspace:*
        version: link:../ts/packages/core
      '@composio/vercel':
        specifier: workspace:*
        version: link:../ts/packages/providers/vercel
      '@types/convict':
        specifier: ^6.1.6
        version: 6.1.6
      '@types/glob':
        specifier: ^8.1.0
        version: 8.1.0
      '@types/node':
        specifier: ^20.17.57
        version: 20.19.1
      '@types/react':
        specifier: ^18.3.23
        version: 18.3.23
      '@types/yaml':
        specifier: ^1.9.7
        version: 1.9.7
      composio-core:
        specifier: ^0.5.39
        version: 0.5.39(@ai-sdk/openai@1.3.22(zod@3.25.67))(@cloudflare/workers-types@4.20250619.0)(@langchain/core@0.3.59(openai@4.104.0(ws@8.18.2)(zod@3.25.67)))(@langchain/openai@0.5.13(@langchain/core@0.3.59(openai@4.104.0(ws@8.18.2)(zod@3.25.67)))(ws@8.18.2))(ai@4.3.16(react@18.3.1)(zod@3.25.67))(langchain@0.3.28(@langchain/core@0.3.59(openai@4.104.0(ws@8.18.2)(zod@3.25.67)))(axios@1.10.0)(openai@4.104.0(ws@8.18.2)(zod@3.25.67))(ws@8.18.2))(openai@4.104.0(ws@8.18.2)(zod@3.25.67))
      hono:
        specifier: ^4.7.11
        version: 4.8.0
      next:
        specifier: ^15.3.3
        version: 15.3.4(@opentelemetry/api@1.9.0)(react-dom@19.1.0(react@18.3.1))(react@18.3.1)
      only-allow:
        specifier: ^1.2.1
        version: 1.2.1
      openai:
        specifier: ^4.94.0
        version: 4.104.0(ws@8.18.2)(zod@3.25.67)
      react:
        specifier: ^18.3.1
        version: 18.3.1
      tailwindcss:
        specifier: ^3.4.17
        version: 3.4.17
      typedoc:
        specifier: ^0.28.5
        version: 0.28.5(typescript@5.8.3)
      typedoc-plugin-markdown:
        specifier: ^4.6.4
        version: 4.6.4(typedoc@0.28.5(typescript@5.8.3))
      typedoc-plugin-zod:
        specifier: ^1.4.1
        version: 1.4.2(typedoc@0.28.5(typescript@5.8.3))
      typescript:
        specifier: ^5.8.3
        version: 5.8.3
      vitest:
        specifier: ^3.1.4
        version: 3.2.4(@types/node@20.19.1)(@vitest/ui@3.2.4)(jiti@1.21.7)(tsx@4.20.3)(yaml@2.8.0)
      yaml:
        specifier: ^2.8.0
        version: 2.8.0

  ts/examples/anthropic:
    dependencies:
      '@anthropic-ai/sdk':
        specifier: ^0.52.0
        version: 0.52.0
      '@composio/anthropic':
        specifier: workspace:*
        version: link:../../packages/providers/anthropic
      '@composio/core':
        specifier: workspace:*
        version: link:../../packages/core
      dotenv:
        specifier: ^16.4.1
        version: 16.5.0
    devDependencies:
      '@types/bun':
        specifier: ^1.2.9
        version: 1.2.16
      typescript:
        specifier: ^5.8.3
        version: 5.8.3

  ts/examples/connected-accounts:
    dependencies:
      '@composio/core':
        specifier: workspace:*
        version: link:../../packages/core
      openai:
        specifier: ^4.94.0
        version: 4.104.0(ws@8.18.2)(zod@3.25.67)
    devDependencies:
      '@types/bun':
        specifier: ^1.2.9
        version: 1.2.16
      typescript:
        specifier: ^5.8.3
        version: 5.8.3

  ts/examples/custom-tools:
    dependencies:
      '@composio/core':
        specifier: workspace:*
        version: link:../../packages/core
      dotenv:
        specifier: ^16.4.1
        version: 16.5.0
      zod:
        specifier: ^3.24.2
        version: 3.25.67
    devDependencies:
      '@types/bun':
        specifier: ^1.2.9
        version: 1.2.16
      typescript:
        specifier: ^5.8.3
        version: 5.8.3

  ts/examples/error-handling-demo:
    dependencies:
      '@composio/core':
        specifier: workspace:*
        version: link:../../packages/core
      dotenv:
        specifier: ^16.5.0
        version: 16.5.0
    devDependencies:
      '@types/bun':
        specifier: ^1.2.9
        version: 1.2.16
      typescript:
        specifier: ^5.8.3
        version: 5.8.3

  ts/examples/google:
    dependencies:
      '@composio/core':
        specifier: workspace:*
        version: link:../../packages/core
      '@composio/google':
        specifier: workspace:*
        version: link:../../packages/providers/google
      '@google/genai':
        specifier: ^1.1.0
        version: 1.5.1(@modelcontextprotocol/sdk@1.13.0)
      dotenv:
        specifier: ^16.4.1
        version: 16.5.0
    devDependencies:
      '@types/bun':
        specifier: ^1.2.9
        version: 1.2.16
      typescript:
        specifier: ^5.8.3
        version: 5.8.3

  ts/examples/json-schema-to-zod:
    dependencies:
      '@composio/core':
        specifier: workspace:*
        version: link:../../packages/core
      dotenv:
        specifier: ^16.4.1
        version: 16.5.0
      zod-to-json-schema:
        specifier: ^3.24.5
        version: 3.24.5(zod@3.25.67)
    devDependencies:
      '@types/bun':
        specifier: ^1.2.9
        version: 1.2.16
      typescript:
        specifier: ^5.8.3
        version: 5.8.3

  ts/examples/langchain:
    dependencies:
      '@composio/core':
        specifier: workspace:*
        version: link:../../packages/core
      '@composio/langchain':
        specifier: workspace:*
        version: link:../../packages/providers/langchain
      '@langchain/core':
        specifier: ^0.3.56
        version: 0.3.59(openai@4.104.0(ws@8.18.2)(zod@3.25.32))
      '@langchain/langgraph':
        specifier: ^0.2.72
        version: 0.2.74(@langchain/core@0.3.59(openai@4.104.0(ws@8.18.2)(zod@3.25.32)))(react@18.3.1)(zod-to-json-schema@3.24.5(zod@3.25.32))
      '@langchain/openai':
        specifier: ^0.5.10
        version: 0.5.13(@langchain/core@0.3.59(openai@4.104.0(ws@8.18.2)(zod@3.25.32)))(ws@8.18.2)
      dotenv:
        specifier: ^16.5.0
        version: 16.5.0
      openai:
        specifier: ^4.94.0
        version: 4.104.0(ws@8.18.2)(zod@3.25.32)
    devDependencies:
      '@types/bun':
        specifier: ^1.2.9
        version: 1.2.16
      typescript:
        specifier: ^5.8.3
        version: 5.8.3

  ts/examples/mastra:
    dependencies:
      '@ai-sdk/openai':
        specifier: ^1.3.16
        version: 1.3.22(zod@3.25.67)
      '@composio/core':
        specifier: workspace:*
        version: link:../../packages/core
      '@composio/mastra':
        specifier: workspace:^
        version: link:../../packages/providers/mastra
      '@mastra/core':
        specifier: ^0.10.0
        version: 0.10.6(effect@3.16.8)(openapi-types@12.1.3)(react@18.3.1)(zod@3.25.67)
      '@mastra/mcp':
        specifier: ^0.10.3
        version: 0.10.4(@mastra/core@0.10.6(effect@3.16.8)(openapi-types@12.1.3)(react@18.3.1)(zod@3.25.67))(zod@3.25.67)
      dotenv:
        specifier: ^16.4.1
        version: 16.5.0
    devDependencies:
      '@types/bun':
        specifier: ^1.2.9
        version: 1.2.16
      typescript:
        specifier: ^5.8.3
        version: 5.8.3

  ts/examples/modifiers:
    dependencies:
      '@ai-sdk/openai':
        specifier: ^1.3.16
        version: 1.3.22(zod@3.25.67)
      '@composio/core':
        specifier: workspace:*
        version: link:../../packages/core
      '@composio/vercel':
        specifier: workspace:*
        version: link:../../packages/providers/vercel
      ai:
        specifier: ^4.3.8
        version: 4.3.16(react@18.3.1)(zod@3.25.67)
    devDependencies:
      '@types/bun':
        specifier: ^1.2.9
        version: 1.2.16
      typescript:
        specifier: ^5.8.3
        version: 5.8.3

  ts/examples/openai:
    dependencies:
      '@composio/core':
        specifier: workspace:*
        version: link:../../packages/core
      '@composio/openai':
        specifier: workspace:*
        version: link:../../packages/providers/openai
      '@composio/openai-agents':
        specifier: workspace:*
        version: link:../../packages/providers/openai-agents
      '@openai/agents':
        specifier: ^0.0.7
        version: 0.0.7(ws@8.18.2)(zod@3.25.67)
      dotenv:
        specifier: ^16.4.1
        version: 16.5.0
      openai:
        specifier: ^4.94.0
        version: 4.104.0(ws@8.18.2)(zod@3.25.67)
      zod:
        specifier: ^3.24.2
        version: 3.25.67
    devDependencies:
      '@types/bun':
        specifier: ^1.2.9
        version: 1.2.16
      typescript:
        specifier: ^5.8.3
        version: 5.8.3

  ts/examples/session-management:
    dependencies:
      '@composio/core':
        specifier: workspace:*
        version: link:../../packages/core
      dotenv:
        specifier: ^16.4.1
        version: 16.5.0
    devDependencies:
      '@types/bun':
        specifier: ^1.2.9
        version: 1.2.16
      typescript:
        specifier: ^5.8.3
        version: 5.8.3

  ts/examples/telemetry:
    dependencies:
      '@ai-sdk/openai':
        specifier: ^1.3.16
        version: 1.3.22(zod@3.25.67)
      '@composio/core':
        specifier: workspace:*
        version: link:../../packages/core
      '@composio/vercel':
        specifier: workspace:*
        version: link:../../packages/providers/vercel
      ai:
        specifier: ^4.3.8
        version: 4.3.16(react@18.3.1)(zod@3.25.67)
    devDependencies:
      '@types/bun':
        specifier: ^1.2.9
        version: 1.2.16
      typescript:
        specifier: ^5.8.3
        version: 5.8.3

  ts/examples/toolkits:
    dependencies:
      '@ai-sdk/openai':
        specifier: ^1.3.16
        version: 1.3.22(zod@3.25.67)
      '@composio/core':
        specifier: workspace:*
        version: link:../../packages/core
      '@composio/vercel':
        specifier: workspace:*
        version: link:../../packages/providers/vercel
      ai:
        specifier: ^4.3.8
        version: 4.3.16(react@18.3.1)(zod@3.25.67)
    devDependencies:
      '@types/bun':
        specifier: ^1.2.9
        version: 1.2.16
      typescript:
        specifier: ^5.8.3
        version: 5.8.3

  ts/examples/tools:
    dependencies:
      '@composio/core':
        specifier: workspace:*
        version: link:../../packages/core
      dotenv:
        specifier: ^16.4.1
        version: 16.5.0
    devDependencies:
      '@types/bun':
        specifier: ^1.2.9
        version: 1.2.16
      typescript:
        specifier: ^5.8.3
        version: 5.8.3

  ts/examples/triggers:
    dependencies:
      '@composio/core':
        specifier: workspace:*
        version: link:../../packages/core
      dotenv:
        specifier: ^16.4.1
        version: 16.5.0
    devDependencies:
      '@types/bun':
        specifier: ^1.2.9
        version: 1.2.16
      typescript:
        specifier: ^5.8.3
        version: 5.8.3

  ts/examples/vercel:
    dependencies:
      '@ai-sdk/openai':
        specifier: ^1.3.16
        version: 1.3.22(zod@3.25.67)
      '@composio/core':
        specifier: workspace:*
        version: link:../../packages/core
      '@composio/vercel':
        specifier: workspace:*
        version: link:../../packages/providers/vercel
      ai:
        specifier: ^4.3.8
        version: 4.3.16(react@18.3.1)(zod@3.25.67)
      dotenv:
        specifier: ^16.5.0
        version: 16.5.0
    devDependencies:
      '@types/bun':
        specifier: ^1.2.9
        version: 1.2.16
      typescript:
        specifier: ^5.8.3
        version: 5.8.3

  ts/packages/cli:
    dependencies:
      '@composio/client':
        specifier: 0.1.0-alpha.17
        version: 0.1.0-alpha.17
      '@composio/core':
        specifier: workspace:*
        version: link:../core
      '@composio/ts-builders':
        specifier: workspace:*
        version: link:../ts-builders
      '@effect/cli':
        specifier: ^0.63.11
        version: 0.63.11(@effect/platform@0.84.11(effect@3.16.8))(@effect/printer-ansi@0.44.8(@effect/typeclass@0.35.8(effect@3.16.8))(effect@3.16.8))(@effect/printer@0.44.8(@effect/typeclass@0.35.8(effect@3.16.8))(effect@3.16.8))(effect@3.16.8)
      '@effect/platform-bun':
        specifier: ^0.69.16
        version: 0.69.16(@effect/cluster@0.39.4(@effect/platform@0.84.11(effect@3.16.8))(@effect/rpc@0.62.4(@effect/platform@0.84.11(effect@3.16.8))(effect@3.16.8))(@effect/sql@0.38.2(@effect/experimental@0.49.2(@effect/platform@0.84.11(effect@3.16.8))(effect@3.16.8))(@effect/platform@0.84.11(effect@3.16.8))(effect@3.16.8))(@effect/workflow@0.2.4(@effect/platform@0.84.11(effect@3.16.8))(@effect/rpc@0.62.4(@effect/platform@0.84.11(effect@3.16.8))(effect@3.16.8))(effect@3.16.8))(effect@3.16.8))(@effect/platform@0.84.11(effect@3.16.8))(@effect/rpc@0.62.4(@effect/platform@0.84.11(effect@3.16.8))(effect@3.16.8))(@effect/sql@0.38.2(@effect/experimental@0.49.2(@effect/platform@0.84.11(effect@3.16.8))(effect@3.16.8))(@effect/platform@0.84.11(effect@3.16.8))(effect@3.16.8))(effect@3.16.8)
      '@effect/platform-node-shared':
        specifier: ^0.40.2
        version: 0.40.4(@effect/cluster@0.39.4(@effect/platform@0.84.11(effect@3.16.8))(@effect/rpc@0.62.4(@effect/platform@0.84.11(effect@3.16.8))(effect@3.16.8))(@effect/sql@0.38.2(@effect/experimental@0.49.2(@effect/platform@0.84.11(effect@3.16.8))(effect@3.16.8))(@effect/platform@0.84.11(effect@3.16.8))(effect@3.16.8))(@effect/workflow@0.2.4(@effect/platform@0.84.11(effect@3.16.8))(@effect/rpc@0.62.4(@effect/platform@0.84.11(effect@3.16.8))(effect@3.16.8))(effect@3.16.8))(effect@3.16.8))(@effect/platform@0.84.11(effect@3.16.8))(@effect/rpc@0.62.4(@effect/platform@0.84.11(effect@3.16.8))(effect@3.16.8))(@effect/sql@0.38.2(@effect/experimental@0.49.2(@effect/platform@0.84.11(effect@3.16.8))(effect@3.16.8))(@effect/platform@0.84.11(effect@3.16.8))(effect@3.16.8))(effect@3.16.8)
      chalk:
        specifier: ^5.4.1
        version: 5.4.1
      effect:
        specifier: ^3.16.8
        version: 3.16.8
      effect-errors:
        specifier: ^1.10.11
<<<<<<< HEAD
        version: 1.10.11(belzt22ekwptqr7tzcbumfngca)
=======
        version: 1.10.11(ff5edfb43a1891ed491370151a2c33b9)
>>>>>>> 4d783368
      indent-string:
        specifier: ^5.0.0
        version: 5.0.0
      semver:
        specifier: ^7.7.2
        version: 7.7.2
      superjson:
        specifier: ^2.2.2
        version: 2.2.2
    devDependencies:
      '@effect/eslint-plugin':
        specifier: ^0.3.2
        version: 0.3.2
      '@effect/platform':
        specifier: ^0.84.11
        version: 0.84.11(effect@3.16.8)
      '@effect/vitest':
        specifier: ^0.23.8
        version: 0.23.8(effect@3.16.8)(vitest@3.2.4(@types/node@24.0.3)(@vitest/ui@3.2.4)(jiti@1.21.7)(tsx@4.20.3)(yaml@2.8.0))
      '@types/bun':
        specifier: ^1.2.16
        version: 1.2.16
      '@types/semver':
        specifier: ^7.7.0
        version: 7.7.0
      tempy:
        specifier: ^3.1.0
        version: 3.1.0
      tsup:
        specifier: ^8.5.0
        version: 8.5.0(jiti@1.21.7)(postcss@8.5.6)(tsx@4.20.3)(typescript@5.8.3)(yaml@2.8.0)
      tsx:
        specifier: ^4.20.3
        version: 4.20.3
      typescript:
        specifier: ^5.8.3
        version: 5.8.3
      vitest:
        specifier: ^3.2.4
        version: 3.2.4(@types/node@24.0.3)(@vitest/ui@3.2.4)(jiti@1.21.7)(tsx@4.20.3)(yaml@2.8.0)

  ts/packages/core:
    dependencies:
      '@composio/client':
        specifier: 0.1.0-alpha.24
        version: 0.1.0-alpha.24
      '@composio/json-schema-to-zod':
        specifier: 0.1.9
        version: 0.1.9
      '@types/json-schema':
        specifier: ^7.0.15
        version: 7.0.15
      chalk:
        specifier: ^5.4.1
        version: 5.4.1
      openai:
        specifier: ^4.94.0
        version: 4.104.0(ws@8.18.2)(zod@3.25.67)
      pusher-js:
        specifier: ^8.4.0
        version: 8.4.0
      semver:
        specifier: ^7.7.2
        version: 7.7.2
      uuid:
        specifier: ^11.1.0
        version: 11.1.0
      zod:
        specifier: ^3.24.2
        version: 3.25.67
      zod-to-json-schema:
        specifier: ^3.24.5
        version: 3.24.5(zod@3.25.67)
    devDependencies:
      '@types/semver':
        specifier: ^7.7.0
        version: 7.7.0
      tsup:
        specifier: ^8.4.0
        version: 8.5.0(jiti@1.21.7)(postcss@8.5.6)(tsx@4.20.3)(typescript@5.8.3)(yaml@2.8.0)
      tsx:
        specifier: ^4.19.3
        version: 4.20.3
      typescript:
        specifier: ^5.8.3
        version: 5.8.3
      vitest:
        specifier: ^3.1.4
        version: 3.2.4(@types/node@24.0.3)(@vitest/ui@3.2.4)(jiti@1.21.7)(tsx@4.20.3)(yaml@2.8.0)

  ts/packages/json-schema-to-zod:
    dependencies:
      '@types/json-schema':
        specifier: ^7.0.15
        version: 7.0.15
      zod:
        specifier: ^3.24.2
        version: 3.25.67
    devDependencies:
      '@types/node':
        specifier: ^24.0.1
        version: 24.0.3
      tsup:
        specifier: ^8.4.0
        version: 8.5.0(jiti@1.21.7)(postcss@8.5.6)(tsx@4.20.3)(typescript@5.8.3)(yaml@2.8.0)
      typescript:
        specifier: ^5.8.3
        version: 5.8.3
      vitest:
        specifier: ^3.1.4
        version: 3.2.4(@types/node@24.0.3)(@vitest/ui@3.2.4)(jiti@1.21.7)(tsx@4.20.3)(yaml@2.8.0)

  ts/packages/providers/anthropic:
    dependencies:
      '@anthropic-ai/sdk':
        specifier: ^0.52.0
        version: 0.52.0
    devDependencies:
      '@composio/core':
        specifier: workspace:*
        version: link:../../core
      tsup:
        specifier: ^8.4.0
        version: 8.5.0(jiti@1.21.7)(postcss@8.5.6)(tsx@4.20.3)(typescript@5.8.3)(yaml@2.8.0)
      typescript:
        specifier: ^5.8.3
        version: 5.8.3
      vitest:
        specifier: ^3.1.4
        version: 3.2.4(@types/node@24.0.3)(@vitest/ui@3.2.4)(jiti@1.21.7)(tsx@4.20.3)(yaml@2.8.0)

  ts/packages/providers/cloudflare:
    dependencies:
      '@cloudflare/workers-types':
        specifier: ^4.20250416.0
        version: 4.20250619.0
    devDependencies:
      '@composio/core':
        specifier: workspace:*
        version: link:../../core
      tsup:
        specifier: ^8.4.0
        version: 8.5.0(jiti@1.21.7)(postcss@8.5.6)(tsx@4.20.3)(typescript@5.8.3)(yaml@2.8.0)
      typescript:
        specifier: ^5.8.3
        version: 5.8.3
      vitest:
        specifier: ^3.1.4
        version: 3.2.4(@types/node@24.0.3)(@vitest/ui@3.2.4)(jiti@1.21.7)(tsx@4.20.3)(yaml@2.8.0)

  ts/packages/providers/google:
    dependencies:
      '@google/genai':
        specifier: ^1.1.0
        version: 1.5.1(@modelcontextprotocol/sdk@1.13.0)
    devDependencies:
      '@composio/core':
        specifier: workspace:*
        version: link:../../core
      tsup:
        specifier: ^8.4.0
        version: 8.5.0(jiti@1.21.7)(postcss@8.5.6)(tsx@4.20.3)(typescript@5.8.3)(yaml@2.8.0)
      typescript:
        specifier: ^5.8.3
        version: 5.8.3

  ts/packages/providers/langchain:
    dependencies:
      '@langchain/core':
        specifier: ^0.3.44
<<<<<<< HEAD
        version: 0.3.59(openai@5.5.1(ws@8.18.2)(zod@3.25.67))
=======
        version: 0.3.58(openai@5.3.0(ws@8.18.2)(zod@3.25.62))
>>>>>>> 4d783368
    devDependencies:
      '@composio/core':
        specifier: workspace:*
        version: link:../../core
      tsup:
        specifier: ^8.4.0
        version: 8.5.0(jiti@1.21.7)(postcss@8.5.6)(tsx@4.20.3)(typescript@5.8.3)(yaml@2.8.0)
      typescript:
        specifier: ^5.8.3
        version: 5.8.3
      vitest:
        specifier: ^3.1.4
        version: 3.2.4(@types/node@24.0.3)(@vitest/ui@3.2.4)(jiti@1.21.7)(tsx@4.20.3)(yaml@2.8.0)

  ts/packages/providers/mastra:
    dependencies:
      '@mastra/core':
        specifier: ^0.10.0
        version: 0.10.6(effect@3.16.8)(openapi-types@12.1.3)(react@18.3.1)(zod@3.25.67)
    devDependencies:
      '@composio/core':
        specifier: workspace:*
        version: link:../../core
      tsup:
        specifier: ^8.4.0
        version: 8.5.0(jiti@1.21.7)(postcss@8.5.6)(tsx@4.20.3)(typescript@5.8.3)(yaml@2.8.0)
      typescript:
        specifier: ^5.8.3
        version: 5.8.3
      vitest:
        specifier: ^3.1.4
        version: 3.2.4(@types/node@24.0.3)(@vitest/ui@3.2.4)(jiti@1.21.7)(tsx@4.20.3)(yaml@2.8.0)

  ts/packages/providers/openai:
    dependencies:
      openai:
        specifier: ^4.3.8
        version: 4.104.0(ws@8.18.2)(zod@3.25.67)
    devDependencies:
      '@composio/core':
        specifier: workspace:*
        version: link:../../core
      tsup:
        specifier: ^8.4.0
        version: 8.5.0(jiti@1.21.7)(postcss@8.5.6)(tsx@4.20.3)(typescript@5.8.3)(yaml@2.8.0)
      typescript:
        specifier: ^5.8.3
        version: 5.8.3
      vitest:
        specifier: ^3.1.4
        version: 3.2.4(@types/node@24.0.3)(@vitest/ui@3.2.4)(jiti@1.21.7)(tsx@4.20.3)(yaml@2.8.0)

  ts/packages/providers/openai-agents:
    dependencies:
      '@openai/agents':
        specifier: ^0.0.7
        version: 0.0.7(ws@8.18.2)(zod@3.25.67)
    devDependencies:
      '@composio/core':
        specifier: workspace:*
        version: link:../../core
      tsup:
        specifier: ^8.4.0
        version: 8.5.0(jiti@1.21.7)(postcss@8.5.6)(tsx@4.20.3)(typescript@5.8.3)(yaml@2.8.0)
      typescript:
        specifier: ^5.8.3
        version: 5.8.3
      vitest:
        specifier: ^3.1.4
        version: 3.2.4(@types/node@24.0.3)(@vitest/ui@3.2.4)(jiti@1.21.7)(tsx@4.20.3)(yaml@2.8.0)

  ts/packages/providers/vercel:
    dependencies:
      ai:
        specifier: ^4.3.8
        version: 4.3.16(react@18.3.1)(zod@3.25.67)
    devDependencies:
      '@composio/core':
        specifier: workspace:*
        version: link:../../core
      tsup:
        specifier: ^8.4.0
        version: 8.5.0(jiti@1.21.7)(postcss@8.5.6)(tsx@4.20.3)(typescript@5.8.3)(yaml@2.8.0)
      typescript:
        specifier: ^5.8.3
        version: 5.8.3
      vitest:
        specifier: ^3.1.4
        version: 3.2.4(@types/node@24.0.3)(@vitest/ui@3.2.4)(jiti@1.21.7)(tsx@4.20.3)(yaml@2.8.0)

  ts/packages/ts-builders:
    dependencies:
      '@babel/helper-validator-identifier':
        specifier: ^7.27.1
        version: 7.27.1
    devDependencies:
      '@types/babel__helper-validator-identifier':
        specifier: ^7.15.2
        version: 7.15.2
      helper-validator-identifier:
        specifier: link:@types/@babel/helper-validator-identifier
        version: link:@types/@babel/helper-validator-identifier
      tsup:
        specifier: ^8.4.0
        version: 8.5.0(jiti@1.21.7)(postcss@8.5.6)(tsx@4.20.3)(typescript@5.8.3)(yaml@2.8.0)
      vitest:
        specifier: ^3.1.4
        version: 3.2.4(@types/node@24.0.3)(@vitest/ui@3.2.4)(jiti@1.21.7)(tsx@4.20.3)(yaml@2.8.0)

packages:

  '@ai-sdk/openai@1.3.22':
    resolution: {integrity: sha512-QwA+2EkG0QyjVR+7h6FE7iOu2ivNqAVMm9UJZkVxxTk5OIq5fFJDTEI/zICEMuHImTTXR2JjsL6EirJ28Jc4cw==}
    engines: {node: '>=18'}
    peerDependencies:
      zod: ^3.0.0

  '@ai-sdk/provider-utils@2.2.8':
    resolution: {integrity: sha512-fqhG+4sCVv8x7nFzYnFo19ryhAa3w096Kmc3hWxMQfW/TubPOmt3A6tYZhl4mUfQWWQMsuSkLrtjlWuXBVSGQA==}
    engines: {node: '>=18'}
    peerDependencies:
      zod: ^3.23.8

  '@ai-sdk/provider@1.1.3':
    resolution: {integrity: sha512-qZMxYJ0qqX/RfnuIaab+zp8UAeJn/ygXXAffR5I4N0n1IrvA6qBsjc8hXLmBiMV2zoXlifkacF7sEFnYnjBcqg==}
    engines: {node: '>=18'}

  '@ai-sdk/react@1.2.12':
    resolution: {integrity: sha512-jK1IZZ22evPZoQW3vlkZ7wvjYGYF+tRBKXtrcolduIkQ/m/sOAVcVeVDUDvh1T91xCnWCdUGCPZg2avZ90mv3g==}
    engines: {node: '>=18'}
    peerDependencies:
      react: ^18 || ^19 || ^19.0.0-rc
      zod: ^3.23.8
    peerDependenciesMeta:
      zod:
        optional: true

  '@ai-sdk/ui-utils@1.2.11':
    resolution: {integrity: sha512-3zcwCc8ezzFlwp3ZD15wAPjf2Au4s3vAbKsXQVyhxODHcmu0iyPO2Eua6D/vicq/AUm/BAo60r97O6HU+EI0+w==}
    engines: {node: '>=18'}
    peerDependencies:
      zod: ^3.23.8

  '@alloc/quick-lru@5.2.0':
    resolution: {integrity: sha512-UrcABB+4bUrFABwbluTIBErXwvbsU/V7TZWfmbgJfbkwiBuziS9gxdODUyuiecfdGQ85jglMW6juS3+z5TsKLw==}
    engines: {node: '>=10'}

  '@anthropic-ai/sdk@0.52.0':
    resolution: {integrity: sha512-d4c+fg+xy9e46c8+YnrrgIQR45CZlAi7PwdzIfDXDM6ACxEZli1/fxhURsq30ZpMZy6LvSkr41jGq5aF5TD7rQ==}
    hasBin: true

  '@apidevtools/json-schema-ref-parser@11.9.3':
    resolution: {integrity: sha512-60vepv88RwcJtSHrD6MjIL6Ta3SOYbgfnkHb+ppAVK+o9mXprRtulx7VlRl3lN3bbvysAfCS7WMVfhUYemB0IQ==}
    engines: {node: '>= 16'}

  '@aws-crypto/crc32@3.0.0':
    resolution: {integrity: sha512-IzSgsrxUcsrejQbPVilIKy16kAT52EwB6zSaI+M3xxIhKh5+aldEyvI+z6erM7TCLB2BJsFrtHjp6/4/sr+3dA==}

  '@aws-crypto/sha256-browser@5.2.0':
    resolution: {integrity: sha512-AXfN/lGotSQwu6HNcEsIASo7kWXZ5HYWvfOmSNKDsEqC4OashTp8alTmaz+F7TC2L083SFv5RdB+qU3Vs1kZqw==}

  '@aws-crypto/sha256-js@5.2.0':
    resolution: {integrity: sha512-FFQQyu7edu4ufvIZ+OadFpHHOt+eSTBaYaki44c+akjg7qZg9oOQeLlk77F6tSYqjDAFClrHJk9tMf0HdVyOvA==}
    engines: {node: '>=16.0.0'}

  '@aws-crypto/supports-web-crypto@5.2.0':
    resolution: {integrity: sha512-iAvUotm021kM33eCdNfwIN//F77/IADDSs58i+MDaOqFrVjZo9bAal0NK7HurRuWLLpF1iLX7gbWrjHjeo+YFg==}

  '@aws-crypto/util@3.0.0':
    resolution: {integrity: sha512-2OJlpeJpCR48CC8r+uKVChzs9Iungj9wkZrl8Z041DWEWvyIHILYKCPNzJghKsivj+S3mLo6BVc7mBNzdxA46w==}

  '@aws-crypto/util@5.2.0':
    resolution: {integrity: sha512-4RkU9EsI6ZpBve5fseQlGNUWKMa1RLPQ1dnjnQoe07ldfIzcsGb5hC5W0Dm7u423KWzawlrpbjXBrXCEv9zazQ==}

  '@aws-sdk/client-cognito-identity@3.830.0':
    resolution: {integrity: sha512-YhhQNVmHykPC6h6Xj60BMG7ELxxlynwNW2wK+8HJRiT62nYhbDyHypY9W2zNshqh/SE+5gLvwt1sXAu7KHGWmQ==}
    engines: {node: '>=18.0.0'}

  '@aws-sdk/client-sagemaker@3.832.0':
    resolution: {integrity: sha512-K93vp8sYSwOQBBNEgJVJwQsgK/TqoLuJfFkNEIh6gx6YxGWKd4vTtb8ZLEgHZDlqVDjGtPFpscpummI0W/G5YQ==}
    engines: {node: '>=18.0.0'}

  '@aws-sdk/client-sso@3.830.0':
    resolution: {integrity: sha512-5zCEpfI+zwX2SIa258L+TItNbBoAvQQ6w74qdFM6YJufQ1F9tvwjTX8T+eSTT9nsFIvfYnUaGalWwJVfmJUgVQ==}
    engines: {node: '>=18.0.0'}

  '@aws-sdk/core@3.826.0':
    resolution: {integrity: sha512-BGbQYzWj3ps+dblq33FY5tz/SsgJCcXX0zjQlSC07tYvU1jHTUvsefphyig+fY38xZ4wdKjbTop+KUmXUYrOXw==}
    engines: {node: '>=18.0.0'}

  '@aws-sdk/credential-provider-cognito-identity@3.830.0':
    resolution: {integrity: sha512-YEXmJ1BJ6DzjNnW5OR/5yNPm5d19uifKM6n/1Q1+vooj0OC/zxO9rXo5uQ8Kjs7ZAb0uYSxzy5pTNi5Ilvs8+Q==}
    engines: {node: '>=18.0.0'}

  '@aws-sdk/credential-provider-env@3.826.0':
    resolution: {integrity: sha512-DK3pQY8+iKK3MGDdC3uOZQ2psU01obaKlTYhEwNu4VWzgwQL4Vi3sWj4xSWGEK41vqZxiRLq6fOq7ysRI+qEZA==}
    engines: {node: '>=18.0.0'}

  '@aws-sdk/credential-provider-http@3.826.0':
    resolution: {integrity: sha512-N+IVZBh+yx/9GbMZTKO/gErBi/FYZQtcFRItoLbY+6WU+0cSWyZYfkoeOxHmQV3iX9k65oljERIWUmL9x6OSQg==}
    engines: {node: '>=18.0.0'}

  '@aws-sdk/credential-provider-ini@3.830.0':
    resolution: {integrity: sha512-zeQenzvh8JRY5nULd8izdjVGoCM1tgsVVsrLSwDkHxZTTW0hW/bmOmXfvdaE0wDdomXW7m2CkQDSmP7XdvNXZg==}
    engines: {node: '>=18.0.0'}

  '@aws-sdk/credential-provider-node@3.830.0':
    resolution: {integrity: sha512-X/2LrTgwtK1pkWrvofxQBI8VTi6QVLtSMpsKKPPnJQ0vgqC0e4czSIs3ZxiEsOkCBaQ2usXSiKyh0ccsQ6k2OA==}
    engines: {node: '>=18.0.0'}

  '@aws-sdk/credential-provider-process@3.826.0':
    resolution: {integrity: sha512-kURrc4amu3NLtw1yZw7EoLNEVhmOMRUTs+chaNcmS+ERm3yK0nKjaJzmKahmwlTQTSl3wJ8jjK7x962VPo+zWw==}
    engines: {node: '>=18.0.0'}

  '@aws-sdk/credential-provider-sso@3.830.0':
    resolution: {integrity: sha512-+VdRpZmfekzpySqZikAKx6l5ndnLGluioIgUG4ZznrButgFD/iogzFtGmBDFB3ZLViX1l4pMXru0zFwJEZT21Q==}
    engines: {node: '>=18.0.0'}

  '@aws-sdk/credential-provider-web-identity@3.830.0':
    resolution: {integrity: sha512-hPYrKsZeeOdLROJ59T6Y8yZ0iwC/60L3qhZXjapBFjbqBtMaQiMTI645K6xVXBioA6vxXq7B4aLOhYqk6Fy/Ww==}
    engines: {node: '>=18.0.0'}

  '@aws-sdk/credential-providers@3.830.0':
    resolution: {integrity: sha512-Q16Yf52L9QWsRhaaG/Q6eUkUWGUrbKTM2ba8at8ZZ8tsGaKO5pYgXUTErxB1bin11S6JszinbLqUf9G9oUExxA==}
    engines: {node: '>=18.0.0'}

  '@aws-sdk/middleware-host-header@3.821.0':
    resolution: {integrity: sha512-xSMR+sopSeWGx5/4pAGhhfMvGBHioVBbqGvDs6pG64xfNwM5vq5s5v6D04e2i+uSTj4qGa71dLUs5I0UzAK3sw==}
    engines: {node: '>=18.0.0'}

  '@aws-sdk/middleware-logger@3.821.0':
    resolution: {integrity: sha512-0cvI0ipf2tGx7fXYEEN5fBeZDz2RnHyb9xftSgUsEq7NBxjV0yTZfLJw6Za5rjE6snC80dRN8+bTNR1tuG89zA==}
    engines: {node: '>=18.0.0'}

  '@aws-sdk/middleware-recursion-detection@3.821.0':
    resolution: {integrity: sha512-efmaifbhBoqKG3bAoEfDdcM8hn1psF+4qa7ykWuYmfmah59JBeqHLfz5W9m9JoTwoKPkFcVLWZxnyZzAnVBOIg==}
    engines: {node: '>=18.0.0'}

  '@aws-sdk/middleware-user-agent@3.828.0':
    resolution: {integrity: sha512-nixvI/SETXRdmrVab4D9LvXT3lrXkwAWGWk2GVvQvzlqN1/M/RfClj+o37Sn4FqRkGH9o9g7Fqb1YqZ4mqDAtA==}
    engines: {node: '>=18.0.0'}

  '@aws-sdk/nested-clients@3.830.0':
    resolution: {integrity: sha512-5N5YTlBr1vtxf7+t+UaIQ625KEAmm7fY9o1e3MgGOi/paBoI0+axr3ud24qLIy0NSzFlAHEaxUSWxcERNjIoZw==}
    engines: {node: '>=18.0.0'}

  '@aws-sdk/protocol-http@3.374.0':
    resolution: {integrity: sha512-9WpRUbINdGroV3HiZZIBoJvL2ndoWk39OfwxWs2otxByppJZNN14bg/lvCx5e8ggHUti7IBk5rb0nqQZ4m05pg==}
    engines: {node: '>=14.0.0'}
    deprecated: This package has moved to @smithy/protocol-http

  '@aws-sdk/region-config-resolver@3.821.0':
    resolution: {integrity: sha512-t8og+lRCIIy5nlId0bScNpCkif8sc0LhmtaKsbm0ZPm3sCa/WhCbSZibjbZ28FNjVCV+p0D9RYZx0VDDbtWyjw==}
    engines: {node: '>=18.0.0'}

  '@aws-sdk/signature-v4@3.374.0':
    resolution: {integrity: sha512-2xLJvSdzcZZAg0lsDLUAuSQuihzK0dcxIK7WmfuJeF7DGKJFmp9czQmz5f3qiDz6IDQzvgK1M9vtJSVCslJbyQ==}
    engines: {node: '>=14.0.0'}
    deprecated: This package has moved to @smithy/signature-v4

  '@aws-sdk/token-providers@3.830.0':
    resolution: {integrity: sha512-aJ4guFwj92nV9D+EgJPaCFKK0I3y2uMchiDfh69Zqnmwfxxxfxat6F79VA7PS0BdbjRfhLbn+Ghjftnomu2c1g==}
    engines: {node: '>=18.0.0'}

  '@aws-sdk/types@3.821.0':
    resolution: {integrity: sha512-Znroqdai1a90TlxGaJ+FK1lwC0fHpo97Xjsp5UKGR5JODYm7f9+/fF17ebO1KdoBr/Rm0UIFiF5VmI8ts9F1eA==}
    engines: {node: '>=18.0.0'}

  '@aws-sdk/util-endpoints@3.828.0':
    resolution: {integrity: sha512-RvKch111SblqdkPzg3oCIdlGxlQs+k+P7Etory9FmxPHyPDvsP1j1c74PmgYqtzzMWmoXTjd+c9naUHh9xG8xg==}
    engines: {node: '>=18.0.0'}

  '@aws-sdk/util-locate-window@3.804.0':
    resolution: {integrity: sha512-zVoRfpmBVPodYlnMjgVjfGoEZagyRF5IPn3Uo6ZvOZp24chnW/FRstH7ESDHDDRga4z3V+ElUQHKpFDXWyBW5A==}
    engines: {node: '>=18.0.0'}

  '@aws-sdk/util-user-agent-browser@3.821.0':
    resolution: {integrity: sha512-irWZHyM0Jr1xhC+38OuZ7JB6OXMLPZlj48thElpsO1ZSLRkLZx5+I7VV6k3sp2yZ7BYbKz/G2ojSv4wdm7XTLw==}

  '@aws-sdk/util-user-agent-node@3.828.0':
    resolution: {integrity: sha512-LdN6fTBzTlQmc8O8f1wiZN0qF3yBWVGis7NwpWK7FUEzP9bEZRxYfIkV9oV9zpt6iNRze1SedK3JQVB/udxBoA==}
    engines: {node: '>=18.0.0'}
    peerDependencies:
      aws-crt: '>=1.0.0'
    peerDependenciesMeta:
      aws-crt:
        optional: true

  '@aws-sdk/util-utf8-browser@3.259.0':
    resolution: {integrity: sha512-UvFa/vR+e19XookZF8RzFZBrw2EUkQWxiBW0yYQAhvk3C+QVGl0H3ouca8LDBlBfQKXwmW3huo/59H8rwb1wJw==}

  '@aws-sdk/xml-builder@3.821.0':
    resolution: {integrity: sha512-DIIotRnefVL6DiaHtO6/21DhJ4JZnnIwdNbpwiAhdt/AVbttcE4yw925gsjur0OGv5BTYXQXU3YnANBYnZjuQA==}
    engines: {node: '>=18.0.0'}

  '@babel/helper-validator-identifier@7.27.1':
    resolution: {integrity: sha512-D2hP9eA+Sqx1kBZgzxZh0y1trbuU+JoDkiEwqhQ36nodYqJwyEIhPSdMNd7lOm/4io72luTPWH20Yda0xOuUow==}
    engines: {node: '>=6.9.0'}

  '@babel/runtime@7.27.6':
    resolution: {integrity: sha512-vbavdySgbTTrmFE+EsiqUTzlOr5bzlnJtUv9PynGCAKvfQqjIXbvFdumPM/GxMDfyuGMJaJAU6TO4zc1Jf1i8Q==}
    engines: {node: '>=6.9.0'}

  '@cfworker/json-schema@4.1.1':
    resolution: {integrity: sha512-gAmrUZSGtKc3AiBL71iNWxDsyUC5uMaKKGdvzYsBoTW/xi42JQHl7eKV2OYzCUqvc+D2RCcf7EXY2iCyFIk6og==}

  '@changesets/apply-release-plan@7.0.12':
    resolution: {integrity: sha512-EaET7As5CeuhTzvXTQCRZeBUcisoYPDDcXvgTE/2jmmypKp0RC7LxKj/yzqeh/1qFTZI7oDGFcL1PHRuQuketQ==}

  '@changesets/assemble-release-plan@6.0.8':
    resolution: {integrity: sha512-y8+8LvZCkKJdbUlpXFuqcavpzJR80PN0OIfn8HZdwK7Sh6MgLXm4hKY5vu6/NDoKp8lAlM4ERZCqRMLxP4m+MQ==}

  '@changesets/changelog-git@0.2.1':
    resolution: {integrity: sha512-x/xEleCFLH28c3bQeQIyeZf8lFXyDFVn1SgcBiR2Tw/r4IAWlk1fzxCEZ6NxQAjF2Nwtczoen3OA2qR+UawQ8Q==}

  '@changesets/cli@2.29.4':
    resolution: {integrity: sha512-VW30x9oiFp/un/80+5jLeWgEU6Btj8IqOgI+X/zAYu4usVOWXjPIK5jSSlt5jsCU7/6Z7AxEkarxBxGUqkAmNg==}
    hasBin: true

  '@changesets/config@3.1.1':
    resolution: {integrity: sha512-bd+3Ap2TKXxljCggI0mKPfzCQKeV/TU4yO2h2C6vAihIo8tzseAn2e7klSuiyYYXvgu53zMN1OeYMIQkaQoWnA==}

  '@changesets/errors@0.2.0':
    resolution: {integrity: sha512-6BLOQUscTpZeGljvyQXlWOItQyU71kCdGz7Pi8H8zdw6BI0g3m43iL4xKUVPWtG+qrrL9DTjpdn8eYuCQSRpow==}

  '@changesets/get-dependents-graph@2.1.3':
    resolution: {integrity: sha512-gphr+v0mv2I3Oxt19VdWRRUxq3sseyUpX9DaHpTUmLj92Y10AGy+XOtV+kbM6L/fDcpx7/ISDFK6T8A/P3lOdQ==}

  '@changesets/get-release-plan@4.0.12':
    resolution: {integrity: sha512-KukdEgaafnyGryUwpHG2kZ7xJquOmWWWk5mmoeQaSvZTWH1DC5D/Sw6ClgGFYtQnOMSQhgoEbDxAbpIIayKH1g==}

  '@changesets/get-version-range-type@0.4.0':
    resolution: {integrity: sha512-hwawtob9DryoGTpixy1D3ZXbGgJu1Rhr+ySH2PvTLHvkZuQ7sRT4oQwMh0hbqZH1weAooedEjRsbrWcGLCeyVQ==}

  '@changesets/git@3.0.4':
    resolution: {integrity: sha512-BXANzRFkX+XcC1q/d27NKvlJ1yf7PSAgi8JG6dt8EfbHFHi4neau7mufcSca5zRhwOL8j9s6EqsxmT+s+/E6Sw==}

  '@changesets/logger@0.1.1':
    resolution: {integrity: sha512-OQtR36ZlnuTxKqoW4Sv6x5YIhOmClRd5pWsjZsddYxpWs517R0HkyiefQPIytCVh4ZcC5x9XaG8KTdd5iRQUfg==}

  '@changesets/parse@0.4.1':
    resolution: {integrity: sha512-iwksMs5Bf/wUItfcg+OXrEpravm5rEd9Bf4oyIPL4kVTmJQ7PNDSd6MDYkpSJR1pn7tz/k8Zf2DhTCqX08Ou+Q==}

  '@changesets/pre@2.0.2':
    resolution: {integrity: sha512-HaL/gEyFVvkf9KFg6484wR9s0qjAXlZ8qWPDkTyKF6+zqjBe/I2mygg3MbpZ++hdi0ToqNUF8cjj7fBy0dg8Ug==}

  '@changesets/read@0.6.5':
    resolution: {integrity: sha512-UPzNGhsSjHD3Veb0xO/MwvasGe8eMyNrR/sT9gR8Q3DhOQZirgKhhXv/8hVsI0QpPjR004Z9iFxoJU6in3uGMg==}

  '@changesets/should-skip-package@0.1.2':
    resolution: {integrity: sha512-qAK/WrqWLNCP22UDdBTMPH5f41elVDlsNyat180A33dWxuUDyNpg6fPi/FyTZwRriVjg0L8gnjJn2F9XAoF0qw==}

  '@changesets/types@4.1.0':
    resolution: {integrity: sha512-LDQvVDv5Kb50ny2s25Fhm3d9QSZimsoUGBsUioj6MC3qbMUCuC8GPIvk/M6IvXx3lYhAs0lwWUQLb+VIEUCECw==}

  '@changesets/types@6.1.0':
    resolution: {integrity: sha512-rKQcJ+o1nKNgeoYRHKOS07tAMNd3YSN0uHaJOZYjBAgxfV7TUE7JE+z4BzZdQwb5hKaYbayKN5KrYV7ODb2rAA==}

  '@changesets/write@0.4.0':
    resolution: {integrity: sha512-CdTLvIOPiCNuH71pyDu3rA+Q0n65cmAbXnwWH84rKGiFumFzkmHNT8KHTMEchcxN+Kl8I54xGUhJ7l3E7X396Q==}

  '@cloudflare/workers-types@4.20250619.0':
    resolution: {integrity: sha512-OYmVTA45rEEsOmchtltDnrG6BBaOPB7LUGKoyE8AwkfanUOc3/wwuMZ50i1jq6NKrV1TZLsKUKzrwe1NtVGOzQ==}

  '@composio/anthropic@0.1.26':
    resolution: {integrity: sha512-HNd/i0OZSJC5ecc0jIkN7tcw4d8aV07BP2XFVYS+KbH1GJQ9O0/sWPH/IdNep7UkcztZ7nyS9B+tCmEIAABVVw==}
    peerDependencies:
      '@anthropic-ai/sdk': ^0.52.0
      '@composio/core': 0.1.26

  '@composio/client@0.1.0-alpha.17':
    resolution: {integrity: sha512-iNCDSgdwfFVsjbbyZIMknMPy4uO8Xw5+MP2aI+yoQo34VXF17Fi6ZHYirrJPf8RbdoRROZTDJjC/rU18mMzC2Q==}

<<<<<<< HEAD
  '@composio/client@0.1.0-alpha.23':
    resolution: {integrity: sha512-zDbOJZVR+Ug0a622mjMGsREELKOG6DLF3qKI7qJ9FLP/GpAT7xekyEE7DR0g37zs6ytCy0oV/KMi+KaxxNp+zA==}
=======
  '@composio/client@0.1.0-alpha.22':
    resolution: {integrity: sha512-b9KCO5gy0EsCG+nXikOdm17PiZZ85rw3vwu9aNRIse9rEj2FA1SScpP+P9GN4G0lQHl+QPyDuVvGa6U9AATFeg==}

  '@composio/client@0.1.0-alpha.24':
    resolution: {integrity: sha512-CC8drumVzTNZP6Hh9eR69MTwXR2UBmsPPgLgvTZUtBI5qVatjpEl018prMQXuWIzDa9eOKhQnUDNjU52cqo4sQ==}
>>>>>>> 4d783368

  '@composio/core@0.1.26':
    resolution: {integrity: sha512-+a3HYUkjVzBc6HduMvI3ZM5hYZr8X34Rds2yg1cs2sLK2t0ALsMr/W7H5wKPYQBdqu1afUWr50S9nhlXfLUhPQ==}

  '@composio/json-schema-to-zod@0.1.9':
    resolution: {integrity: sha512-uDOAPPkaMWM2DJLCFCW6/rxTgair6EmQ4Ojo6RDayzIl2BRUro0wGkpof4Za8sJPrmdTfSqteRMDy46xPnOYhw==}

  '@composio/mcp@1.0.3-0':
    resolution: {integrity: sha512-IpbfST0SSs/CEv+PIf6+EL0feNuJhQyUrOHJLPge8NhyLLrCyVqvujRIPyRUUjy0NDsked/Mm5VpJmYM6OACbg==}
    hasBin: true

  '@dprint/formatter@0.4.1':
    resolution: {integrity: sha512-IB/GXdlMOvi0UhQQ9mcY15Fxcrc2JPadmo6tqefCNV0bptFq7YBpggzpqYXldBXDa04CbKJ+rDwO2eNRPE2+/g==}

  '@dprint/typescript@0.91.8':
    resolution: {integrity: sha512-tuKn4leCPItox1O4uunHcQF0QllDCvPWklnNQIh2PiWWVtRAGltJJnM4Cwj5AciplosD1Hiz7vAY3ew3crLb3A==}

  '@effect/cli@0.63.11':
    resolution: {integrity: sha512-e95XKrCLHFKQor1hRWD5a1nh34cMNWfhaZrRc5iqI2sWUTQumV8rUUDAPMNHFzPC0tIrdO42wrOUhIgJs7i2iA==}
    peerDependencies:
      '@effect/platform': ^0.84.11
      '@effect/printer': ^0.44.7
      '@effect/printer-ansi': ^0.44.7
      effect: ^3.16.7

  '@effect/cluster@0.39.4':
    resolution: {integrity: sha512-gHR3m/GAd5gQ2YXKJ4BX//fY1zjqRvZbKjxHuZ7+8KSvtaQbYelGDf/+DJ21nHusDL6hFJkMRSFaR7J2JYImHw==}
    peerDependencies:
      '@effect/platform': ^0.85.2
      '@effect/rpc': ^0.62.4
      '@effect/sql': ^0.38.2
      '@effect/workflow': ^0.2.4
      effect: ^3.16.8

  '@effect/eslint-plugin@0.3.2':
    resolution: {integrity: sha512-c4Vs9t3r54A4Zpl+wo8+PGzZz3JWYsip41H+UrebRLjQ2Hk/ap63IeCgN/HWcYtxtyhRopjp7gW9nOQ2Snbl+g==}

  '@effect/experimental@0.49.2':
    resolution: {integrity: sha512-0J4oEt2zlDoetg5pv+mE3eH+d7VMLeXIfvEu1VO7eA8CKoU4j8KYcN6E4YlIewmeXJJXNwlOW3IkUD0TQ1IBCg==}
    peerDependencies:
      '@effect/platform': ^0.85.2
      effect: ^3.16.8
      ioredis: ^5
      lmdb: ^3
    peerDependenciesMeta:
      ioredis:
        optional: true
      lmdb:
        optional: true

  '@effect/platform-bun@0.69.16':
    resolution: {integrity: sha512-5Mocp+ZfCZ4xw1kI5OmoTAzLKtHht8NisEwD66rc8wium+2elFxFsuiM2kGM3TYz9jC3vwkEXf1SXgecBLWz4A==}
    peerDependencies:
      '@effect/cluster': ^0.38.16
      '@effect/platform': ^0.84.11
      '@effect/rpc': ^0.61.15
      '@effect/sql': ^0.37.12
      effect: ^3.16.7

  '@effect/platform-node-shared@0.39.16':
    resolution: {integrity: sha512-aJ7jVm9V+SEeNumRmHb+TxD0C38uv/1LLfBHB2Qg+xb5UjnZhak8SzwolAgSKkMNDFpAAdF2AlxZ1tO/HfhCiw==}
    peerDependencies:
      '@effect/cluster': ^0.38.16
      '@effect/platform': ^0.84.11
      '@effect/rpc': ^0.61.15
      '@effect/sql': ^0.37.12
      effect: ^3.16.7

  '@effect/platform-node-shared@0.40.4':
    resolution: {integrity: sha512-EfnRTSHKs33OTfKN9pF+G2AyxMXm/+4rKrGM8yEw56Ij6QV5dq2g28yi0eOH7BytvilnreVmcbAec7M77EArgg==}
    peerDependencies:
      '@effect/cluster': ^0.39.4
      '@effect/platform': ^0.85.2
      '@effect/rpc': ^0.62.4
      '@effect/sql': ^0.38.2
      effect: ^3.16.8

  '@effect/platform-node@0.86.4':
    resolution: {integrity: sha512-AImYc+Tg/EF0miKKgORgQEEZ1a6PpdqkH2ZU4wt0ChmWi1XFa1WF/NYzK5qRrtfSKF+ug6Vd/5/psWvZNJTdyw==}
    peerDependencies:
      '@effect/cluster': ^0.39.4
      '@effect/platform': ^0.85.2
      '@effect/rpc': ^0.62.4
      '@effect/sql': ^0.38.2
      effect: ^3.16.8

  '@effect/platform@0.84.11':
    resolution: {integrity: sha512-u3eURhaF38e8jqq/JC2NW9EDHUFVDETD/JLEFtFi7N6RnAUF90qaC8sRcoK5xe8UAo3/fJDQ+sEfDqYonUa30w==}
    peerDependencies:
      effect: ^3.16.7

  '@effect/printer-ansi@0.44.8':
    resolution: {integrity: sha512-HFatTgDyPgXc0Kbw2BH0nUht0ViAPukggIHuxGDm1EN0G7uKX9qXHLkFaQ7HGhotNOuf2hC6AXaKkzWOhxWp1A==}
    peerDependencies:
      '@effect/typeclass': ^0.35.8
      effect: ^3.16.8

  '@effect/printer@0.44.8':
    resolution: {integrity: sha512-dWJCAi/04W5VIfo0C9u9M6gPwH2Ki+NHDqcUi0qfghoGyG9wmA6bhoq7RAvzrVSL+59tuhsKTV9y4A5dYCVyLw==}
    peerDependencies:
      '@effect/typeclass': ^0.35.8
      effect: ^3.16.8

  '@effect/rpc@0.62.4':
    resolution: {integrity: sha512-5oPVKLZEoqJs3hDAKIcpTRe5qvX1pA4U5ai0LL3pcVLpXZrv0z3mi0gslySM/q85IxrZo+sOcuo18OS2jsuA0g==}
    peerDependencies:
      '@effect/platform': ^0.85.2
      effect: ^3.16.8

  '@effect/sql@0.38.2':
    resolution: {integrity: sha512-hZNFlVDINrORcLyVuL8zhjjR3ghR4WxzQZZdqmkKKi3C5sE7AOl6TUNogkqmepKw0aLWF0MbLi46/htgeRtsCQ==}
    peerDependencies:
      '@effect/experimental': ^0.49.2
      '@effect/platform': ^0.85.2
      effect: ^3.16.8

  '@effect/typeclass@0.35.8':
    resolution: {integrity: sha512-hDrILuHlFEtiPSADMX9YKicAa7tSDMqJPEMfBdUoE27cUHLg7qnr5EykLQzvBKPhlHAs9DHb5w/fp9WMV6WUpQ==}
    peerDependencies:
      effect: ^3.16.8

  '@effect/vitest@0.23.8':
    resolution: {integrity: sha512-yaAfl+qHb0jK38rl3HSd4cjmo4xcQQDKW/bCAhhi9zDlbIDzH+gsOHz094KoQ/kAlp0wOTgjquSI21FV4w9YXg==}
    peerDependencies:
      effect: ^3.16.8
      vitest: ^3.0.0

  '@effect/workflow@0.2.4':
    resolution: {integrity: sha512-FUvZ3x2uDqRwNYJ4e5Mz0YO9MncH3o4uDLOtFRuTCW+NnMN0dLAiEwg2TsLwtWEm1xayAyk6Nn1+AM6TUmFLhw==}
    peerDependencies:
      '@effect/platform': ^0.85.2
      '@effect/rpc': ^0.62.4
      effect: ^3.16.8

  '@emnapi/runtime@1.4.3':
    resolution: {integrity: sha512-pBPWdu6MLKROBX05wSNKcNb++m5Er+KQ9QkB+WVM+pW2Kx9hoSrVTnu3BdkI5eBLZoKu/J6mW/B6i6bJB2ytXQ==}

  '@esbuild/aix-ppc64@0.25.5':
    resolution: {integrity: sha512-9o3TMmpmftaCMepOdA5k/yDw8SfInyzWWTjYTFCX3kPSDJMROQTb8jg+h9Cnwnmm1vOzvxN7gIfB5V2ewpjtGA==}
    engines: {node: '>=18'}
    cpu: [ppc64]
    os: [aix]

  '@esbuild/android-arm64@0.25.5':
    resolution: {integrity: sha512-VGzGhj4lJO+TVGV1v8ntCZWJktV7SGCs3Pn1GRWI1SBFtRALoomm8k5E9Pmwg3HOAal2VDc2F9+PM/rEY6oIDg==}
    engines: {node: '>=18'}
    cpu: [arm64]
    os: [android]

  '@esbuild/android-arm@0.25.5':
    resolution: {integrity: sha512-AdJKSPeEHgi7/ZhuIPtcQKr5RQdo6OO2IL87JkianiMYMPbCtot9fxPbrMiBADOWWm3T2si9stAiVsGbTQFkbA==}
    engines: {node: '>=18'}
    cpu: [arm]
    os: [android]

  '@esbuild/android-x64@0.25.5':
    resolution: {integrity: sha512-D2GyJT1kjvO//drbRT3Hib9XPwQeWd9vZoBJn+bu/lVsOZ13cqNdDeqIF/xQ5/VmWvMduP6AmXvylO/PIc2isw==}
    engines: {node: '>=18'}
    cpu: [x64]
    os: [android]

  '@esbuild/darwin-arm64@0.25.5':
    resolution: {integrity: sha512-GtaBgammVvdF7aPIgH2jxMDdivezgFu6iKpmT+48+F8Hhg5J/sfnDieg0aeG/jfSvkYQU2/pceFPDKlqZzwnfQ==}
    engines: {node: '>=18'}
    cpu: [arm64]
    os: [darwin]

  '@esbuild/darwin-x64@0.25.5':
    resolution: {integrity: sha512-1iT4FVL0dJ76/q1wd7XDsXrSW+oLoquptvh4CLR4kITDtqi2e/xwXwdCVH8hVHU43wgJdsq7Gxuzcs6Iq/7bxQ==}
    engines: {node: '>=18'}
    cpu: [x64]
    os: [darwin]

  '@esbuild/freebsd-arm64@0.25.5':
    resolution: {integrity: sha512-nk4tGP3JThz4La38Uy/gzyXtpkPW8zSAmoUhK9xKKXdBCzKODMc2adkB2+8om9BDYugz+uGV7sLmpTYzvmz6Sw==}
    engines: {node: '>=18'}
    cpu: [arm64]
    os: [freebsd]

  '@esbuild/freebsd-x64@0.25.5':
    resolution: {integrity: sha512-PrikaNjiXdR2laW6OIjlbeuCPrPaAl0IwPIaRv+SMV8CiM8i2LqVUHFC1+8eORgWyY7yhQY+2U2fA55mBzReaw==}
    engines: {node: '>=18'}
    cpu: [x64]
    os: [freebsd]

  '@esbuild/linux-arm64@0.25.5':
    resolution: {integrity: sha512-Z9kfb1v6ZlGbWj8EJk9T6czVEjjq2ntSYLY2cw6pAZl4oKtfgQuS4HOq41M/BcoLPzrUbNd+R4BXFyH//nHxVg==}
    engines: {node: '>=18'}
    cpu: [arm64]
    os: [linux]

  '@esbuild/linux-arm@0.25.5':
    resolution: {integrity: sha512-cPzojwW2okgh7ZlRpcBEtsX7WBuqbLrNXqLU89GxWbNt6uIg78ET82qifUy3W6OVww6ZWobWub5oqZOVtwolfw==}
    engines: {node: '>=18'}
    cpu: [arm]
    os: [linux]

  '@esbuild/linux-ia32@0.25.5':
    resolution: {integrity: sha512-sQ7l00M8bSv36GLV95BVAdhJ2QsIbCuCjh/uYrWiMQSUuV+LpXwIqhgJDcvMTj+VsQmqAHL2yYaasENvJ7CDKA==}
    engines: {node: '>=18'}
    cpu: [ia32]
    os: [linux]

  '@esbuild/linux-loong64@0.25.5':
    resolution: {integrity: sha512-0ur7ae16hDUC4OL5iEnDb0tZHDxYmuQyhKhsPBV8f99f6Z9KQM02g33f93rNH5A30agMS46u2HP6qTdEt6Q1kg==}
    engines: {node: '>=18'}
    cpu: [loong64]
    os: [linux]

  '@esbuild/linux-mips64el@0.25.5':
    resolution: {integrity: sha512-kB/66P1OsHO5zLz0i6X0RxlQ+3cu0mkxS3TKFvkb5lin6uwZ/ttOkP3Z8lfR9mJOBk14ZwZ9182SIIWFGNmqmg==}
    engines: {node: '>=18'}
    cpu: [mips64el]
    os: [linux]

  '@esbuild/linux-ppc64@0.25.5':
    resolution: {integrity: sha512-UZCmJ7r9X2fe2D6jBmkLBMQetXPXIsZjQJCjgwpVDz+YMcS6oFR27alkgGv3Oqkv07bxdvw7fyB71/olceJhkQ==}
    engines: {node: '>=18'}
    cpu: [ppc64]
    os: [linux]

  '@esbuild/linux-riscv64@0.25.5':
    resolution: {integrity: sha512-kTxwu4mLyeOlsVIFPfQo+fQJAV9mh24xL+y+Bm6ej067sYANjyEw1dNHmvoqxJUCMnkBdKpvOn0Ahql6+4VyeA==}
    engines: {node: '>=18'}
    cpu: [riscv64]
    os: [linux]

  '@esbuild/linux-s390x@0.25.5':
    resolution: {integrity: sha512-K2dSKTKfmdh78uJ3NcWFiqyRrimfdinS5ErLSn3vluHNeHVnBAFWC8a4X5N+7FgVE1EjXS1QDZbpqZBjfrqMTQ==}
    engines: {node: '>=18'}
    cpu: [s390x]
    os: [linux]

  '@esbuild/linux-x64@0.25.5':
    resolution: {integrity: sha512-uhj8N2obKTE6pSZ+aMUbqq+1nXxNjZIIjCjGLfsWvVpy7gKCOL6rsY1MhRh9zLtUtAI7vpgLMK6DxjO8Qm9lJw==}
    engines: {node: '>=18'}
    cpu: [x64]
    os: [linux]

  '@esbuild/netbsd-arm64@0.25.5':
    resolution: {integrity: sha512-pwHtMP9viAy1oHPvgxtOv+OkduK5ugofNTVDilIzBLpoWAM16r7b/mxBvfpuQDpRQFMfuVr5aLcn4yveGvBZvw==}
    engines: {node: '>=18'}
    cpu: [arm64]
    os: [netbsd]

  '@esbuild/netbsd-x64@0.25.5':
    resolution: {integrity: sha512-WOb5fKrvVTRMfWFNCroYWWklbnXH0Q5rZppjq0vQIdlsQKuw6mdSihwSo4RV/YdQ5UCKKvBy7/0ZZYLBZKIbwQ==}
    engines: {node: '>=18'}
    cpu: [x64]
    os: [netbsd]

  '@esbuild/openbsd-arm64@0.25.5':
    resolution: {integrity: sha512-7A208+uQKgTxHd0G0uqZO8UjK2R0DDb4fDmERtARjSHWxqMTye4Erz4zZafx7Di9Cv+lNHYuncAkiGFySoD+Mw==}
    engines: {node: '>=18'}
    cpu: [arm64]
    os: [openbsd]

  '@esbuild/openbsd-x64@0.25.5':
    resolution: {integrity: sha512-G4hE405ErTWraiZ8UiSoesH8DaCsMm0Cay4fsFWOOUcz8b8rC6uCvnagr+gnioEjWn0wC+o1/TAHt+It+MpIMg==}
    engines: {node: '>=18'}
    cpu: [x64]
    os: [openbsd]

  '@esbuild/sunos-x64@0.25.5':
    resolution: {integrity: sha512-l+azKShMy7FxzY0Rj4RCt5VD/q8mG/e+mDivgspo+yL8zW7qEwctQ6YqKX34DTEleFAvCIUviCFX1SDZRSyMQA==}
    engines: {node: '>=18'}
    cpu: [x64]
    os: [sunos]

  '@esbuild/win32-arm64@0.25.5':
    resolution: {integrity: sha512-O2S7SNZzdcFG7eFKgvwUEZ2VG9D/sn/eIiz8XRZ1Q/DO5a3s76Xv0mdBzVM5j5R639lXQmPmSo0iRpHqUUrsxw==}
    engines: {node: '>=18'}
    cpu: [arm64]
    os: [win32]

  '@esbuild/win32-ia32@0.25.5':
    resolution: {integrity: sha512-onOJ02pqs9h1iMJ1PQphR+VZv8qBMQ77Klcsqv9CNW2w6yLqoURLcgERAIurY6QE63bbLuqgP9ATqajFLK5AMQ==}
    engines: {node: '>=18'}
    cpu: [ia32]
    os: [win32]

  '@esbuild/win32-x64@0.25.5':
    resolution: {integrity: sha512-TXv6YnJ8ZMVdX+SXWVBo/0p8LTcrUYngpWjvm91TMjjBQii7Oz11Lw5lbDV5Y0TzuhSJHwiH4hEtC1I42mMS0g==}
    engines: {node: '>=18'}
    cpu: [x64]
    os: [win32]

  '@eslint-community/eslint-utils@4.7.0':
    resolution: {integrity: sha512-dyybb3AcajC7uha6CvhdVRJqaKyn7w2YKqKyAN37NKYgZT36w+iRb0Dymmc5qEJ549c/S31cMMSFd75bteCpCw==}
    engines: {node: ^12.22.0 || ^14.17.0 || >=16.0.0}
    peerDependencies:
      eslint: ^6.0.0 || ^7.0.0 || >=8.0.0

  '@eslint-community/regexpp@4.12.1':
    resolution: {integrity: sha512-CCZCDJuduB9OUkFkY2IgppNZMi2lBQgD2qzwXkEia16cge2pijY/aXi96CJMquDMn3nJdlPV1A5KrJEXwfLNzQ==}
    engines: {node: ^12.0.0 || ^14.0.0 || >=16.0.0}

  '@eslint/config-array@0.20.1':
    resolution: {integrity: sha512-OL0RJzC/CBzli0DrrR31qzj6d6i6Mm3HByuhflhl4LOBiWxN+3i6/t/ZQQNii4tjksXi8r2CRW1wMpWA2ULUEw==}
    engines: {node: ^18.18.0 || ^20.9.0 || >=21.1.0}

  '@eslint/config-helpers@0.2.3':
    resolution: {integrity: sha512-u180qk2Um1le4yf0ruXH3PYFeEZeYC3p/4wCTKrr2U1CmGdzGi3KtY0nuPDH48UJxlKCC5RDzbcbh4X0XlqgHg==}
    engines: {node: ^18.18.0 || ^20.9.0 || >=21.1.0}

  '@eslint/core@0.14.0':
    resolution: {integrity: sha512-qIbV0/JZr7iSDjqAc60IqbLdsj9GDt16xQtWD+B78d/HAlvysGdZZ6rpJHGAc2T0FQx1X6thsSPdnoiGKdNtdg==}
    engines: {node: ^18.18.0 || ^20.9.0 || >=21.1.0}

  '@eslint/core@0.15.0':
    resolution: {integrity: sha512-b7ePw78tEWWkpgZCDYkbqDOP8dmM6qe+AOC6iuJqlq1R/0ahMAeH3qynpnqKFGkMltrp44ohV4ubGyvLX28tzw==}
    engines: {node: ^18.18.0 || ^20.9.0 || >=21.1.0}

  '@eslint/eslintrc@3.3.1':
    resolution: {integrity: sha512-gtF186CXhIl1p4pJNGZw8Yc6RlshoePRvE0X91oPGb3vZ8pM3qOS9W9NGPat9LziaBV7XrJWGylNQXkGcnM3IQ==}
    engines: {node: ^18.18.0 || ^20.9.0 || >=21.1.0}

  '@eslint/js@9.29.0':
    resolution: {integrity: sha512-3PIF4cBw/y+1u2EazflInpV+lYsSG0aByVIQzAgb1m1MhHFSbqTyNqtBKHgWf/9Ykud+DhILS9EGkmekVhbKoQ==}
    engines: {node: ^18.18.0 || ^20.9.0 || >=21.1.0}

  '@eslint/object-schema@2.1.6':
    resolution: {integrity: sha512-RBMg5FRL0I0gs51M/guSAj5/e14VQ4tpZnQNWwuDT66P14I43ItmPfIZRhO9fUVIPOAQXU47atlywZ/czoqFPA==}
    engines: {node: ^18.18.0 || ^20.9.0 || >=21.1.0}

  '@eslint/plugin-kit@0.3.2':
    resolution: {integrity: sha512-4SaFZCNfJqvk/kenHpI8xvN42DMaoycy4PzKc5otHxRswww1kAt82OlBuwRVLofCACCTZEcla2Ydxv8scMXaTg==}
    engines: {node: ^18.18.0 || ^20.9.0 || >=21.1.0}

  '@gerrit0/mini-shiki@3.6.0':
    resolution: {integrity: sha512-KaeJvPNofTEZR9EzVNp/GQzbQqkGfjiu6k3CXKvhVTX+8OoAKSX/k7qxLKOX3B0yh2XqVAc93rsOu48CGt2Qug==}

  '@google/genai@1.5.1':
    resolution: {integrity: sha512-9SKpNo5iqvB622lN3tSCbeuiLGTcStRd+3muOrI9pZMpzfLDc/xC7dWIJd5kK+4AZuY28nsvQmCZe0fPj3JUew==}
    engines: {node: '>=20.0.0'}
    peerDependencies:
      '@modelcontextprotocol/sdk': ^1.11.0
    peerDependenciesMeta:
      '@modelcontextprotocol/sdk':
        optional: true

  '@grpc/grpc-js@1.13.4':
    resolution: {integrity: sha512-GsFaMXCkMqkKIvwCQjCrwH+GHbPKBjhwo/8ZuUkWHqbI73Kky9I+pQltrlT0+MWpedCoosda53lgjYfyEPgxBg==}
    engines: {node: '>=12.10.0'}

  '@grpc/proto-loader@0.7.15':
    resolution: {integrity: sha512-tMXdRCfYVixjuFK+Hk0Q1s38gV9zDiDJfWL3h1rv4Qc39oILCu1TRTDt7+fGUI8K4G1Fj125Hx/ru3azECWTyQ==}
    engines: {node: '>=6'}
    hasBin: true

  '@hey-api/client-axios@0.2.12':
    resolution: {integrity: sha512-lBehVhbnhvm41cFguZuy1FO+4x8NO3Qy/ooL0Jw4bdqTu21n7DmZMPsXEF0gL7/gNdTt4QkJGwaojy+8ExtE8w==}
    deprecated: Starting with v0.73.0, this package is bundled directly inside @hey-api/openapi-ts.
    peerDependencies:
      axios: '>= 1.0.0 < 2'

  '@humanfs/core@0.19.1':
    resolution: {integrity: sha512-5DyQ4+1JEUzejeK1JGICcideyfUbGixgS9jNgex5nqkW+cY7WZhxBigmieN5Qnw9ZosSNVC9KQKyb+GUaGyKUA==}
    engines: {node: '>=18.18.0'}

  '@humanfs/node@0.16.6':
    resolution: {integrity: sha512-YuI2ZHQL78Q5HbhDiBA1X4LmYdXCKCMQIfw0pw7piHJwyREFebJUvrQN4cMssyES6x+vfUbx1CIpaQUKYdQZOw==}
    engines: {node: '>=18.18.0'}

  '@humanwhocodes/module-importer@1.0.1':
    resolution: {integrity: sha512-bxveV4V8v5Yb4ncFTT3rPSgZBOpCkjfK0y4oVVVJwIuDVBRMDXrPyXRL988i5ap9m9bnyEEjWfm5WkBmtffLfA==}
    engines: {node: '>=12.22'}

  '@humanwhocodes/retry@0.3.1':
    resolution: {integrity: sha512-JBxkERygn7Bv/GbN5Rv8Ul6LVknS+5Bp6RgDC/O8gEBU/yeH5Ui5C/OlWrTb6qct7LjjfT6Re2NxB0ln0yYybA==}
    engines: {node: '>=18.18'}

  '@humanwhocodes/retry@0.4.3':
    resolution: {integrity: sha512-bV0Tgo9K4hfPCek+aMAn81RppFKv2ySDQeMoSZuvTASywNTnVJCArCZE2FWqpvIatKu7VMRLWlR1EazvVhDyhQ==}
    engines: {node: '>=18.18'}

  '@img/sharp-darwin-arm64@0.34.2':
    resolution: {integrity: sha512-OfXHZPppddivUJnqyKoi5YVeHRkkNE2zUFT2gbpKxp/JZCFYEYubnMg+gOp6lWfasPrTS+KPosKqdI+ELYVDtg==}
    engines: {node: ^18.17.0 || ^20.3.0 || >=21.0.0}
    cpu: [arm64]
    os: [darwin]

  '@img/sharp-darwin-x64@0.34.2':
    resolution: {integrity: sha512-dYvWqmjU9VxqXmjEtjmvHnGqF8GrVjM2Epj9rJ6BUIXvk8slvNDJbhGFvIoXzkDhrJC2jUxNLz/GUjjvSzfw+g==}
    engines: {node: ^18.17.0 || ^20.3.0 || >=21.0.0}
    cpu: [x64]
    os: [darwin]

  '@img/sharp-libvips-darwin-arm64@1.1.0':
    resolution: {integrity: sha512-HZ/JUmPwrJSoM4DIQPv/BfNh9yrOA8tlBbqbLz4JZ5uew2+o22Ik+tHQJcih7QJuSa0zo5coHTfD5J8inqj9DA==}
    cpu: [arm64]
    os: [darwin]

  '@img/sharp-libvips-darwin-x64@1.1.0':
    resolution: {integrity: sha512-Xzc2ToEmHN+hfvsl9wja0RlnXEgpKNmftriQp6XzY/RaSfwD9th+MSh0WQKzUreLKKINb3afirxW7A0fz2YWuQ==}
    cpu: [x64]
    os: [darwin]

  '@img/sharp-libvips-linux-arm64@1.1.0':
    resolution: {integrity: sha512-IVfGJa7gjChDET1dK9SekxFFdflarnUB8PwW8aGwEoF3oAsSDuNUTYS+SKDOyOJxQyDC1aPFMuRYLoDInyV9Ew==}
    cpu: [arm64]
    os: [linux]

  '@img/sharp-libvips-linux-arm@1.1.0':
    resolution: {integrity: sha512-s8BAd0lwUIvYCJyRdFqvsj+BJIpDBSxs6ivrOPm/R7piTs5UIwY5OjXrP2bqXC9/moGsyRa37eYWYCOGVXxVrA==}
    cpu: [arm]
    os: [linux]

  '@img/sharp-libvips-linux-ppc64@1.1.0':
    resolution: {integrity: sha512-tiXxFZFbhnkWE2LA8oQj7KYR+bWBkiV2nilRldT7bqoEZ4HiDOcePr9wVDAZPi/Id5fT1oY9iGnDq20cwUz8lQ==}
    cpu: [ppc64]
    os: [linux]

  '@img/sharp-libvips-linux-s390x@1.1.0':
    resolution: {integrity: sha512-xukSwvhguw7COyzvmjydRb3x/09+21HykyapcZchiCUkTThEQEOMtBj9UhkaBRLuBrgLFzQ2wbxdeCCJW/jgJA==}
    cpu: [s390x]
    os: [linux]

  '@img/sharp-libvips-linux-x64@1.1.0':
    resolution: {integrity: sha512-yRj2+reB8iMg9W5sULM3S74jVS7zqSzHG3Ol/twnAAkAhnGQnpjj6e4ayUz7V+FpKypwgs82xbRdYtchTTUB+Q==}
    cpu: [x64]
    os: [linux]

  '@img/sharp-libvips-linuxmusl-arm64@1.1.0':
    resolution: {integrity: sha512-jYZdG+whg0MDK+q2COKbYidaqW/WTz0cc1E+tMAusiDygrM4ypmSCjOJPmFTvHHJ8j/6cAGyeDWZOsK06tP33w==}
    cpu: [arm64]
    os: [linux]

  '@img/sharp-libvips-linuxmusl-x64@1.1.0':
    resolution: {integrity: sha512-wK7SBdwrAiycjXdkPnGCPLjYb9lD4l6Ze2gSdAGVZrEL05AOUJESWU2lhlC+Ffn5/G+VKuSm6zzbQSzFX/P65A==}
    cpu: [x64]
    os: [linux]

  '@img/sharp-linux-arm64@0.34.2':
    resolution: {integrity: sha512-D8n8wgWmPDakc83LORcfJepdOSN6MvWNzzz2ux0MnIbOqdieRZwVYY32zxVx+IFUT8er5KPcyU3XXsn+GzG/0Q==}
    engines: {node: ^18.17.0 || ^20.3.0 || >=21.0.0}
    cpu: [arm64]
    os: [linux]

  '@img/sharp-linux-arm@0.34.2':
    resolution: {integrity: sha512-0DZzkvuEOqQUP9mo2kjjKNok5AmnOr1jB2XYjkaoNRwpAYMDzRmAqUIa1nRi58S2WswqSfPOWLNOr0FDT3H5RQ==}
    engines: {node: ^18.17.0 || ^20.3.0 || >=21.0.0}
    cpu: [arm]
    os: [linux]

  '@img/sharp-linux-s390x@0.34.2':
    resolution: {integrity: sha512-EGZ1xwhBI7dNISwxjChqBGELCWMGDvmxZXKjQRuqMrakhO8QoMgqCrdjnAqJq/CScxfRn+Bb7suXBElKQpPDiw==}
    engines: {node: ^18.17.0 || ^20.3.0 || >=21.0.0}
    cpu: [s390x]
    os: [linux]

  '@img/sharp-linux-x64@0.34.2':
    resolution: {integrity: sha512-sD7J+h5nFLMMmOXYH4DD9UtSNBD05tWSSdWAcEyzqW8Cn5UxXvsHAxmxSesYUsTOBmUnjtxghKDl15EvfqLFbQ==}
    engines: {node: ^18.17.0 || ^20.3.0 || >=21.0.0}
    cpu: [x64]
    os: [linux]

  '@img/sharp-linuxmusl-arm64@0.34.2':
    resolution: {integrity: sha512-NEE2vQ6wcxYav1/A22OOxoSOGiKnNmDzCYFOZ949xFmrWZOVII1Bp3NqVVpvj+3UeHMFyN5eP/V5hzViQ5CZNA==}
    engines: {node: ^18.17.0 || ^20.3.0 || >=21.0.0}
    cpu: [arm64]
    os: [linux]

  '@img/sharp-linuxmusl-x64@0.34.2':
    resolution: {integrity: sha512-DOYMrDm5E6/8bm/yQLCWyuDJwUnlevR8xtF8bs+gjZ7cyUNYXiSf/E8Kp0Ss5xasIaXSHzb888V1BE4i1hFhAA==}
    engines: {node: ^18.17.0 || ^20.3.0 || >=21.0.0}
    cpu: [x64]
    os: [linux]

  '@img/sharp-wasm32@0.34.2':
    resolution: {integrity: sha512-/VI4mdlJ9zkaq53MbIG6rZY+QRN3MLbR6usYlgITEzi4Rpx5S6LFKsycOQjkOGmqTNmkIdLjEvooFKwww6OpdQ==}
    engines: {node: ^18.17.0 || ^20.3.0 || >=21.0.0}
    cpu: [wasm32]

  '@img/sharp-win32-arm64@0.34.2':
    resolution: {integrity: sha512-cfP/r9FdS63VA5k0xiqaNaEoGxBg9k7uE+RQGzuK9fHt7jib4zAVVseR9LsE4gJcNWgT6APKMNnCcnyOtmSEUQ==}
    engines: {node: ^18.17.0 || ^20.3.0 || >=21.0.0}
    cpu: [arm64]
    os: [win32]

  '@img/sharp-win32-ia32@0.34.2':
    resolution: {integrity: sha512-QLjGGvAbj0X/FXl8n1WbtQ6iVBpWU7JO94u/P2M4a8CFYsvQi4GW2mRy/JqkRx0qpBzaOdKJKw8uc930EX2AHw==}
    engines: {node: ^18.17.0 || ^20.3.0 || >=21.0.0}
    cpu: [ia32]
    os: [win32]

  '@img/sharp-win32-x64@0.34.2':
    resolution: {integrity: sha512-aUdT6zEYtDKCaxkofmmJDJYGCf0+pJg3eU9/oBuqvEeoB9dKI6ZLc/1iLJCTuJQDO4ptntAlkUmHgGjyuobZbw==}
    engines: {node: ^18.17.0 || ^20.3.0 || >=21.0.0}
    cpu: [x64]
    os: [win32]

  '@inquirer/checkbox@2.5.0':
    resolution: {integrity: sha512-sMgdETOfi2dUHT8r7TT1BTKOwNvdDGFDXYWtQ2J69SvlYNntk9I/gJe7r5yvMwwsuKnYbuRs3pNhx4tgNck5aA==}
    engines: {node: '>=18'}

  '@inquirer/confirm@3.2.0':
    resolution: {integrity: sha512-oOIwPs0Dvq5220Z8lGL/6LHRTEr9TgLHmiI99Rj1PJ1p1czTys+olrgBqZk4E2qC0YTzeHprxSQmoHioVdJ7Lw==}
    engines: {node: '>=18'}

  '@inquirer/core@9.2.1':
    resolution: {integrity: sha512-F2VBt7W/mwqEU4bL0RnHNZmC/OxzNx9cOYxHqnXX3MP6ruYvZUZAW9imgN9+h/uBT/oP8Gh888J2OZSbjSeWcg==}
    engines: {node: '>=18'}

  '@inquirer/editor@2.2.0':
    resolution: {integrity: sha512-9KHOpJ+dIL5SZli8lJ6xdaYLPPzB8xB9GZItg39MBybzhxA16vxmszmQFrRwbOA918WA2rvu8xhDEg/p6LXKbw==}
    engines: {node: '>=18'}

  '@inquirer/expand@2.3.0':
    resolution: {integrity: sha512-qnJsUcOGCSG1e5DTOErmv2BPQqrtT6uzqn1vI/aYGiPKq+FgslGZmtdnXbhuI7IlT7OByDoEEqdnhUnVR2hhLw==}
    engines: {node: '>=18'}

  '@inquirer/figures@1.0.12':
    resolution: {integrity: sha512-MJttijd8rMFcKJC8NYmprWr6hD3r9Gd9qUC0XwPNwoEPWSMVJwA2MlXxF+nhZZNMY+HXsWa+o7KY2emWYIn0jQ==}
    engines: {node: '>=18'}

  '@inquirer/input@2.3.0':
    resolution: {integrity: sha512-XfnpCStx2xgh1LIRqPXrTNEEByqQWoxsWYzNRSEUxJ5c6EQlhMogJ3vHKu8aXuTacebtaZzMAHwEL0kAflKOBw==}
    engines: {node: '>=18'}

  '@inquirer/number@1.1.0':
    resolution: {integrity: sha512-ilUnia/GZUtfSZy3YEErXLJ2Sljo/mf9fiKc08n18DdwdmDbOzRcTv65H1jjDvlsAuvdFXf4Sa/aL7iw/NanVA==}
    engines: {node: '>=18'}

  '@inquirer/password@2.2.0':
    resolution: {integrity: sha512-5otqIpgsPYIshqhgtEwSspBQE40etouR8VIxzpJkv9i0dVHIpyhiivbkH9/dGiMLdyamT54YRdGJLfl8TFnLHg==}
    engines: {node: '>=18'}

  '@inquirer/prompts@5.5.0':
    resolution: {integrity: sha512-BHDeL0catgHdcHbSFFUddNzvx/imzJMft+tWDPwTm3hfu8/tApk1HrooNngB2Mb4qY+KaRWF+iZqoVUPeslEog==}
    engines: {node: '>=18'}

  '@inquirer/rawlist@2.3.0':
    resolution: {integrity: sha512-zzfNuINhFF7OLAtGHfhwOW2TlYJyli7lOUoJUXw/uyklcwalV6WRXBXtFIicN8rTRK1XTiPWB4UY+YuW8dsnLQ==}
    engines: {node: '>=18'}

  '@inquirer/search@1.1.0':
    resolution: {integrity: sha512-h+/5LSj51dx7hp5xOn4QFnUaKeARwUCLs6mIhtkJ0JYPBLmEYjdHSYh7I6GrLg9LwpJ3xeX0FZgAG1q0QdCpVQ==}
    engines: {node: '>=18'}

  '@inquirer/select@2.5.0':
    resolution: {integrity: sha512-YmDobTItPP3WcEI86GvPo+T2sRHkxxOq/kXmsBjHS5BVXUgvgZ5AfJjkvQvZr03T81NnI3KrrRuMzeuYUQRFOA==}
    engines: {node: '>=18'}

  '@inquirer/type@1.5.5':
    resolution: {integrity: sha512-MzICLu4yS7V8AA61sANROZ9vT1H3ooca5dSmI1FjZkzq7o/koMsRfQSzRtFo+F3Ao4Sf1C0bpLKejpKB/+j6MA==}
    engines: {node: '>=18'}

  '@inquirer/type@2.0.0':
    resolution: {integrity: sha512-XvJRx+2KR3YXyYtPUUy+qd9i7p+GO9Ko6VIIpWlBrpWwXDv8WLFeHTxz35CfQFUiBMLXlGHhGzys7lqit9gWag==}
    engines: {node: '>=18'}

  '@isaacs/cliui@8.0.2':
    resolution: {integrity: sha512-O8jcjabXaleOG9DQ0+ARXWZBTfnP4WNAqzuiJK7ll44AmxGKv/J2M4TPjxjY3znBCfvBXFzucm1twdyFybFqEA==}
    engines: {node: '>=12'}

  '@jridgewell/gen-mapping@0.3.8':
    resolution: {integrity: sha512-imAbBGkb+ebQyxKgzv5Hu2nmROxoDOXHh80evxdoXNOrvAnVx7zimzc1Oo5h9RlfV4vPXaE2iM5pOFbvOCClWA==}
    engines: {node: '>=6.0.0'}

  '@jridgewell/resolve-uri@3.1.2':
    resolution: {integrity: sha512-bRISgCIjP20/tbWSPWMEi54QVPRZExkuD9lJL+UIxUKtwVJA8wW1Trb1jMs1RFXo1CBTNZ/5hpC9QvmKWdopKw==}
    engines: {node: '>=6.0.0'}

  '@jridgewell/set-array@1.2.1':
    resolution: {integrity: sha512-R8gLRTZeyp03ymzP/6Lil/28tGeGEzhx1q2k703KGWRAI1VdvPIXdG70VJc2pAMw3NA6JKL5hhFu1sJX0Mnn/A==}
    engines: {node: '>=6.0.0'}

  '@jridgewell/sourcemap-codec@1.5.0':
    resolution: {integrity: sha512-gv3ZRaISU3fjPAgNsriBRqGWQL6quFx04YMPW/zD8XMLsU32mhCCbfbO6KZFLjvYpCZ8zyDEgqsgf+PwPaM7GQ==}

  '@jridgewell/trace-mapping@0.3.25':
    resolution: {integrity: sha512-vNk6aEwybGtawWmy/PzwnGDOjCkLWSD2wqvjGGAgOAwCGWySYXfYoxt00IJkTF+8Lb57DwOb3Aa0o9CApepiYQ==}

  '@js-sdsl/ordered-map@4.4.2':
    resolution: {integrity: sha512-iUKgm52T8HOE/makSxjqoWhe95ZJA1/G1sYsGev2JDKUSS14KAgg1LHb+Ba+IPow0xflbnSkOsZcO08C7w1gYw==}

  '@jsdevtools/ono@7.1.3':
    resolution: {integrity: sha512-4JQNk+3mVzK3xh2rqd6RB4J46qUR19azEHBneZyTZM+c456qOrbbM/5xcR8huNCCcbVt7+UmizG6GuUvPvKUYg==}

  '@langchain/core@0.3.59':
    resolution: {integrity: sha512-YAvnx0z3A8z5MvyjZzjC9ZxXZYM20ivFdUeLzANSPCoPCNIQ1/EppWP82RI24PcmWkNtuXsFVaj5juWiIpZvxg==}
    engines: {node: '>=18'}

  '@langchain/langgraph-checkpoint@0.0.18':
    resolution: {integrity: sha512-IS7zJj36VgY+4pf8ZjsVuUWef7oTwt1y9ylvwu0aLuOn1d0fg05Om9DLm3v2GZ2Df6bhLV1kfWAM0IAl9O5rQQ==}
    engines: {node: '>=18'}
    peerDependencies:
      '@langchain/core': '>=0.2.31 <0.4.0'

  '@langchain/langgraph-sdk@0.0.84':
    resolution: {integrity: sha512-l0PFQyJ+6m6aclORNPPWlcRwgKcXVXsPaJCbCUYFABR3yf4cOpsjhUNR0cJ7+2cS400oieHjGRdGGyO/hbSjhg==}
    peerDependencies:
      '@langchain/core': '>=0.2.31 <0.4.0'
      react: ^18 || ^19
    peerDependenciesMeta:
      '@langchain/core':
        optional: true
      react:
        optional: true

  '@langchain/langgraph@0.2.74':
    resolution: {integrity: sha512-oHpEi5sTZTPaeZX1UnzfM2OAJ21QGQrwReTV6+QnX7h8nDCBzhtipAw1cK616S+X8zpcVOjgOtJuaJhXa4mN8w==}
    engines: {node: '>=18'}
    peerDependencies:
      '@langchain/core': '>=0.2.36 <0.3.0 || >=0.3.40 < 0.4.0'
      zod-to-json-schema: ^3.x
    peerDependenciesMeta:
      zod-to-json-schema:
        optional: true

  '@langchain/openai@0.5.13':
    resolution: {integrity: sha512-t5UsO7XYE+DBQlXQ21QK74Y+LH4It20wnENrmueNvxIWTn0nHDIGVmO6wo4rJxbmOOPRQ4l/oAxGRnYU8B8v6w==}
    engines: {node: '>=18'}
    peerDependencies:
      '@langchain/core': '>=0.3.58 <0.4.0'

  '@langchain/textsplitters@0.1.0':
    resolution: {integrity: sha512-djI4uw9rlkAb5iMhtLED+xJebDdAG935AdP4eRTB02R7OB/act55Bj9wsskhZsvuyQRpO4O1wQOp85s6T6GWmw==}
    engines: {node: '>=18'}
    peerDependencies:
      '@langchain/core': '>=0.2.21 <0.4.0'

  '@manypkg/find-root@1.1.0':
    resolution: {integrity: sha512-mki5uBvhHzO8kYYix/WRy2WX8S3B5wdVSc9D6KcU5lQNglP2yt58/VfLuAK49glRXChosY8ap2oJ1qgma3GUVA==}

  '@manypkg/get-packages@1.1.3':
    resolution: {integrity: sha512-fo+QhuU3qE/2TQMQmbVMqaQ6EWbMhi4ABWP+O4AM1NqPBuy0OrApV5LO6BrrgnhtAHS2NH6RrVk9OL181tTi8A==}

  '@mastra/core@0.10.6':
    resolution: {integrity: sha512-HBh3VKidTGCTXiLm8K9ZUOIEmqBBbqRtjdPfuJ9FyJVc+JIHXL4/qUVsiyYtKJDpPP6voUkmEieQgo4pk9VFVw==}
    engines: {node: '>=20'}
    peerDependencies:
      zod: ^3.0.0

  '@mastra/mcp@0.10.4':
    resolution: {integrity: sha512-WAloGPK42TfKNvESpbLv6O6HaSPzbP9zlC/4dh+gHHys88/7oHYLU/9Wb8ME9dRsd8CrC0yJqBdfaIvtCvMI7A==}
    peerDependencies:
      '@mastra/core': ^0.10.2-alpha.0
      zod: ^3.0.0

  '@mastra/schema-compat@0.10.2':
    resolution: {integrity: sha512-QCPnD0Jd7NJgfVdvNkLPJhqSjyNcA+eaa16N+3kwa+wTBMb6eziWZC1aQNQ6o4T1JVPoo5unVVtL1pqiIgV+tA==}
    peerDependencies:
      ai: ^4.0.0
      zod: ^3.0.0

  '@modelcontextprotocol/sdk@1.13.0':
    resolution: {integrity: sha512-P5FZsXU0kY881F6Hbk9GhsYx02/KgWK1DYf7/tyE/1lcFKhDYPQR9iYjhQXJn+Sg6hQleMo3DB7h7+p4wgp2Lw==}
    engines: {node: '>=18'}

  '@msgpackr-extract/msgpackr-extract-darwin-arm64@3.0.3':
    resolution: {integrity: sha512-QZHtlVgbAdy2zAqNA9Gu1UpIuI8Xvsd1v8ic6B2pZmeFnFcMWiPLfWXh7TVw4eGEZ/C9TH281KwhVoeQUKbyjw==}
    cpu: [arm64]
    os: [darwin]

  '@msgpackr-extract/msgpackr-extract-darwin-x64@3.0.3':
    resolution: {integrity: sha512-mdzd3AVzYKuUmiWOQ8GNhl64/IoFGol569zNRdkLReh6LRLHOXxU4U8eq0JwaD8iFHdVGqSy4IjFL4reoWCDFw==}
    cpu: [x64]
    os: [darwin]

  '@msgpackr-extract/msgpackr-extract-linux-arm64@3.0.3':
    resolution: {integrity: sha512-YxQL+ax0XqBJDZiKimS2XQaf+2wDGVa1enVRGzEvLLVFeqa5kx2bWbtcSXgsxjQB7nRqqIGFIcLteF/sHeVtQg==}
    cpu: [arm64]
    os: [linux]

  '@msgpackr-extract/msgpackr-extract-linux-arm@3.0.3':
    resolution: {integrity: sha512-fg0uy/dG/nZEXfYilKoRe7yALaNmHoYeIoJuJ7KJ+YyU2bvY8vPv27f7UKhGRpY6euFYqEVhxCFZgAUNQBM3nw==}
    cpu: [arm]
    os: [linux]

  '@msgpackr-extract/msgpackr-extract-linux-x64@3.0.3':
    resolution: {integrity: sha512-cvwNfbP07pKUfq1uH+S6KJ7dT9K8WOE4ZiAcsrSes+UY55E/0jLYc+vq+DO7jlmqRb5zAggExKm0H7O/CBaesg==}
    cpu: [x64]
    os: [linux]

  '@msgpackr-extract/msgpackr-extract-win32-x64@3.0.3':
    resolution: {integrity: sha512-x0fWaQtYp4E6sktbsdAqnehxDgEc/VwM7uLsRCYWaiGu0ykYdZPiS8zCWdnjHwyiumousxfBm4SO31eXqwEZhQ==}
    cpu: [x64]
    os: [win32]

  '@next/env@15.3.4':
    resolution: {integrity: sha512-ZkdYzBseS6UjYzz6ylVKPOK+//zLWvD6Ta+vpoye8cW11AjiQjGYVibF0xuvT4L0iJfAPfZLFidaEzAOywyOAQ==}

  '@next/swc-darwin-arm64@15.3.4':
    resolution: {integrity: sha512-z0qIYTONmPRbwHWvpyrFXJd5F9YWLCsw3Sjrzj2ZvMYy9NPQMPZ1NjOJh4ojr4oQzcGYwgJKfidzehaNa1BpEg==}
    engines: {node: '>= 10'}
    cpu: [arm64]
    os: [darwin]

  '@next/swc-darwin-x64@15.3.4':
    resolution: {integrity: sha512-Z0FYJM8lritw5Wq+vpHYuCIzIlEMjewG2aRkc3Hi2rcbULknYL/xqfpBL23jQnCSrDUGAo/AEv0Z+s2bff9Zkw==}
    engines: {node: '>= 10'}
    cpu: [x64]
    os: [darwin]

  '@next/swc-linux-arm64-gnu@15.3.4':
    resolution: {integrity: sha512-l8ZQOCCg7adwmsnFm8m5q9eIPAHdaB2F3cxhufYtVo84pymwKuWfpYTKcUiFcutJdp9xGHC+F1Uq3xnFU1B/7g==}
    engines: {node: '>= 10'}
    cpu: [arm64]
    os: [linux]

  '@next/swc-linux-arm64-musl@15.3.4':
    resolution: {integrity: sha512-wFyZ7X470YJQtpKot4xCY3gpdn8lE9nTlldG07/kJYexCUpX1piX+MBfZdvulo+t1yADFVEuzFfVHfklfEx8kw==}
    engines: {node: '>= 10'}
    cpu: [arm64]
    os: [linux]

  '@next/swc-linux-x64-gnu@15.3.4':
    resolution: {integrity: sha512-gEbH9rv9o7I12qPyvZNVTyP/PWKqOp8clvnoYZQiX800KkqsaJZuOXkWgMa7ANCCh/oEN2ZQheh3yH8/kWPSEg==}
    engines: {node: '>= 10'}
    cpu: [x64]
    os: [linux]

  '@next/swc-linux-x64-musl@15.3.4':
    resolution: {integrity: sha512-Cf8sr0ufuC/nu/yQ76AnarbSAXcwG/wj+1xFPNbyNo8ltA6kw5d5YqO8kQuwVIxk13SBdtgXrNyom3ZosHAy4A==}
    engines: {node: '>= 10'}
    cpu: [x64]
    os: [linux]

  '@next/swc-win32-arm64-msvc@15.3.4':
    resolution: {integrity: sha512-ay5+qADDN3rwRbRpEhTOreOn1OyJIXS60tg9WMYTWCy3fB6rGoyjLVxc4dR9PYjEdR2iDYsaF5h03NA+XuYPQQ==}
    engines: {node: '>= 10'}
    cpu: [arm64]
    os: [win32]

  '@next/swc-win32-x64-msvc@15.3.4':
    resolution: {integrity: sha512-4kDt31Bc9DGyYs41FTL1/kNpDeHyha2TC0j5sRRoKCyrhNcfZ/nRQkAUlF27mETwm8QyHqIjHJitfcza2Iykfg==}
    engines: {node: '>= 10'}
    cpu: [x64]
    os: [win32]

  '@nodelib/fs.scandir@2.1.5':
    resolution: {integrity: sha512-vq24Bq3ym5HEQm2NKCr3yXDwjc7vTsEThRDnkp2DK9p1uqLR+DHurm/NOTo0KG7HYHU7eppKZj3MyqYuMBf62g==}
    engines: {node: '>= 8'}

  '@nodelib/fs.stat@2.0.5':
    resolution: {integrity: sha512-RkhPPp2zrqDAQA/2jNhnztcPAlv64XdhIp7a7454A5ovI7Bukxgt7MX7udwAu3zg1DcpPU0rz3VV1SeaqvY4+A==}
    engines: {node: '>= 8'}

  '@nodelib/fs.walk@1.2.8':
    resolution: {integrity: sha512-oGB+UxlgWcgQkgwo8GcEGwemoTFt3FIO9ababBmaGwXIoBKZ+GTy0pP185beGg7Llih/NSHSV2XAs1lnznocSg==}
    engines: {node: '>= 8'}

  '@openai/agents-core@0.0.7':
    resolution: {integrity: sha512-qbJ0w20hTMUJM97q9aGWchr7kyNo35emvjKiVjCW/grR4sMJo1fLia4bE52tjCQGo8EZJBJ9bkjXFSqETjdJYw==}
    peerDependencies:
      zod: ^3.25.40
    peerDependenciesMeta:
      zod:
        optional: true

  '@openai/agents-openai@0.0.7':
    resolution: {integrity: sha512-bWlJUZ6VutBnuESd74i9ttpIsfbw9kuH6mhHhN5bNgUjmbQfxM+2aUBfyxXGzr4mEvBkAuKiyAs3DX1shqOBdQ==}

  '@openai/agents-realtime@0.0.7':
    resolution: {integrity: sha512-ndPVQpOIX0J+C5wYo+YUb68q4zrXTIbQH/VS24qSIo9fxJokSxwS5P5hNSxDrdQ3+UlYyx/s1Xu6zRCE11H63Q==}

  '@openai/agents@0.0.7':
    resolution: {integrity: sha512-qDQn7f33fCySEuEVP+PIpBASmD5bjxhzSglzJ3Z21JcRbLq+hxyBz6hpJy6sa0XOSgHh50u2nlsz+rogTizdew==}

  '@opentelemetry/api-logs@0.201.1':
    resolution: {integrity: sha512-IxcFDP1IGMDemVFG2by/AMK+/o6EuBQ8idUq3xZ6MxgQGeumYZuX5OwR0h9HuvcUc/JPjQGfU5OHKIKYDJcXeA==}
    engines: {node: '>=8.0.0'}

  '@opentelemetry/api@1.9.0':
    resolution: {integrity: sha512-3giAOQvZiH5F9bMlMiv8+GSPMeqg0dbaeo58/0SlA9sxSqZhnUtxzX9/2FzyhS9sWQf5S0GJE0AKBrFqjpeYcg==}
    engines: {node: '>=8.0.0'}

  '@opentelemetry/auto-instrumentations-node@0.59.0':
    resolution: {integrity: sha512-kqoEBQss8fGGGRND0ycXZrwCXa/ePFop6W+YvZF5PikA9EsH0J/F2W6zvjetKjtdjyl6AUDW8I7gslZPXLLz3Q==}
    engines: {node: ^18.19.0 || >=20.6.0}
    peerDependencies:
      '@opentelemetry/api': ^1.4.1
      '@opentelemetry/core': ^2.0.0

  '@opentelemetry/context-async-hooks@2.0.1':
    resolution: {integrity: sha512-XuY23lSI3d4PEqKA+7SLtAgwqIfc6E/E9eAQWLN1vlpC53ybO3o6jW4BsXo1xvz9lYyyWItfQDDLzezER01mCw==}
    engines: {node: ^18.19.0 || >=20.6.0}
    peerDependencies:
      '@opentelemetry/api': '>=1.0.0 <1.10.0'

  '@opentelemetry/core@2.0.1':
    resolution: {integrity: sha512-MaZk9SJIDgo1peKevlbhP6+IwIiNPNmswNL4AF0WaQJLbHXjr9SrZMgS12+iqr9ToV4ZVosCcc0f8Rg67LXjxw==}
    engines: {node: ^18.19.0 || >=20.6.0}
    peerDependencies:
      '@opentelemetry/api': '>=1.0.0 <1.10.0'

  '@opentelemetry/exporter-logs-otlp-grpc@0.201.1':
    resolution: {integrity: sha512-ACV2Az9BHRcAaPMYBnYMwKHNn2JwkzzsT3cdeG6+Tokm47fFfpf2xk3sq3QvX0Gk+TXW7q6d+OfBuYfWoAud2g==}
    engines: {node: ^18.19.0 || >=20.6.0}
    peerDependencies:
      '@opentelemetry/api': ^1.3.0

  '@opentelemetry/exporter-logs-otlp-http@0.201.1':
    resolution: {integrity: sha512-flYr1tr/wlUxsVc2ZYt/seNLgp3uagyUg9MtjiHYyaMQcN4XuEuI4UjUFwXAGQjd2khmXeie5YnTmO8gzyzemw==}
    engines: {node: ^18.19.0 || >=20.6.0}
    peerDependencies:
      '@opentelemetry/api': ^1.3.0

  '@opentelemetry/exporter-logs-otlp-proto@0.201.1':
    resolution: {integrity: sha512-ZVkutDoQYLAkWmpbmd9XKZ9NeBQS6GPxLl/NZ/uDMq+tFnmZu1p0cvZ43x5+TpFoGkjPR6QYHCxkcZBwI9M8ag==}
    engines: {node: ^18.19.0 || >=20.6.0}
    peerDependencies:
      '@opentelemetry/api': ^1.3.0

  '@opentelemetry/exporter-metrics-otlp-grpc@0.201.1':
    resolution: {integrity: sha512-ywo4TpQNOLi07K7P3CaymzS8XlDGfTFmMQ4oSPsZv38/gAf3/wPVh2uL5qYAFqrVokNCmkcaeCwX3QSy0g9b/A==}
    engines: {node: ^18.19.0 || >=20.6.0}
    peerDependencies:
      '@opentelemetry/api': ^1.3.0

  '@opentelemetry/exporter-metrics-otlp-http@0.201.1':
    resolution: {integrity: sha512-LMRVg2yTev28L51RLLUK3gY0avMa1RVBq7IkYNtXDBxJRcd0TGGq/0rqfk7Y4UIM9NCJhDIUFHeGg8NpSgSWcw==}
    engines: {node: ^18.19.0 || >=20.6.0}
    peerDependencies:
      '@opentelemetry/api': ^1.3.0

  '@opentelemetry/exporter-metrics-otlp-proto@0.201.1':
    resolution: {integrity: sha512-9ie2jcaUQZdIoe6B02r0rF4Gz+JsZ9mev/2pYou1N0woOUkFM8xwO6BAlORnrFVslqF/XO5WG3q5FsTbuC5iiw==}
    engines: {node: ^18.19.0 || >=20.6.0}
    peerDependencies:
      '@opentelemetry/api': ^1.3.0

  '@opentelemetry/exporter-prometheus@0.201.1':
    resolution: {integrity: sha512-J6/4KgljApWda/2YBMHHZg6vaZ6H8BjFInO8YQW+N0al1LjGAAq3pFRCEHpU6GI7ZlkphCxKy6MUjXOZVM8KWQ==}
    engines: {node: ^18.19.0 || >=20.6.0}
    peerDependencies:
      '@opentelemetry/api': ^1.3.0

  '@opentelemetry/exporter-trace-otlp-grpc@0.201.1':
    resolution: {integrity: sha512-0ZM5CBoZbufXckxi/SWwP5B++CjPWS6N1i+K7f+GhRxYWVGt/yh4eiV3jklZKWw/DUyMkUvUOo0GW1RxoiLoZQ==}
    engines: {node: ^18.19.0 || >=20.6.0}
    peerDependencies:
      '@opentelemetry/api': ^1.3.0

  '@opentelemetry/exporter-trace-otlp-http@0.201.1':
    resolution: {integrity: sha512-Nw3pIqATC/9LfSGrMiQeeMQ7/z7W2D0wKPxtXwAcr7P64JW7KSH4YSX7Ji8Ti3MmB79NQg6imdagfegJDB0rng==}
    engines: {node: ^18.19.0 || >=20.6.0}
    peerDependencies:
      '@opentelemetry/api': ^1.3.0

  '@opentelemetry/exporter-trace-otlp-proto@0.201.1':
    resolution: {integrity: sha512-wMxdDDyW+lmmenYGBp0evCoKzajXqIw6SSaZtaF/uqKR9/POhC/9vudnc+kf8W49hYFyIEutPrc1hA0exe3UwQ==}
    engines: {node: ^18.19.0 || >=20.6.0}
    peerDependencies:
      '@opentelemetry/api': ^1.3.0

  '@opentelemetry/exporter-zipkin@2.0.1':
    resolution: {integrity: sha512-a9eeyHIipfdxzCfc2XPrE+/TI3wmrZUDFtG2RRXHSbZZULAny7SyybSvaDvS77a7iib5MPiAvluwVvbGTsHxsw==}
    engines: {node: ^18.19.0 || >=20.6.0}
    peerDependencies:
      '@opentelemetry/api': ^1.0.0

  '@opentelemetry/instrumentation-amqplib@0.48.0':
    resolution: {integrity: sha512-zXcClQX3sttvBih1CjdPbvve/If1lCHPFK41fDpJE5NYjK38dwTMOUEV0+/ulfq4iU4oEV+ReCA+ZaXAm/uYdw==}
    engines: {node: ^18.19.0 || >=20.6.0}
    peerDependencies:
      '@opentelemetry/api': ^1.3.0

  '@opentelemetry/instrumentation-aws-lambda@0.52.0':
    resolution: {integrity: sha512-xGVhBxxO7OuOl72XNwt1MOgaA6d3pSKI2Y5r3OfGNkx602KzW1t2vBHzJf8s4DAJYdMd5/RJLRi1z87CBu7yyg==}
    engines: {node: ^18.19.0 || >=20.6.0}
    peerDependencies:
      '@opentelemetry/api': ^1.3.0

  '@opentelemetry/instrumentation-aws-sdk@0.53.0':
    resolution: {integrity: sha512-CXB2cu0qnp5lHtNZRpvz0oOZrIKiWfHOiNVGWln9KY0m9sBheEqc58x3Ptpi5lMyso67heVCGDAc9+KbLAZwTQ==}
    engines: {node: ^18.19.0 || >=20.6.0}
    peerDependencies:
      '@opentelemetry/api': ^1.3.0

  '@opentelemetry/instrumentation-bunyan@0.47.0':
    resolution: {integrity: sha512-Sux5us8fkBLO/z+H8P2fSu+fRIm1xTeUHlwtM/E4CNZS9W/sAYrc8djZVa2JrwNXj/tE6U5vRJVObGekIkULow==}
    engines: {node: ^18.19.0 || >=20.6.0}
    peerDependencies:
      '@opentelemetry/api': ^1.3.0

  '@opentelemetry/instrumentation-cassandra-driver@0.47.0':
    resolution: {integrity: sha512-MMn/Y2ErClGe7fmzTfR3iJcbEIspAn9hxbnj8oH7bVpPHcWbPphYICkNfLqah4tKVd+zazhs1agCiHL8y/e12g==}
    engines: {node: ^18.19.0 || >=20.6.0}
    peerDependencies:
      '@opentelemetry/api': ^1.3.0

  '@opentelemetry/instrumentation-connect@0.45.0':
    resolution: {integrity: sha512-OHdp71gsRnm0lVD7SEtYSJFfvq4r6QN/5lgRK+Vrife1DHy+Insm66JJZN2Frt1waIzmDNn3VLCCafTnItfVcA==}
    engines: {node: ^18.19.0 || >=20.6.0}
    peerDependencies:
      '@opentelemetry/api': ^1.3.0

  '@opentelemetry/instrumentation-cucumber@0.16.0':
    resolution: {integrity: sha512-bLKOQFgKimQkD8th+y0zMD9vNBjq79BWmPd7QqOGV2atQFbb2QJnorp/Y6poTVQNiITv0GE2mmmcqbjF+Y+JQA==}
    engines: {node: ^18.19.0 || >=20.6.0}
    peerDependencies:
      '@opentelemetry/api': ^1.0.0

  '@opentelemetry/instrumentation-dataloader@0.18.0':
    resolution: {integrity: sha512-egPb8OcGZP6GUU/dbB8NnVgnSIqlM0nHS8KkADq51rVaMkzBcevtinYDFYTQu9tuQ6GEwaSdiQxiQORpYaVeQw==}
    engines: {node: ^18.19.0 || >=20.6.0}
    peerDependencies:
      '@opentelemetry/api': ^1.3.0

  '@opentelemetry/instrumentation-dns@0.45.0':
    resolution: {integrity: sha512-gE02Jj97aaYUdZIvp2RwWPy3DLN86k15YvPRzkMaPWZKVwsKrHcA+xVX8k3rh9o0g64PC/U2f+LXiJr14PyVLg==}
    engines: {node: ^18.19.0 || >=20.6.0}
    peerDependencies:
      '@opentelemetry/api': ^1.3.0

  '@opentelemetry/instrumentation-express@0.50.0':
    resolution: {integrity: sha512-0VF7HM8hTe0B5oXqCfBljMYFeQ3WKKqs0kCTRT02/Pjnmj5bOmR62r2dstjxbxnGKoeFRUHD/QAown9gyf659A==}
    engines: {node: ^18.19.0 || >=20.6.0}
    peerDependencies:
      '@opentelemetry/api': ^1.3.0

  '@opentelemetry/instrumentation-fastify@0.46.0':
    resolution: {integrity: sha512-tib8SH5RCqhYRw9Qcpep9tP6ABxyXFDljdRy2aKpklHaFAyDELr3EpEAkGdkMZtO5Y3/QhUsmzYZp1np9jkjUg==}
    engines: {node: ^18.19.0 || >=20.6.0}
    peerDependencies:
      '@opentelemetry/api': ^1.3.0

  '@opentelemetry/instrumentation-fs@0.21.0':
    resolution: {integrity: sha512-p2Fn78KSSbSSIJOOTn9FbxEzNRIIsYn9KTemKhABuunVqHixIqQ3hUjChbR+RbjPNZQthDC/0GHDeihRoyLdLQ==}
    engines: {node: ^18.19.0 || >=20.6.0}
    peerDependencies:
      '@opentelemetry/api': ^1.3.0

  '@opentelemetry/instrumentation-generic-pool@0.45.0':
    resolution: {integrity: sha512-+fk7tnpzkkBAQzEtyJA0zRv7aBDhr05zczyBn//iJdmDG+ZfQFuIKK4dXNnv9FUZpedW0wcHlPqbP5FIGhAsLQ==}
    engines: {node: ^18.19.0 || >=20.6.0}
    peerDependencies:
      '@opentelemetry/api': ^1.3.0

  '@opentelemetry/instrumentation-graphql@0.49.0':
    resolution: {integrity: sha512-FZaOS/BmE5npzk95X3Iqfo80a6wEJlkAtk7wLUJG/VZaB8RbBjJow4g0YdtvK8GNGEQW02KiQ+VtzdPGRemlwg==}
    engines: {node: ^18.19.0 || >=20.6.0}
    peerDependencies:
      '@opentelemetry/api': ^1.3.0

  '@opentelemetry/instrumentation-grpc@0.201.1':
    resolution: {integrity: sha512-OIkXkVnilh8E6YKz/PiQtWeERqbcbjtVppMc7A2h39eaoaKnckXxom3YXhX+/PMhfmjbUnqw6k/KvmUr9zig1Q==}
    engines: {node: ^18.19.0 || >=20.6.0}
    peerDependencies:
      '@opentelemetry/api': ^1.3.0

  '@opentelemetry/instrumentation-hapi@0.47.0':
    resolution: {integrity: sha512-0BCiQl2+oAuhSzbZrgpZgRvg7PclTfb7GxuBqWmWj9XkRk6cKla18S0pBqRCtl+qluRIaZ7tyXKmdtlsXj0QIw==}
    engines: {node: ^18.19.0 || >=20.6.0}
    peerDependencies:
      '@opentelemetry/api': ^1.3.0

  '@opentelemetry/instrumentation-http@0.201.1':
    resolution: {integrity: sha512-xhkL/eOntScSLS8C2/LHKZ9Z9MEyGB9Yil7lF3JV0+YBeLXHQUIw2xPD7T0qw0DnqlrN8c/gi8hb5BEXZcyHRg==}
    engines: {node: ^18.19.0 || >=20.6.0}
    peerDependencies:
      '@opentelemetry/api': ^1.3.0

  '@opentelemetry/instrumentation-ioredis@0.49.0':
    resolution: {integrity: sha512-CcbA9ylntqK7/lo7NUD/I+Uj6xcIiFFk1O2RnY23MugJunqZIFufvYkdh1mdG2bvBKdIVvA2nkVVt1Igw0uw1A==}
    engines: {node: ^18.19.0 || >=20.6.0}
    peerDependencies:
      '@opentelemetry/api': ^1.3.0

  '@opentelemetry/instrumentation-kafkajs@0.10.0':
    resolution: {integrity: sha512-0roBjhMaW5li1gXVqrBRjzeLPWUiym8TPQi3iXqMA3GizPzilE4hwhIVI7GxtMHAdS15TgkUce6WVYVOBFrrbg==}
    engines: {node: ^18.19.0 || >=20.6.0}
    peerDependencies:
      '@opentelemetry/api': ^1.3.0

  '@opentelemetry/instrumentation-knex@0.46.0':
    resolution: {integrity: sha512-+AxDwDdLJB467mEPOQKHod/1NDzX8msUAOEiViMkM7xAJoUsHTrP6EKlbjrCKkK+X2Eqh2pTO0ibeLkhG96oNA==}
    engines: {node: ^18.19.0 || >=20.6.0}
    peerDependencies:
      '@opentelemetry/api': ^1.3.0

  '@opentelemetry/instrumentation-koa@0.49.0':
    resolution: {integrity: sha512-LO2pdZ5SF2LzWZLwrPTja/sQN8Kl4Wu5QvWSFJJLLGpeVKQWC4n41qjPUAAu668w43s42xqfs9bC4hWmQe7o8g==}
    engines: {node: ^18.19.0 || >=20.6.0}
    peerDependencies:
      '@opentelemetry/api': ^1.3.0

  '@opentelemetry/instrumentation-lru-memoizer@0.46.0':
    resolution: {integrity: sha512-k8wdehAJYuSYWKiIDXrXSd7+33M4qOUEhrE3ymNFOHxVjwtUWpSh6JYSFe+5pqGilhl4CqUgxCkaQ9kPy3rAOQ==}
    engines: {node: ^18.19.0 || >=20.6.0}
    peerDependencies:
      '@opentelemetry/api': ^1.3.0

  '@opentelemetry/instrumentation-memcached@0.45.0':
    resolution: {integrity: sha512-9NjbvCBM7p+wh/sHfSGDvrtinFYqIr6qunL9nN3e86eIQh3WyE9YdnlFGRbBR+MOzTCwSzrKAvY+J0fQe91VHA==}
    engines: {node: ^18.19.0 || >=20.6.0}
    peerDependencies:
      '@opentelemetry/api': ^1.3.0

  '@opentelemetry/instrumentation-mongodb@0.54.0':
    resolution: {integrity: sha512-xTECmvFNfavpNz7btxmmvkCZKdHphQSSf0J4tSw4OOT0CSTythB/IWo41mYBd6GIutkmeA12dkKPd8zAU7zzyA==}
    engines: {node: ^18.19.0 || >=20.6.0}
    peerDependencies:
      '@opentelemetry/api': ^1.3.0

  '@opentelemetry/instrumentation-mongoose@0.48.0':
    resolution: {integrity: sha512-kvopwp/kb1wN8jd0HhIBx/ZxbSmwqhN7LLvl9a7fXYACYlewUtCnVJLG80kwuG+rexRZlxeDfjoacFRDQSf9XA==}
    engines: {node: ^18.19.0 || >=20.6.0}
    peerDependencies:
      '@opentelemetry/api': ^1.3.0

  '@opentelemetry/instrumentation-mysql2@0.47.0':
    resolution: {integrity: sha512-rVKuKJ6HFVTNXNo8WuC3lBL/9zQ0OZfga/2dLseg/jlQZzUlWijsA57trnA92pcYxs32HBPSfKpuA88ZAVBFpA==}
    engines: {node: ^18.19.0 || >=20.6.0}
    peerDependencies:
      '@opentelemetry/api': ^1.3.0

  '@opentelemetry/instrumentation-mysql@0.47.0':
    resolution: {integrity: sha512-QWJNDNW0JyHj3cGtQOeNBcrDeOY35yX/JnDg8jEvxzmoEABHyj0EqI8fHPdOQmdctTjKTjzbqwtuAzLYIfkdAA==}
    engines: {node: ^18.19.0 || >=20.6.0}
    peerDependencies:
      '@opentelemetry/api': ^1.3.0

  '@opentelemetry/instrumentation-nestjs-core@0.47.0':
    resolution: {integrity: sha512-xTtWbqdvlxRfhYidLEq0XvQUGqqgT4Fom21nxJ7XYvOoUJ4KNOxFBnfGW9RcXtFHDkux6rIjNP5CiPCYMZ007g==}
    engines: {node: ^18.19.0 || >=20.6.0}
    peerDependencies:
      '@opentelemetry/api': ^1.3.0

  '@opentelemetry/instrumentation-net@0.45.0':
    resolution: {integrity: sha512-kFdY4IMth8obBPXoAlpLkea7l85Joe+p7oep+BexrHQ0iX+0cvnfoYBMMSE/vAp6T1N3Nu6RDT2Wzf3mqkHxjw==}
    engines: {node: ^18.19.0 || >=20.6.0}
    peerDependencies:
      '@opentelemetry/api': ^1.3.0

  '@opentelemetry/instrumentation-oracledb@0.27.0':
    resolution: {integrity: sha512-b/JBJroC22DqgeMUSLYyleN6ohyXbCK1YGvBsCuDdiYUmOOyyWYSKdm4D26hTwFv1TKce+Im6aGcXF1hq2WKuQ==}
    engines: {node: ^18.19.0 || >=20.6.0}
    peerDependencies:
      '@opentelemetry/api': ^1.3.0

  '@opentelemetry/instrumentation-pg@0.53.0':
    resolution: {integrity: sha512-riWbJvSviTAsjeuq8fn7Y7+CXEYf3sGR18WfLeM7GgSnptTOur1++SLTN7XogqiwP3LFFQ0GLoYe+hxVOEyEpw==}
    engines: {node: ^18.19.0 || >=20.6.0}
    peerDependencies:
      '@opentelemetry/api': ^1.3.0

  '@opentelemetry/instrumentation-pino@0.48.0':
    resolution: {integrity: sha512-+X+GTaXFuExrmQ3XS1HH8E+4KkKQ1HPzjNGnckuW/SQVOxRGeZMwJu1s60lx4eLpQuXXRh9nJaCAqMi/As347w==}
    engines: {node: ^18.19.0 || >=20.6.0}
    peerDependencies:
      '@opentelemetry/api': ^1.3.0

  '@opentelemetry/instrumentation-redis-4@0.48.0':
    resolution: {integrity: sha512-aHZGrVwOsCM5u2PQdK1/PJuIWjGjYhOKEqqaPg3Mere2C6brwp+ih1bjcGyMRBS+7KNn5OSPcsFWpcW17Bfotw==}
    engines: {node: ^18.19.0 || >=20.6.0}
    peerDependencies:
      '@opentelemetry/api': ^1.3.0

  '@opentelemetry/instrumentation-redis@0.48.0':
    resolution: {integrity: sha512-bp82CqAcBNk0+nneAX2L+wbCKiNHTnTEJlppOEjxESIR8AocSKO7gnWpotTh5Bki2UULUn62MBXJmRnIzj0ikw==}
    engines: {node: ^18.19.0 || >=20.6.0}
    peerDependencies:
      '@opentelemetry/api': ^1.3.0

  '@opentelemetry/instrumentation-restify@0.47.0':
    resolution: {integrity: sha512-A1VixeXnRAQQfWidjnNqOwqGp1K5/r6fIyCdL+1Yvde11HiruMQOf6B71D7wWJHRtNKpLhq3o8JzeNGJoBEMpA==}
    engines: {node: ^18.19.0 || >=20.6.0}
    peerDependencies:
      '@opentelemetry/api': ^1.3.0

  '@opentelemetry/instrumentation-router@0.46.0':
    resolution: {integrity: sha512-p98dJcw0reSyfkhRwzx8HrhyjcKmyguIE0KCLcxBnvQFnPL7EfUR2up2M9ggceFiZO5GUo1gk+r/mP+B9VBsQw==}
    engines: {node: ^18.19.0 || >=20.6.0}
    peerDependencies:
      '@opentelemetry/api': ^1.3.0

  '@opentelemetry/instrumentation-runtime-node@0.15.0':
    resolution: {integrity: sha512-K3aPMYImALNsovPUjlIHctS2oH1YESlIAQMgiHXvcUxxz6+d66pPE1a4IoGP19iFOmRDMjshgHR/0DXMOEvZKg==}
    engines: {node: ^18.19.0 || >=20.6.0}
    peerDependencies:
      '@opentelemetry/api': ^1.3.0

  '@opentelemetry/instrumentation-socket.io@0.48.0':
    resolution: {integrity: sha512-bVFiRvQnAW9hT+8FZVuhhybAvopAShLGm6LYz8raNZokxEw2FzGDVXONWaAM5D2/RbCbMl7R+PLN//3SEU/k0g==}
    engines: {node: ^18.19.0 || >=20.6.0}
    peerDependencies:
      '@opentelemetry/api': ^1.3.0

  '@opentelemetry/instrumentation-tedious@0.20.0':
    resolution: {integrity: sha512-8OqIj554Rh8sll9myfDaFD1cYY8XKpxK3SMzCTZGc4BqS61gU0kd7UEydZeplrkQHDgySP4nvtFfkQCaZyTS4Q==}
    engines: {node: ^18.19.0 || >=20.6.0}
    peerDependencies:
      '@opentelemetry/api': ^1.3.0

  '@opentelemetry/instrumentation-undici@0.12.0':
    resolution: {integrity: sha512-SLqTWPWWwqSZVYZw3a9sdcNXsahJfimvDpYaoDd6ryvQGDlOrHVKr56gL5qD3XDVa67DmV5ZQrxRrnYUdlp3BQ==}
    engines: {node: ^18.19.0 || >=20.6.0}
    peerDependencies:
      '@opentelemetry/api': ^1.7.0

  '@opentelemetry/instrumentation-winston@0.46.0':
    resolution: {integrity: sha512-/nvmsLSON9Ki8C32kOMAkzsCpFfpjI2Fvr51uAY8/8bwG258MUUN8fCbAOMaiaPEKiB807wsE/aym83LYiB0ng==}
    engines: {node: ^18.19.0 || >=20.6.0}
    peerDependencies:
      '@opentelemetry/api': ^1.3.0

  '@opentelemetry/instrumentation@0.201.1':
    resolution: {integrity: sha512-6EOSoT2zcyBM3VryAzn35ytjRrOMeaWZyzQ/PHVfxoXp5rMf7UUgVToqxOhQffKOHtC7Dma4bHt+DuwIBBZyZA==}
    engines: {node: ^18.19.0 || >=20.6.0}
    peerDependencies:
      '@opentelemetry/api': ^1.3.0

  '@opentelemetry/otlp-exporter-base@0.201.1':
    resolution: {integrity: sha512-FiS/mIWmZXyRxYGyXPHY+I/4+XrYVTD7Fz/zwOHkVPQsA1JTakAOP9fAi6trXMio0dIpzvQujLNiBqGM7ExrQw==}
    engines: {node: ^18.19.0 || >=20.6.0}
    peerDependencies:
      '@opentelemetry/api': ^1.3.0

  '@opentelemetry/otlp-grpc-exporter-base@0.201.1':
    resolution: {integrity: sha512-Y0h9hiMvNtUuXUMkYNAt81hxnFuOHHSeu/RC+pXcHe7S6ac0ROlcjdabBKmYSadJxRrP4YfLahLRuNkVtZow4w==}
    engines: {node: ^18.19.0 || >=20.6.0}
    peerDependencies:
      '@opentelemetry/api': ^1.3.0

  '@opentelemetry/otlp-transformer@0.201.1':
    resolution: {integrity: sha512-+q/8Yuhtu9QxCcjEAXEO8fXLjlSnrnVwfzi9jiWaMAppQp69MoagHHomQj02V2WnGjvBod5ajgkbK4IoWab50A==}
    engines: {node: ^18.19.0 || >=20.6.0}
    peerDependencies:
      '@opentelemetry/api': ^1.3.0

  '@opentelemetry/propagation-utils@0.31.2':
    resolution: {integrity: sha512-FlJzdZ0cQY8qqOsJ/A+L/t05LvZtnsMq6vbamunVMYRi9TAy+xq37t+nT/dx3dKJ/2k409jDj9eA0Yhj9RtTug==}
    engines: {node: ^18.19.0 || >=20.6.0}
    peerDependencies:
      '@opentelemetry/api': ^1.0.0

  '@opentelemetry/propagator-b3@2.0.1':
    resolution: {integrity: sha512-Hc09CaQ8Tf5AGLmf449H726uRoBNGPBL4bjr7AnnUpzWMvhdn61F78z9qb6IqB737TffBsokGAK1XykFEZ1igw==}
    engines: {node: ^18.19.0 || >=20.6.0}
    peerDependencies:
      '@opentelemetry/api': '>=1.0.0 <1.10.0'

  '@opentelemetry/propagator-jaeger@2.0.1':
    resolution: {integrity: sha512-7PMdPBmGVH2eQNb/AtSJizQNgeNTfh6jQFqys6lfhd6P4r+m/nTh3gKPPpaCXVdRQ+z93vfKk+4UGty390283w==}
    engines: {node: ^18.19.0 || >=20.6.0}
    peerDependencies:
      '@opentelemetry/api': '>=1.0.0 <1.10.0'

  '@opentelemetry/redis-common@0.37.0':
    resolution: {integrity: sha512-tJwgE6jt32bLs/9J6jhQRKU2EZnsD8qaO13aoFyXwF6s4LhpT7YFHf3Z03MqdILk6BA2BFUhoyh7k9fj9i032A==}
    engines: {node: ^18.19.0 || >=20.6.0}

  '@opentelemetry/resource-detector-alibaba-cloud@0.31.2':
    resolution: {integrity: sha512-Itp6duMXkAIQzmDHIf1kc6Llj/fa0BxilaELp0K6Fp9y+b0ex9LksNAQfTDFPHNine7tFoXauvvHbJFXIB6mqw==}
    engines: {node: ^18.19.0 || >=20.6.0}
    peerDependencies:
      '@opentelemetry/api': ^1.0.0

  '@opentelemetry/resource-detector-aws@2.2.0':
    resolution: {integrity: sha512-6k7//RWAv4U1PeZhv0Too0Sv7sp7/A6s6g9h5ZYauPcroh2t4gOmkQSspSLYCynn34YZwn3FGbuaMwTDjHEJig==}
    engines: {node: ^18.19.0 || >=20.6.0}
    peerDependencies:
      '@opentelemetry/api': ^1.0.0

  '@opentelemetry/resource-detector-azure@0.8.0':
    resolution: {integrity: sha512-YBsJQrt0NGT66BgdVhhTkv7/oe/rTflX/rKteptVK6HNo7z8wbeAbB4SnSNJFfF+v3XrP/ruiTxKnNzoh/ampw==}
    engines: {node: ^18.19.0 || >=20.6.0}
    peerDependencies:
      '@opentelemetry/api': ^1.0.0

  '@opentelemetry/resource-detector-container@0.7.2':
    resolution: {integrity: sha512-St3Krrbpvq7k0UoUNlm7Z4Xqf9HdS9R5yPslwl/WPaZpj/Bf/54WZTPmNQat+93Ey6PTX0ISKg26DfcjPemUhg==}
    engines: {node: ^18.19.0 || >=20.6.0}
    peerDependencies:
      '@opentelemetry/api': ^1.0.0

  '@opentelemetry/resource-detector-gcp@0.35.0':
    resolution: {integrity: sha512-JYkyOUc7TZAyHy37N2aPAwFvRdET0+E5qIRjmQLPop9LQi4+N0sKf65g4xCwuY/0M721T/424G3zneJjxyiooA==}
    engines: {node: ^18.19.0 || >=20.6.0}
    peerDependencies:
      '@opentelemetry/api': ^1.0.0

  '@opentelemetry/resources@2.0.1':
    resolution: {integrity: sha512-dZOB3R6zvBwDKnHDTB4X1xtMArB/d324VsbiPkX/Yu0Q8T2xceRthoIVFhJdvgVM2QhGVUyX9tzwiNxGtoBJUw==}
    engines: {node: ^18.19.0 || >=20.6.0}
    peerDependencies:
      '@opentelemetry/api': '>=1.3.0 <1.10.0'

  '@opentelemetry/sdk-logs@0.201.1':
    resolution: {integrity: sha512-Ug8gtpssUNUnfpotB9ZhnSsPSGDu+7LngTMgKl31mmVJwLAKyl6jC8diZrMcGkSgBh0o5dbg9puvLyR25buZfw==}
    engines: {node: ^18.19.0 || >=20.6.0}
    peerDependencies:
      '@opentelemetry/api': '>=1.4.0 <1.10.0'

  '@opentelemetry/sdk-metrics@2.0.1':
    resolution: {integrity: sha512-wf8OaJoSnujMAHWR3g+/hGvNcsC16rf9s1So4JlMiFaFHiE4HpIA3oUh+uWZQ7CNuK8gVW/pQSkgoa5HkkOl0g==}
    engines: {node: ^18.19.0 || >=20.6.0}
    peerDependencies:
      '@opentelemetry/api': '>=1.9.0 <1.10.0'

  '@opentelemetry/sdk-node@0.201.1':
    resolution: {integrity: sha512-OdkYe6ZEFbPq+YXhebuiYpPECIBrrKgFJoAQVATllKlB5RDQDTE4J84/8LwGfQqSxBiSK2u1aSaFpzgBVoBrKA==}
    engines: {node: ^18.19.0 || >=20.6.0}
    peerDependencies:
      '@opentelemetry/api': '>=1.3.0 <1.10.0'

  '@opentelemetry/sdk-trace-base@2.0.1':
    resolution: {integrity: sha512-xYLlvk/xdScGx1aEqvxLwf6sXQLXCjk3/1SQT9X9AoN5rXRhkdvIFShuNNmtTEPRBqcsMbS4p/gJLNI2wXaDuQ==}
    engines: {node: ^18.19.0 || >=20.6.0}
    peerDependencies:
      '@opentelemetry/api': '>=1.3.0 <1.10.0'

  '@opentelemetry/sdk-trace-node@2.0.1':
    resolution: {integrity: sha512-UhdbPF19pMpBtCWYP5lHbTogLWx9N0EBxtdagvkn5YtsAnCBZzL7SjktG+ZmupRgifsHMjwUaCCaVmqGfSADmA==}
    engines: {node: ^18.19.0 || >=20.6.0}
    peerDependencies:
      '@opentelemetry/api': '>=1.0.0 <1.10.0'

  '@opentelemetry/semantic-conventions@1.34.0':
    resolution: {integrity: sha512-aKcOkyrorBGlajjRdVoJWHTxfxO1vCNHLJVlSDaRHDIdjU+pX8IYQPvPDkYiujKLbRnWU+1TBwEt0QRgSm4SGA==}
    engines: {node: '>=14'}

  '@opentelemetry/sql-common@0.41.0':
    resolution: {integrity: sha512-pmzXctVbEERbqSfiAgdes9Y63xjoOyXcD7B6IXBkVb+vbM7M9U98mn33nGXxPf4dfYR0M+vhcKRZmbSJ7HfqFA==}
    engines: {node: ^18.19.0 || >=20.6.0}
    peerDependencies:
      '@opentelemetry/api': ^1.1.0

  '@parcel/watcher-android-arm64@2.5.1':
    resolution: {integrity: sha512-KF8+j9nNbUN8vzOFDpRMsaKBHZ/mcjEjMToVMJOhTozkDonQFFrRcfdLWn6yWKCmJKmdVxSgHiYvTCef4/qcBA==}
    engines: {node: '>= 10.0.0'}
    cpu: [arm64]
    os: [android]

  '@parcel/watcher-darwin-arm64@2.5.1':
    resolution: {integrity: sha512-eAzPv5osDmZyBhou8PoF4i6RQXAfeKL9tjb3QzYuccXFMQU0ruIc/POh30ePnaOyD1UXdlKguHBmsTs53tVoPw==}
    engines: {node: '>= 10.0.0'}
    cpu: [arm64]
    os: [darwin]

  '@parcel/watcher-darwin-x64@2.5.1':
    resolution: {integrity: sha512-1ZXDthrnNmwv10A0/3AJNZ9JGlzrF82i3gNQcWOzd7nJ8aj+ILyW1MTxVk35Db0u91oD5Nlk9MBiujMlwmeXZg==}
    engines: {node: '>= 10.0.0'}
    cpu: [x64]
    os: [darwin]

  '@parcel/watcher-freebsd-x64@2.5.1':
    resolution: {integrity: sha512-SI4eljM7Flp9yPuKi8W0ird8TI/JK6CSxju3NojVI6BjHsTyK7zxA9urjVjEKJ5MBYC+bLmMcbAWlZ+rFkLpJQ==}
    engines: {node: '>= 10.0.0'}
    cpu: [x64]
    os: [freebsd]

  '@parcel/watcher-linux-arm-glibc@2.5.1':
    resolution: {integrity: sha512-RCdZlEyTs8geyBkkcnPWvtXLY44BCeZKmGYRtSgtwwnHR4dxfHRG3gR99XdMEdQ7KeiDdasJwwvNSF5jKtDwdA==}
    engines: {node: '>= 10.0.0'}
    cpu: [arm]
    os: [linux]

  '@parcel/watcher-linux-arm-musl@2.5.1':
    resolution: {integrity: sha512-6E+m/Mm1t1yhB8X412stiKFG3XykmgdIOqhjWj+VL8oHkKABfu/gjFj8DvLrYVHSBNC+/u5PeNrujiSQ1zwd1Q==}
    engines: {node: '>= 10.0.0'}
    cpu: [arm]
    os: [linux]

  '@parcel/watcher-linux-arm64-glibc@2.5.1':
    resolution: {integrity: sha512-LrGp+f02yU3BN9A+DGuY3v3bmnFUggAITBGriZHUREfNEzZh/GO06FF5u2kx8x+GBEUYfyTGamol4j3m9ANe8w==}
    engines: {node: '>= 10.0.0'}
    cpu: [arm64]
    os: [linux]

  '@parcel/watcher-linux-arm64-musl@2.5.1':
    resolution: {integrity: sha512-cFOjABi92pMYRXS7AcQv9/M1YuKRw8SZniCDw0ssQb/noPkRzA+HBDkwmyOJYp5wXcsTrhxO0zq1U11cK9jsFg==}
    engines: {node: '>= 10.0.0'}
    cpu: [arm64]
    os: [linux]

  '@parcel/watcher-linux-x64-glibc@2.5.1':
    resolution: {integrity: sha512-GcESn8NZySmfwlTsIur+49yDqSny2IhPeZfXunQi48DMugKeZ7uy1FX83pO0X22sHntJ4Ub+9k34XQCX+oHt2A==}
    engines: {node: '>= 10.0.0'}
    cpu: [x64]
    os: [linux]

  '@parcel/watcher-linux-x64-musl@2.5.1':
    resolution: {integrity: sha512-n0E2EQbatQ3bXhcH2D1XIAANAcTZkQICBPVaxMeaCVBtOpBZpWJuf7LwyWPSBDITb7In8mqQgJ7gH8CILCURXg==}
    engines: {node: '>= 10.0.0'}
    cpu: [x64]
    os: [linux]

  '@parcel/watcher-win32-arm64@2.5.1':
    resolution: {integrity: sha512-RFzklRvmc3PkjKjry3hLF9wD7ppR4AKcWNzH7kXR7GUe0Igb3Nz8fyPwtZCSquGrhU5HhUNDr/mKBqj7tqA2Vw==}
    engines: {node: '>= 10.0.0'}
    cpu: [arm64]
    os: [win32]

  '@parcel/watcher-win32-ia32@2.5.1':
    resolution: {integrity: sha512-c2KkcVN+NJmuA7CGlaGD1qJh1cLfDnQsHjE89E60vUEMlqduHGCdCLJCID5geFVM0dOtA3ZiIO8BoEQmzQVfpQ==}
    engines: {node: '>= 10.0.0'}
    cpu: [ia32]
    os: [win32]

  '@parcel/watcher-win32-x64@2.5.1':
    resolution: {integrity: sha512-9lHBdJITeNR++EvSQVUcaZoWupyHfXe1jZvGZ06O/5MflPcuPLtEphScIBL+AiCWBO46tDSHzWyD0uDmmZqsgA==}
    engines: {node: '>= 10.0.0'}
    cpu: [x64]
    os: [win32]

  '@parcel/watcher@2.5.1':
    resolution: {integrity: sha512-dfUnCxiN9H4ap84DvD2ubjw+3vUNpstxa0TneY/Paat8a3R4uQZDLSvWjmznAY/DoahqTHl9V46HF/Zs3F29pg==}
    engines: {node: '>= 10.0.0'}

  '@pkgjs/parseargs@0.11.0':
    resolution: {integrity: sha512-+1VkjdD0QBLPodGrJUeqarH8VAIvQODIbwh9XpP5Syisf7YoQgsJKPNFoqqLQlu+VQ/tVSshMR6loPMn8U+dPg==}
    engines: {node: '>=14'}

  '@polka/url@1.0.0-next.29':
    resolution: {integrity: sha512-wwQAWhWSuHaag8c4q/KN/vCoeOJYshAIvMQwD4GpSb3OiZklFfvAgmj0VCBBImRpuF/aFgIRzllXlVX93Jevww==}

  '@protobufjs/aspromise@1.1.2':
    resolution: {integrity: sha512-j+gKExEuLmKwvz3OgROXtrJ2UG2x8Ch2YZUxahh+s1F2HZ+wAceUNLkvy6zKCPVRkU++ZWQrdxsUeQXmcg4uoQ==}

  '@protobufjs/base64@1.1.2':
    resolution: {integrity: sha512-AZkcAA5vnN/v4PDqKyMR5lx7hZttPDgClv83E//FMNhR2TMcLUhfRUBHCmSl0oi9zMgDDqRUJkSxO3wm85+XLg==}

  '@protobufjs/codegen@2.0.4':
    resolution: {integrity: sha512-YyFaikqM5sH0ziFZCN3xDC7zeGaB/d0IUb9CATugHWbd1FRFwWwt4ld4OYMPWu5a3Xe01mGAULCdqhMlPl29Jg==}

  '@protobufjs/eventemitter@1.1.0':
    resolution: {integrity: sha512-j9ednRT81vYJ9OfVuXG6ERSTdEL1xVsNgqpkxMsbIabzSo3goCjDIveeGv5d03om39ML71RdmrGNjG5SReBP/Q==}

  '@protobufjs/fetch@1.1.0':
    resolution: {integrity: sha512-lljVXpqXebpsijW71PZaCYeIcE5on1w5DlQy5WH6GLbFryLUrBD4932W/E2BSpfRJWseIL4v/KPgBFxDOIdKpQ==}

  '@protobufjs/float@1.0.2':
    resolution: {integrity: sha512-Ddb+kVXlXst9d+R9PfTIxh1EdNkgoRe5tOX6t01f1lYWOvJnSPDBlG241QLzcyPdoNTsblLUdujGSE4RzrTZGQ==}

  '@protobufjs/inquire@1.1.0':
    resolution: {integrity: sha512-kdSefcPdruJiFMVSbn801t4vFK7KB/5gd2fYvrxhuJYg8ILrmn9SKSX2tZdV6V+ksulWqS7aXjBcRXl3wHoD9Q==}

  '@protobufjs/path@1.1.2':
    resolution: {integrity: sha512-6JOcJ5Tm08dOHAbdR3GrvP+yUUfkjG5ePsHYczMFLq3ZmMkAD98cDgcT2iA1lJ9NVwFd4tH/iSSoe44YWkltEA==}

  '@protobufjs/pool@1.1.0':
    resolution: {integrity: sha512-0kELaGSIDBKvcgS4zkjz1PeddatrjYcmMWOlAuAPwAeccUrPHdUqo/J6LiymHHEiJT5NrF1UVwxY14f+fy4WQw==}

  '@protobufjs/utf8@1.1.0':
    resolution: {integrity: sha512-Vvn3zZrhQZkkBE8LSuW3em98c0FwgO4nxzv6OdSxPKJIEKY2bGbHn+mhGIPerzI4twdxaP8/0+06HBpwf345Lw==}

  '@rollup/rollup-android-arm-eabi@4.43.0':
    resolution: {integrity: sha512-Krjy9awJl6rKbruhQDgivNbD1WuLb8xAclM4IR4cN5pHGAs2oIMMQJEiC3IC/9TZJ+QZkmZhlMO/6MBGxPidpw==}
    cpu: [arm]
    os: [android]

  '@rollup/rollup-android-arm64@4.43.0':
    resolution: {integrity: sha512-ss4YJwRt5I63454Rpj+mXCXicakdFmKnUNxr1dLK+5rv5FJgAxnN7s31a5VchRYxCFWdmnDWKd0wbAdTr0J5EA==}
    cpu: [arm64]
    os: [android]

  '@rollup/rollup-darwin-arm64@4.43.0':
    resolution: {integrity: sha512-eKoL8ykZ7zz8MjgBenEF2OoTNFAPFz1/lyJ5UmmFSz5jW+7XbH1+MAgCVHy72aG59rbuQLcJeiMrP8qP5d/N0A==}
    cpu: [arm64]
    os: [darwin]

  '@rollup/rollup-darwin-x64@4.43.0':
    resolution: {integrity: sha512-SYwXJgaBYW33Wi/q4ubN+ldWC4DzQY62S4Ll2dgfr/dbPoF50dlQwEaEHSKrQdSjC6oIe1WgzosoaNoHCdNuMg==}
    cpu: [x64]
    os: [darwin]

  '@rollup/rollup-freebsd-arm64@4.43.0':
    resolution: {integrity: sha512-SV+U5sSo0yujrjzBF7/YidieK2iF6E7MdF6EbYxNz94lA+R0wKl3SiixGyG/9Klab6uNBIqsN7j4Y/Fya7wAjQ==}
    cpu: [arm64]
    os: [freebsd]

  '@rollup/rollup-freebsd-x64@4.43.0':
    resolution: {integrity: sha512-J7uCsiV13L/VOeHJBo5SjasKiGxJ0g+nQTrBkAsmQBIdil3KhPnSE9GnRon4ejX1XDdsmK/l30IYLiAaQEO0Cg==}
    cpu: [x64]
    os: [freebsd]

  '@rollup/rollup-linux-arm-gnueabihf@4.43.0':
    resolution: {integrity: sha512-gTJ/JnnjCMc15uwB10TTATBEhK9meBIY+gXP4s0sHD1zHOaIh4Dmy1X9wup18IiY9tTNk5gJc4yx9ctj/fjrIw==}
    cpu: [arm]
    os: [linux]

  '@rollup/rollup-linux-arm-musleabihf@4.43.0':
    resolution: {integrity: sha512-ZJ3gZynL1LDSIvRfz0qXtTNs56n5DI2Mq+WACWZ7yGHFUEirHBRt7fyIk0NsCKhmRhn7WAcjgSkSVVxKlPNFFw==}
    cpu: [arm]
    os: [linux]

  '@rollup/rollup-linux-arm64-gnu@4.43.0':
    resolution: {integrity: sha512-8FnkipasmOOSSlfucGYEu58U8cxEdhziKjPD2FIa0ONVMxvl/hmONtX/7y4vGjdUhjcTHlKlDhw3H9t98fPvyA==}
    cpu: [arm64]
    os: [linux]

  '@rollup/rollup-linux-arm64-musl@4.43.0':
    resolution: {integrity: sha512-KPPyAdlcIZ6S9C3S2cndXDkV0Bb1OSMsX0Eelr2Bay4EsF9yi9u9uzc9RniK3mcUGCLhWY9oLr6er80P5DE6XA==}
    cpu: [arm64]
    os: [linux]

  '@rollup/rollup-linux-loongarch64-gnu@4.43.0':
    resolution: {integrity: sha512-HPGDIH0/ZzAZjvtlXj6g+KDQ9ZMHfSP553za7o2Odegb/BEfwJcR0Sw0RLNpQ9nC6Gy8s+3mSS9xjZ0n3rhcYg==}
    cpu: [loong64]
    os: [linux]

  '@rollup/rollup-linux-powerpc64le-gnu@4.43.0':
    resolution: {integrity: sha512-gEmwbOws4U4GLAJDhhtSPWPXUzDfMRedT3hFMyRAvM9Mrnj+dJIFIeL7otsv2WF3D7GrV0GIewW0y28dOYWkmw==}
    cpu: [ppc64]
    os: [linux]

  '@rollup/rollup-linux-riscv64-gnu@4.43.0':
    resolution: {integrity: sha512-XXKvo2e+wFtXZF/9xoWohHg+MuRnvO29TI5Hqe9xwN5uN8NKUYy7tXUG3EZAlfchufNCTHNGjEx7uN78KsBo0g==}
    cpu: [riscv64]
    os: [linux]

  '@rollup/rollup-linux-riscv64-musl@4.43.0':
    resolution: {integrity: sha512-ruf3hPWhjw6uDFsOAzmbNIvlXFXlBQ4nk57Sec8E8rUxs/AI4HD6xmiiasOOx/3QxS2f5eQMKTAwk7KHwpzr/Q==}
    cpu: [riscv64]
    os: [linux]

  '@rollup/rollup-linux-s390x-gnu@4.43.0':
    resolution: {integrity: sha512-QmNIAqDiEMEvFV15rsSnjoSmO0+eJLoKRD9EAa9rrYNwO/XRCtOGM3A5A0X+wmG+XRrw9Fxdsw+LnyYiZWWcVw==}
    cpu: [s390x]
    os: [linux]

  '@rollup/rollup-linux-x64-gnu@4.43.0':
    resolution: {integrity: sha512-jAHr/S0iiBtFyzjhOkAics/2SrXE092qyqEg96e90L3t9Op8OTzS6+IX0Fy5wCt2+KqeHAkti+eitV0wvblEoQ==}
    cpu: [x64]
    os: [linux]

  '@rollup/rollup-linux-x64-musl@4.43.0':
    resolution: {integrity: sha512-3yATWgdeXyuHtBhrLt98w+5fKurdqvs8B53LaoKD7P7H7FKOONLsBVMNl9ghPQZQuYcceV5CDyPfyfGpMWD9mQ==}
    cpu: [x64]
    os: [linux]

  '@rollup/rollup-win32-arm64-msvc@4.43.0':
    resolution: {integrity: sha512-wVzXp2qDSCOpcBCT5WRWLmpJRIzv23valvcTwMHEobkjippNf+C3ys/+wf07poPkeNix0paTNemB2XrHr2TnGw==}
    cpu: [arm64]
    os: [win32]

  '@rollup/rollup-win32-ia32-msvc@4.43.0':
    resolution: {integrity: sha512-fYCTEyzf8d+7diCw8b+asvWDCLMjsCEA8alvtAutqJOJp/wL5hs1rWSqJ1vkjgW0L2NB4bsYJrpKkiIPRR9dvw==}
    cpu: [ia32]
    os: [win32]

  '@rollup/rollup-win32-x64-msvc@4.43.0':
    resolution: {integrity: sha512-SnGhLiE5rlK0ofq8kzuDkM0g7FN1s5VYY+YSMTibP7CqShxCQvqtNxTARS4xX4PFJfHjG0ZQYX9iGzI3FQh5Aw==}
    cpu: [x64]
    os: [win32]

  '@shikijs/engine-oniguruma@3.6.0':
    resolution: {integrity: sha512-nmOhIZ9yT3Grd+2plmW/d8+vZ2pcQmo/UnVwXMUXAKTXdi+LK0S08Ancrz5tQQPkxvjBalpMW2aKvwXfelauvA==}

  '@shikijs/langs@3.6.0':
    resolution: {integrity: sha512-IdZkQJaLBu1LCYCwkr30hNuSDfllOT8RWYVZK1tD2J03DkiagYKRxj/pDSl8Didml3xxuyzUjgtioInwEQM/TA==}

  '@shikijs/themes@3.6.0':
    resolution: {integrity: sha512-Fq2j4nWr1DF4drvmhqKq8x5vVQ27VncF8XZMBuHuQMZvUSS3NBgpqfwz/FoGe36+W6PvniZ1yDlg2d4kmYDU6w==}

  '@shikijs/types@3.6.0':
    resolution: {integrity: sha512-cLWFiToxYu0aAzJqhXTQsFiJRTFDAGl93IrMSBNaGSzs7ixkLfdG6pH11HipuWFGW5vyx4X47W8HDQ7eSrmBUg==}

  '@shikijs/vscode-textmate@10.0.2':
    resolution: {integrity: sha512-83yeghZ2xxin3Nj8z1NMd/NCuca+gsYXswywDy5bHvwlWL8tpTQmzGeUuHd9FC3E/SBEMvzJRwWEOz5gGes9Qg==}

  '@sindresorhus/slugify@2.2.1':
    resolution: {integrity: sha512-MkngSCRZ8JdSOCHRaYd+D01XhvU3Hjy6MGl06zhOk614hp9EOAp5gIkBeQg7wtmxpitU6eAL4kdiRMcJa2dlrw==}
    engines: {node: '>=12'}

  '@sindresorhus/transliterate@1.6.0':
    resolution: {integrity: sha512-doH1gimEu3A46VX6aVxpHTeHrytJAG6HgdxntYnCFiIFHEM/ZGpG8KiZGBChchjQmG0XFIBL552kBTjVcMZXwQ==}
    engines: {node: '>=12'}

  '@smithy/abort-controller@4.0.4':
    resolution: {integrity: sha512-gJnEjZMvigPDQWHrW3oPrFhQtkrgqBkyjj3pCIdF3A5M6vsZODG93KNlfJprv6bp4245bdT32fsHK4kkH3KYDA==}
    engines: {node: '>=18.0.0'}

  '@smithy/config-resolver@4.1.4':
    resolution: {integrity: sha512-prmU+rDddxHOH0oNcwemL+SwnzcG65sBF2yXRO7aeXIn/xTlq2pX7JLVbkBnVLowHLg4/OL4+jBmv9hVrVGS+w==}
    engines: {node: '>=18.0.0'}

  '@smithy/core@3.5.3':
    resolution: {integrity: sha512-xa5byV9fEguZNofCclv6v9ra0FYh5FATQW/da7FQUVTic94DfrN/NvmKZjrMyzbpqfot9ZjBaO8U1UeTbmSLuA==}
    engines: {node: '>=18.0.0'}

  '@smithy/credential-provider-imds@4.0.6':
    resolution: {integrity: sha512-hKMWcANhUiNbCJouYkZ9V3+/Qf9pteR1dnwgdyzR09R4ODEYx8BbUysHwRSyex4rZ9zapddZhLFTnT4ZijR4pw==}
    engines: {node: '>=18.0.0'}

  '@smithy/eventstream-codec@1.1.0':
    resolution: {integrity: sha512-3tEbUb8t8an226jKB6V/Q2XU/J53lCwCzULuBPEaF4JjSh+FlCMp7TmogE/Aij5J9DwlsZ4VAD/IRDuQ/0ZtMw==}

  '@smithy/fetch-http-handler@5.0.4':
    resolution: {integrity: sha512-AMtBR5pHppYMVD7z7G+OlHHAcgAN7v0kVKEpHuTO4Gb199Gowh0taYi9oDStFeUhetkeP55JLSVlTW1n9rFtUw==}
    engines: {node: '>=18.0.0'}

  '@smithy/hash-node@4.0.4':
    resolution: {integrity: sha512-qnbTPUhCVnCgBp4z4BUJUhOEkVwxiEi1cyFM+Zj6o+aY8OFGxUQleKWq8ltgp3dujuhXojIvJWdoqpm6dVO3lQ==}
    engines: {node: '>=18.0.0'}

  '@smithy/invalid-dependency@4.0.4':
    resolution: {integrity: sha512-bNYMi7WKTJHu0gn26wg8OscncTt1t2b8KcsZxvOv56XA6cyXtOAAAaNP7+m45xfppXfOatXF3Sb1MNsLUgVLTw==}
    engines: {node: '>=18.0.0'}

  '@smithy/is-array-buffer@1.1.0':
    resolution: {integrity: sha512-twpQ/n+3OWZJ7Z+xu43MJErmhB/WO/mMTnqR6PwWQShvSJ/emx5d1N59LQZk6ZpTAeuRWrc+eHhkzTp9NFjNRQ==}
    engines: {node: '>=14.0.0'}

  '@smithy/is-array-buffer@2.2.0':
    resolution: {integrity: sha512-GGP3O9QFD24uGeAXYUjwSTXARoqpZykHadOmA8G5vfJPK0/DC67qa//0qvqrJzL1xc8WQWX7/yc7fwudjPHPhA==}
    engines: {node: '>=14.0.0'}

  '@smithy/is-array-buffer@4.0.0':
    resolution: {integrity: sha512-saYhF8ZZNoJDTvJBEWgeBccCg+yvp1CX+ed12yORU3NilJScfc6gfch2oVb4QgxZrGUx3/ZJlb+c/dJbyupxlw==}
    engines: {node: '>=18.0.0'}

  '@smithy/middleware-content-length@4.0.4':
    resolution: {integrity: sha512-F7gDyfI2BB1Kc+4M6rpuOLne5LOcEknH1n6UQB69qv+HucXBR1rkzXBnQTB2q46sFy1PM/zuSJOB532yc8bg3w==}
    engines: {node: '>=18.0.0'}

  '@smithy/middleware-endpoint@4.1.11':
    resolution: {integrity: sha512-zDogwtRLzKl58lVS8wPcARevFZNBOOqnmzWWxVe9XiaXU2CADFjvJ9XfNibgkOWs08sxLuSr81NrpY4mgp9OwQ==}
    engines: {node: '>=18.0.0'}

  '@smithy/middleware-retry@4.1.12':
    resolution: {integrity: sha512-wvIH70c4e91NtRxdaLZF+mbLZ/HcC6yg7ySKUiufL6ESp6zJUSnJucZ309AvG9nqCFHSRB5I6T3Ez1Q9wCh0Ww==}
    engines: {node: '>=18.0.0'}

  '@smithy/middleware-serde@4.0.8':
    resolution: {integrity: sha512-iSSl7HJoJaGyMIoNn2B7czghOVwJ9nD7TMvLhMWeSB5vt0TnEYyRRqPJu/TqW76WScaNvYYB8nRoiBHR9S1Ddw==}
    engines: {node: '>=18.0.0'}

  '@smithy/middleware-stack@4.0.4':
    resolution: {integrity: sha512-kagK5ggDrBUCCzI93ft6DjteNSfY8Ulr83UtySog/h09lTIOAJ/xUSObutanlPT0nhoHAkpmW9V5K8oPyLh+QA==}
    engines: {node: '>=18.0.0'}

  '@smithy/node-config-provider@4.1.3':
    resolution: {integrity: sha512-HGHQr2s59qaU1lrVH6MbLlmOBxadtzTsoO4c+bF5asdgVik3I8o7JIOzoeqWc5MjVa+vD36/LWE0iXKpNqooRw==}
    engines: {node: '>=18.0.0'}

  '@smithy/node-http-handler@4.0.6':
    resolution: {integrity: sha512-NqbmSz7AW2rvw4kXhKGrYTiJVDHnMsFnX4i+/FzcZAfbOBauPYs2ekuECkSbtqaxETLLTu9Rl/ex6+I2BKErPA==}
    engines: {node: '>=18.0.0'}

  '@smithy/property-provider@4.0.4':
    resolution: {integrity: sha512-qHJ2sSgu4FqF4U/5UUp4DhXNmdTrgmoAai6oQiM+c5RZ/sbDwJ12qxB1M6FnP+Tn/ggkPZf9ccn4jqKSINaquw==}
    engines: {node: '>=18.0.0'}

  '@smithy/protocol-http@1.2.0':
    resolution: {integrity: sha512-GfGfruksi3nXdFok5RhgtOnWe5f6BndzYfmEXISD+5gAGdayFGpjWu5pIqIweTudMtse20bGbc+7MFZXT1Tb8Q==}
    engines: {node: '>=14.0.0'}

  '@smithy/protocol-http@5.1.2':
    resolution: {integrity: sha512-rOG5cNLBXovxIrICSBm95dLqzfvxjEmuZx4KK3hWwPFHGdW3lxY0fZNXfv2zebfRO7sJZ5pKJYHScsqopeIWtQ==}
    engines: {node: '>=18.0.0'}

  '@smithy/querystring-builder@4.0.4':
    resolution: {integrity: sha512-SwREZcDnEYoh9tLNgMbpop+UTGq44Hl9tdj3rf+yeLcfH7+J8OXEBaMc2kDxtyRHu8BhSg9ADEx0gFHvpJgU8w==}
    engines: {node: '>=18.0.0'}

  '@smithy/querystring-parser@4.0.4':
    resolution: {integrity: sha512-6yZf53i/qB8gRHH/l2ZwUG5xgkPgQF15/KxH0DdXMDHjesA9MeZje/853ifkSY0x4m5S+dfDZ+c4x439PF0M2w==}
    engines: {node: '>=18.0.0'}

  '@smithy/service-error-classification@4.0.5':
    resolution: {integrity: sha512-LvcfhrnCBvCmTee81pRlh1F39yTS/+kYleVeLCwNtkY8wtGg8V/ca9rbZZvYIl8OjlMtL6KIjaiL/lgVqHD2nA==}
    engines: {node: '>=18.0.0'}

  '@smithy/shared-ini-file-loader@4.0.4':
    resolution: {integrity: sha512-63X0260LoFBjrHifPDs+nM9tV0VMkOTl4JRMYNuKh/f5PauSjowTfvF3LogfkWdcPoxsA9UjqEOgjeYIbhb7Nw==}
    engines: {node: '>=18.0.0'}

  '@smithy/signature-v4@1.1.0':
    resolution: {integrity: sha512-fDo3m7YqXBs7neciOePPd/X9LPm5QLlDMdIC4m1H6dgNLnXfLMFNIxEfPyohGA8VW9Wn4X8lygnPSGxDZSmp0Q==}
    engines: {node: '>=14.0.0'}

  '@smithy/signature-v4@5.1.2':
    resolution: {integrity: sha512-d3+U/VpX7a60seHziWnVZOHuEgJlclufjkS6zhXvxcJgkJq4UWdH5eOBLzHRMx6gXjsdT9h6lfpmLzbrdupHgQ==}
    engines: {node: '>=18.0.0'}

  '@smithy/smithy-client@4.4.3':
    resolution: {integrity: sha512-xxzNYgA0HD6ETCe5QJubsxP0hQH3QK3kbpJz3QrosBCuIWyEXLR/CO5hFb2OeawEKUxMNhz3a1nuJNN2np2RMA==}
    engines: {node: '>=18.0.0'}

  '@smithy/types@1.2.0':
    resolution: {integrity: sha512-z1r00TvBqF3dh4aHhya7nz1HhvCg4TRmw51fjMrh5do3h+ngSstt/yKlNbHeb9QxJmFbmN8KEVSWgb1bRvfEoA==}
    engines: {node: '>=14.0.0'}

  '@smithy/types@4.3.1':
    resolution: {integrity: sha512-UqKOQBL2x6+HWl3P+3QqFD4ncKq0I8Nuz9QItGv5WuKuMHuuwlhvqcZCoXGfc+P1QmfJE7VieykoYYmrOoFJxA==}
    engines: {node: '>=18.0.0'}

  '@smithy/url-parser@4.0.4':
    resolution: {integrity: sha512-eMkc144MuN7B0TDA4U2fKs+BqczVbk3W+qIvcoCY6D1JY3hnAdCuhCZODC+GAeaxj0p6Jroz4+XMUn3PCxQQeQ==}
    engines: {node: '>=18.0.0'}

  '@smithy/util-base64@4.0.0':
    resolution: {integrity: sha512-CvHfCmO2mchox9kjrtzoHkWHxjHZzaFojLc8quxXY7WAAMAg43nuxwv95tATVgQFNDwd4M9S1qFzj40Ul41Kmg==}
    engines: {node: '>=18.0.0'}

  '@smithy/util-body-length-browser@4.0.0':
    resolution: {integrity: sha512-sNi3DL0/k64/LO3A256M+m3CDdG6V7WKWHdAiBBMUN8S3hK3aMPhwnPik2A/a2ONN+9doY9UxaLfgqsIRg69QA==}
    engines: {node: '>=18.0.0'}

  '@smithy/util-body-length-node@4.0.0':
    resolution: {integrity: sha512-q0iDP3VsZzqJyje8xJWEJCNIu3lktUGVoSy1KB0UWym2CL1siV3artm+u1DFYTLejpsrdGyCSWBdGNjJzfDPjg==}
    engines: {node: '>=18.0.0'}

  '@smithy/util-buffer-from@1.1.0':
    resolution: {integrity: sha512-9m6NXE0ww+ra5HKHCHig20T+FAwxBAm7DIdwc/767uGWbRcY720ybgPacQNB96JMOI7xVr/CDa3oMzKmW4a+kw==}
    engines: {node: '>=14.0.0'}

  '@smithy/util-buffer-from@2.2.0':
    resolution: {integrity: sha512-IJdWBbTcMQ6DA0gdNhh/BwrLkDR+ADW5Kr1aZmd4k3DIF6ezMV4R2NIAmT08wQJ3yUK82thHWmC/TnK/wpMMIA==}
    engines: {node: '>=14.0.0'}

  '@smithy/util-buffer-from@4.0.0':
    resolution: {integrity: sha512-9TOQ7781sZvddgO8nxueKi3+yGvkY35kotA0Y6BWRajAv8jjmigQ1sBwz0UX47pQMYXJPahSKEKYFgt+rXdcug==}
    engines: {node: '>=18.0.0'}

  '@smithy/util-config-provider@4.0.0':
    resolution: {integrity: sha512-L1RBVzLyfE8OXH+1hsJ8p+acNUSirQnWQ6/EgpchV88G6zGBTDPdXiiExei6Z1wR2RxYvxY/XLw6AMNCCt8H3w==}
    engines: {node: '>=18.0.0'}

  '@smithy/util-defaults-mode-browser@4.0.19':
    resolution: {integrity: sha512-mvLMh87xSmQrV5XqnUYEPoiFFeEGYeAKIDDKdhE2ahqitm8OHM3aSvhqL6rrK6wm1brIk90JhxDf5lf2hbrLbQ==}
    engines: {node: '>=18.0.0'}

  '@smithy/util-defaults-mode-node@4.0.19':
    resolution: {integrity: sha512-8tYnx+LUfj6m+zkUUIrIQJxPM1xVxfRBvoGHua7R/i6qAxOMjqR6CpEpDwKoIs1o0+hOjGvkKE23CafKL0vJ9w==}
    engines: {node: '>=18.0.0'}

  '@smithy/util-endpoints@3.0.6':
    resolution: {integrity: sha512-YARl3tFL3WgPuLzljRUnrS2ngLiUtkwhQtj8PAL13XZSyUiNLQxwG3fBBq3QXFqGFUXepIN73pINp3y8c2nBmA==}
    engines: {node: '>=18.0.0'}

  '@smithy/util-hex-encoding@1.1.0':
    resolution: {integrity: sha512-7UtIE9eH0u41zpB60Jzr0oNCQ3hMJUabMcKRUVjmyHTXiWDE4vjSqN6qlih7rCNeKGbioS7f/y2Jgym4QZcKFg==}
    engines: {node: '>=14.0.0'}

  '@smithy/util-hex-encoding@4.0.0':
    resolution: {integrity: sha512-Yk5mLhHtfIgW2W2WQZWSg5kuMZCVbvhFmC7rV4IO2QqnZdbEFPmQnCcGMAX2z/8Qj3B9hYYNjZOhWym+RwhePw==}
    engines: {node: '>=18.0.0'}

  '@smithy/util-middleware@1.1.0':
    resolution: {integrity: sha512-6hhckcBqVgjWAqLy2vqlPZ3rfxLDhFWEmM7oLh2POGvsi7j0tHkbN7w4DFhuBExVJAbJ/qqxqZdRY6Fu7/OezQ==}
    engines: {node: '>=14.0.0'}

  '@smithy/util-middleware@4.0.4':
    resolution: {integrity: sha512-9MLKmkBmf4PRb0ONJikCbCwORACcil6gUWojwARCClT7RmLzF04hUR4WdRprIXal7XVyrddadYNfp2eF3nrvtQ==}
    engines: {node: '>=18.0.0'}

  '@smithy/util-retry@4.0.5':
    resolution: {integrity: sha512-V7MSjVDTlEt/plmOFBn1762Dyu5uqMrV2Pl2X0dYk4XvWfdWJNe9Bs5Bzb56wkCuiWjSfClVMGcsuKrGj7S/yg==}
    engines: {node: '>=18.0.0'}

  '@smithy/util-stream@4.2.2':
    resolution: {integrity: sha512-aI+GLi7MJoVxg24/3J1ipwLoYzgkB4kUfogZfnslcYlynj3xsQ0e7vk4TnTro9hhsS5PvX1mwmkRqqHQjwcU7w==}
    engines: {node: '>=18.0.0'}

  '@smithy/util-uri-escape@1.1.0':
    resolution: {integrity: sha512-/jL/V1xdVRt5XppwiaEU8Etp5WHZj609n0xMTuehmCqdoOFbId1M+aEeDWZsQ+8JbEB/BJ6ynY2SlYmOaKtt8w==}
    engines: {node: '>=14.0.0'}

  '@smithy/util-uri-escape@4.0.0':
    resolution: {integrity: sha512-77yfbCbQMtgtTylO9itEAdpPXSog3ZxMe09AEhm0dU0NLTalV70ghDZFR+Nfi1C60jnJoh/Re4090/DuZh2Omg==}
    engines: {node: '>=18.0.0'}

  '@smithy/util-utf8@1.1.0':
    resolution: {integrity: sha512-p/MYV+JmqmPyjdgyN2UxAeYDj9cBqCjp0C/NsTWnnjoZUVqoeZ6IrW915L9CAKWVECgv9lVQGc4u/yz26/bI1A==}
    engines: {node: '>=14.0.0'}

  '@smithy/util-utf8@2.3.0':
    resolution: {integrity: sha512-R8Rdn8Hy72KKcebgLiv8jQcQkXoLMOGGv5uI1/k0l+snqkOzQ1R0ChUBCxWMlBsFMekWjq0wRudIweFs7sKT5A==}
    engines: {node: '>=14.0.0'}

  '@smithy/util-utf8@4.0.0':
    resolution: {integrity: sha512-b+zebfKCfRdgNJDknHCob3O7FpeYQN6ZG6YLExMcasDHsCXlsXCEuiPZeLnJLpwa5dvPetGlnGCiMHuLwGvFow==}
    engines: {node: '>=18.0.0'}

  '@smithy/util-waiter@4.0.5':
    resolution: {integrity: sha512-4QvC49HTteI1gfemu0I1syWovJgPvGn7CVUoN9ZFkdvr/cCFkrEL7qNCdx/2eICqDWEGnnr68oMdSIPCLAriSQ==}
    engines: {node: '>=18.0.0'}

  '@standard-schema/spec@1.0.0':
    resolution: {integrity: sha512-m2bOd0f2RT9k8QJx1JN85cZYyH1RqFBdlwtkSlf4tBDYLCiiZnv1fIIwacK6cqwXavOydf0NPToMQgpKq+dVlA==}

  '@swc/counter@0.1.3':
    resolution: {integrity: sha512-e2BR4lsJkkRlKZ/qCHPw9ZaSxc0MVUd7gtbtaB7aMvHeJVYe8sOB8DBZkP2DtISHGSku9sCK6T6cnY0CtXrOCQ==}

  '@swc/helpers@0.5.15':
    resolution: {integrity: sha512-JQ5TuMi45Owi4/BIMAJBoSQoOJu12oOk/gADqlcUL9JEdHB8vyjUSsxqeNXnmXHjYKMi2WcYtezGEEhqUI/E2g==}

  '@types/aws-lambda@8.10.147':
    resolution: {integrity: sha512-nD0Z9fNIZcxYX5Mai2CTmFD7wX7UldCkW2ezCF8D1T5hdiLsnTWDGRpfRYntU6VjTdLQjOvyszru7I1c1oCQew==}

  '@types/babel__helper-validator-identifier@7.15.2':
    resolution: {integrity: sha512-l3dkwCt890NFhMwPKXbxsWXC0Por0/+KaFIiQP1j38/vWSH2P3Tn6m+IuJHkx2SBI3VLFqincFe9JtBk2NFHOw==}

  '@types/bun@1.2.16':
    resolution: {integrity: sha512-1aCZJ/6nSiViw339RsaNhkNoEloLaPzZhxMOYEa7OzRzO41IGg5n/7I43/ZIAW/c+Q6cT12Vf7fOZOoVIzb5BQ==}

  '@types/bunyan@1.8.11':
    resolution: {integrity: sha512-758fRH7umIMk5qt5ELmRMff4mLDlN+xyYzC+dkPTdKwbSkJFvz6xwyScrytPU0QIBbRRwbiE8/BIg8bpajerNQ==}

  '@types/chai@5.2.2':
    resolution: {integrity: sha512-8kB30R7Hwqf40JPiKhVzodJs2Qc1ZJ5zuT3uzw5Hq/dhNCl3G3l83jfpdI1e20BP348+fV7VIL/+FxaXkqBmWg==}

  '@types/connect@3.4.38':
    resolution: {integrity: sha512-K6uROf1LD88uDQqJCktA4yzL1YYAK6NgfsI0v/mTgyPKWsX1CnJ0XPSDhViejru1GcRkLWb8RlzFYJRqGUbaug==}

  '@types/convict@6.1.6':
    resolution: {integrity: sha512-1B6jqWHWQud+7yyWAqbxnPmzlHrrOtJzZr1DhhYJ/NbpS4irfZSnq+N5Fm76J9LNRlUZvCmYxTVhhohWRvtqHw==}

  '@types/deep-eql@4.0.2':
    resolution: {integrity: sha512-c9h9dVVMigMPc4bwTvC5dxqtqJZwQPePsWjPlpSOnojbor6pGqdk541lfA7AqFQr5pB1BRdq0juY9db81BwyFw==}

  '@types/diff-match-patch@1.0.36':
    resolution: {integrity: sha512-xFdR6tkm0MWvBfO8xXCSsinYxHcqkQUlcHeSpMC2ukzOb6lwQAfDmW+Qt0AvlGd8HpsS28qKsB+oPeJn9I39jg==}

  '@types/estree@1.0.7':
    resolution: {integrity: sha512-w28IoSUCJpidD/TGviZwwMJckNESJZXFu7NBZ5YJ4mEUnNraUn9Pm8HSZm/jDF1pDWYKspWE7oVphigUPRakIQ==}

  '@types/estree@1.0.8':
    resolution: {integrity: sha512-dWHzHa2WqEXI/O1E9OjrocMTKJl2mSrEolh1Iomrv6U+JuNwaHXsXx9bLu5gG7BUWFIN0skIQJQ/L1rIex4X6w==}

  '@types/glob@8.1.0':
    resolution: {integrity: sha512-IO+MJPVhoqz+28h1qLAcBEH2+xHMK6MTyHJc7MTnnYb6wsoLR29POVGJ7LycmVXIqyy/4/2ShP5sUwTXuOwb/w==}

  '@types/hast@3.0.4':
    resolution: {integrity: sha512-WPs+bbQw5aCj+x6laNGWLH3wviHtoCv/P3+otBhbOhJgG8qtpdAMlTCxLtsTWA7LH1Oh/bFCHsBn0TPS5m30EQ==}

  '@types/json-schema@7.0.15':
    resolution: {integrity: sha512-5+fP8P8MFNC+AyZCDxrB2pkZFPGzqQWUzpSeuuVLvm8VMcorNYavBqoFcxK8bQz4Qsbn4oUEEem4wDLfcysGHA==}

  '@types/memcached@2.2.10':
    resolution: {integrity: sha512-AM9smvZN55Gzs2wRrqeMHVP7KE8KWgCJO/XL5yCly2xF6EKa4YlbpK+cLSAH4NG/Ah64HrlegmGqW8kYws7Vxg==}

  '@types/minimatch@5.1.2':
    resolution: {integrity: sha512-K0VQKziLUWkVKiRVrx4a40iPaxTUefQmjtkQofBkYRcoaaL/8rhwDWww9qWbrgicNOgnpIsMxyNIUM4+n6dUIA==}

  '@types/mute-stream@0.0.4':
    resolution: {integrity: sha512-CPM9nzrCPPJHQNA9keH9CVkVI+WR5kMa+7XEs5jcGQ0VoAGnLv242w8lIVgwAEfmE4oufJRaTc9PNLQl0ioAow==}

  '@types/mysql@2.15.26':
    resolution: {integrity: sha512-DSLCOXhkvfS5WNNPbfn2KdICAmk8lLc+/PNvnPnF7gOdMZCxopXduqv0OQ13y/yA/zXTSikZZqVgybUxOEg6YQ==}

  '@types/node-fetch@2.6.12':
    resolution: {integrity: sha512-8nneRWKCg3rMtF69nLQJnOYUcbafYeFSjqkw3jCRLsqkWFlHaoQrr5mXmofFGOx3DKn7UfmBMyov8ySvLRVldA==}

  '@types/node@12.20.55':
    resolution: {integrity: sha512-J8xLz7q2OFulZ2cyGTLE1TbbZcjpno7FaN6zdJNrgAdrJ+DZzh/uFR6YrTb4C+nXakvud8Q4+rbhoIWlYQbUFQ==}

  '@types/node@18.19.112':
    resolution: {integrity: sha512-i+Vukt9POdS/MBI7YrrkkI5fMfwFtOjphSmt4WXYLfwqsfr6z/HdCx7LqT9M7JktGob8WNgj8nFB4TbGNE4Cog==}

  '@types/node@20.19.1':
    resolution: {integrity: sha512-jJD50LtlD2dodAEO653i3YF04NWak6jN3ky+Ri3Em3mGR39/glWiboM/IePaRbgwSfqM1TpGXfAg8ohn/4dTgA==}

  '@types/node@22.15.32':
    resolution: {integrity: sha512-3jigKqgSjsH6gYZv2nEsqdXfZqIFGAV36XYYjf9KGZ3PSG+IhLecqPnI310RvjutyMwifE2hhhNEklOUrvx/wA==}

  '@types/node@24.0.3':
    resolution: {integrity: sha512-R4I/kzCYAdRLzfiCabn9hxWfbuHS573x+r0dJMkkzThEa7pbrcDWK+9zu3e7aBOouf+rQAciqPFMnxwr0aWgKg==}

  '@types/oracledb@6.5.2':
    resolution: {integrity: sha512-kK1eBS/Adeyis+3OlBDMeQQuasIDLUYXsi2T15ccNJ0iyUpQ4xDF7svFu3+bGVrI0CMBUclPciz+lsQR3JX3TQ==}

  '@types/pg-pool@2.0.6':
    resolution: {integrity: sha512-TaAUE5rq2VQYxab5Ts7WZhKNmuN78Q6PiFonTDdpbx8a1H0M1vhy3rhiMjl+e2iHmogyMw7jZF4FrE6eJUy5HQ==}

  '@types/pg@8.6.1':
    resolution: {integrity: sha512-1Kc4oAGzAl7uqUStZCDvaLFqZrW9qWSjXOmBfdgyBP5La7Us6Mg4GBvRlSoaZMhQF/zSj1C8CtKMBkoiT8eL8w==}

  '@types/prop-types@15.7.15':
    resolution: {integrity: sha512-F6bEyamV9jKGAFBEmlQnesRPGOQqS2+Uwi0Em15xenOxHaf2hv6L8YCVn3rPdPJOiJfPiCnLIRyvwVaqMY3MIw==}

  '@types/react@18.3.23':
    resolution: {integrity: sha512-/LDXMQh55EzZQ0uVAZmKKhfENivEvWz6E+EYzh+/MCjMhNsotd+ZHhBGIjFDTi6+fz0OhQQQLbTgdQIxxCsC0w==}

  '@types/retry@0.12.0':
    resolution: {integrity: sha512-wWKOClTTiizcZhXnPY4wikVAwmdYHp8q6DmC+EJUzAMsycb7HB32Kh9RN4+0gExjmPmZSAQjgURXIGATPegAvA==}

  '@types/semver@7.7.0':
    resolution: {integrity: sha512-k107IF4+Xr7UHjwDc7Cfd6PRQfbdkiRabXGRjo07b4WyPahFBZCZ1sE+BNxYIJPPg73UkfOsVOLwqVc/6ETrIA==}

  '@types/shimmer@1.2.0':
    resolution: {integrity: sha512-UE7oxhQLLd9gub6JKIAhDq06T0F6FnztwMNRvYgjeQSBeMc1ZG/tA47EwfduvkuQS8apbkM/lpLpWsaCeYsXVg==}

  '@types/tedious@4.0.14':
    resolution: {integrity: sha512-KHPsfX/FoVbUGbyYvk1q9MMQHLPeRZhRJZdO45Q4YjvFkv4hMNghCWTvy7rdKessBsmtz4euWCWAB6/tVpI1Iw==}

  '@types/unist@3.0.3':
    resolution: {integrity: sha512-ko/gIFJRv177XgZsZcBwnqJN5x/Gien8qNOn0D5bQU/zAzVf9Zt3BlcUiLqhV9y4ARk0GbT3tnUiPNgnTXzc/Q==}

  '@types/uuid@10.0.0':
    resolution: {integrity: sha512-7gqG38EyHgyP1S+7+xomFtL+ZNHcKv6DwNaCZmJmo1vgMugyF3TCnXVg4t1uk89mLNwnLtnY3TpOpCOyp1/xHQ==}

  '@types/uuid@9.0.8':
    resolution: {integrity: sha512-jg+97EGIcY9AGHJJRaaPVgetKDsrTgbRjQ5Msgjh/DQKEFl0DtyRr/VCOyD1T2R1MNeWPK/u7JoGhlDZnKBAfA==}

  '@types/wrap-ansi@3.0.0':
    resolution: {integrity: sha512-ltIpx+kM7g/MLRZfkbL7EsCEjfzCcScLpkg37eXEtx5kmrAKBkTJwd1GIAjDSL8wTpM6Hzn5YO4pSb91BEwu1g==}

  '@types/ws@8.18.1':
    resolution: {integrity: sha512-ThVF6DCVhA8kUGy+aazFQ4kXQ7E1Ty7A3ypFOe0IcJV8O/M511G99AW24irKrW56Wt44yG9+ij8FaqoBGkuBXg==}

  '@types/yaml@1.9.7':
    resolution: {integrity: sha512-8WMXRDD1D+wCohjfslHDgICd2JtMATZU8CkhH8LVJqcJs6dyYj5TGptzP8wApbmEullGBSsCEzzap73DQ1HJaA==}
    deprecated: This is a stub types definition. yaml provides its own type definitions, so you do not need this installed.

  '@typescript-eslint/eslint-plugin@8.34.1':
    resolution: {integrity: sha512-STXcN6ebF6li4PxwNeFnqF8/2BNDvBupf2OPx2yWNzr6mKNGF7q49VM00Pz5FaomJyqvbXpY6PhO+T9w139YEQ==}
    engines: {node: ^18.18.0 || ^20.9.0 || >=21.1.0}
    peerDependencies:
      '@typescript-eslint/parser': ^8.34.1
      eslint: ^8.57.0 || ^9.0.0
      typescript: '>=4.8.4 <5.9.0'

  '@typescript-eslint/parser@8.34.1':
    resolution: {integrity: sha512-4O3idHxhyzjClSMJ0a29AcoK0+YwnEqzI6oz3vlRf3xw0zbzt15MzXwItOlnr5nIth6zlY2RENLsOPvhyrKAQA==}
    engines: {node: ^18.18.0 || ^20.9.0 || >=21.1.0}
    peerDependencies:
      eslint: ^8.57.0 || ^9.0.0
      typescript: '>=4.8.4 <5.9.0'

  '@typescript-eslint/project-service@8.34.1':
    resolution: {integrity: sha512-nuHlOmFZfuRwLJKDGQOVc0xnQrAmuq1Mj/ISou5044y1ajGNp2BNliIqp7F2LPQ5sForz8lempMFCovfeS1XoA==}
    engines: {node: ^18.18.0 || ^20.9.0 || >=21.1.0}
    peerDependencies:
      typescript: '>=4.8.4 <5.9.0'

  '@typescript-eslint/scope-manager@8.34.1':
    resolution: {integrity: sha512-beu6o6QY4hJAgL1E8RaXNC071G4Kso2MGmJskCFQhRhg8VOH/FDbC8soP8NHN7e/Hdphwp8G8cE6OBzC8o41ZA==}
    engines: {node: ^18.18.0 || ^20.9.0 || >=21.1.0}

  '@typescript-eslint/tsconfig-utils@8.34.1':
    resolution: {integrity: sha512-K4Sjdo4/xF9NEeA2khOb7Y5nY6NSXBnod87uniVYW9kHP+hNlDV8trUSFeynA2uxWam4gIWgWoygPrv9VMWrYg==}
    engines: {node: ^18.18.0 || ^20.9.0 || >=21.1.0}
    peerDependencies:
      typescript: '>=4.8.4 <5.9.0'

  '@typescript-eslint/type-utils@8.34.1':
    resolution: {integrity: sha512-Tv7tCCr6e5m8hP4+xFugcrwTOucB8lshffJ6zf1mF1TbU67R+ntCc6DzLNKM+s/uzDyv8gLq7tufaAhIBYeV8g==}
    engines: {node: ^18.18.0 || ^20.9.0 || >=21.1.0}
    peerDependencies:
      eslint: ^8.57.0 || ^9.0.0
      typescript: '>=4.8.4 <5.9.0'

  '@typescript-eslint/types@8.34.1':
    resolution: {integrity: sha512-rjLVbmE7HR18kDsjNIZQHxmv9RZwlgzavryL5Lnj2ujIRTeXlKtILHgRNmQ3j4daw7zd+mQgy+uyt6Zo6I0IGA==}
    engines: {node: ^18.18.0 || ^20.9.0 || >=21.1.0}

  '@typescript-eslint/typescript-estree@8.34.1':
    resolution: {integrity: sha512-rjCNqqYPuMUF5ODD+hWBNmOitjBWghkGKJg6hiCHzUvXRy6rK22Jd3rwbP2Xi+R7oYVvIKhokHVhH41BxPV5mA==}
    engines: {node: ^18.18.0 || ^20.9.0 || >=21.1.0}
    peerDependencies:
      typescript: '>=4.8.4 <5.9.0'

  '@typescript-eslint/utils@8.34.1':
    resolution: {integrity: sha512-mqOwUdZ3KjtGk7xJJnLbHxTuWVn3GO2WZZuM+Slhkun4+qthLdXx32C8xIXbO1kfCECb3jIs3eoxK3eryk7aoQ==}
    engines: {node: ^18.18.0 || ^20.9.0 || >=21.1.0}
    peerDependencies:
      eslint: ^8.57.0 || ^9.0.0
      typescript: '>=4.8.4 <5.9.0'

  '@typescript-eslint/visitor-keys@8.34.1':
    resolution: {integrity: sha512-xoh5rJ+tgsRKoXnkBPFRLZ7rjKM0AfVbC68UZ/ECXoDbfggb9RbEySN359acY1vS3qZ0jVTVWzbtfapwm5ztxw==}
    engines: {node: ^18.18.0 || ^20.9.0 || >=21.1.0}

  '@vitest/expect@3.2.4':
    resolution: {integrity: sha512-Io0yyORnB6sikFlt8QW5K7slY4OjqNX9jmJQ02QDda8lyM6B5oNgVWoSoKPac8/kgnCUzuHQKrSLtu/uOqqrig==}

  '@vitest/mocker@3.2.4':
    resolution: {integrity: sha512-46ryTE9RZO/rfDd7pEqFl7etuyzekzEhUbTW3BvmeO/BcCMEgq59BKhek3dXDWgAj4oMK6OZi+vRr1wPW6qjEQ==}
    peerDependencies:
      msw: ^2.4.9
      vite: ^5.0.0 || ^6.0.0 || ^7.0.0-0
    peerDependenciesMeta:
      msw:
        optional: true
      vite:
        optional: true

  '@vitest/pretty-format@3.2.4':
    resolution: {integrity: sha512-IVNZik8IVRJRTr9fxlitMKeJeXFFFN0JaB9PHPGQ8NKQbGpfjlTx9zO4RefN8gp7eqjNy8nyK3NZmBzOPeIxtA==}

  '@vitest/runner@3.2.4':
    resolution: {integrity: sha512-oukfKT9Mk41LreEW09vt45f8wx7DordoWUZMYdY/cyAk7w5TWkTRCNZYF7sX7n2wB7jyGAl74OxgwhPgKaqDMQ==}

  '@vitest/snapshot@3.2.4':
    resolution: {integrity: sha512-dEYtS7qQP2CjU27QBC5oUOxLE/v5eLkGqPE0ZKEIDGMs4vKWe7IjgLOeauHsR0D5YuuycGRO5oSRXnwnmA78fQ==}

  '@vitest/spy@3.2.4':
    resolution: {integrity: sha512-vAfasCOe6AIK70iP5UD11Ac4siNUNJ9i/9PZ3NKx07sG6sUxeag1LWdNrMWeKKYBLlzuK+Gn65Yd5nyL6ds+nw==}

  '@vitest/ui@3.2.4':
    resolution: {integrity: sha512-hGISOaP18plkzbWEcP/QvtRW1xDXF2+96HbEX6byqQhAUbiS5oH6/9JwW+QsQCIYON2bI6QZBF+2PvOmrRZ9wA==}
    peerDependencies:
      vitest: 3.2.4

  '@vitest/utils@3.2.4':
    resolution: {integrity: sha512-fB2V0JFrQSMsCo9HiSq3Ezpdv4iYaXRG1Sx8edX3MwxfyNn83mKiGzOcH+Fkxt4MHxr3y42fQi1oeAInqgX2QA==}

  abort-controller@3.0.0:
    resolution: {integrity: sha512-h8lQ8tacZYnR3vNQTgibj+tODHI5/+l06Au2Pcriv/Gmet0eaj4TwWH41sO9wnHDiQsEj19q0drzdWdeAHtweg==}
    engines: {node: '>=6.5'}

  accepts@1.3.8:
    resolution: {integrity: sha512-PYAthTa2m2VKxuvSD3DPC/Gy+U+sOA1LAuT8mkmRuvw+NACSaeXEQ+NHcVF7rONl6qcaxV3Uuemwawk+7+SJLw==}
    engines: {node: '>= 0.6'}

  accepts@2.0.0:
    resolution: {integrity: sha512-5cvg6CtKwfgdmVqY1WIiXKc3Q1bkRqGLi+2W/6ao+6Y7gu/RCwRuAhGEzh5B4KlszSuTLgZYuqFqo5bImjNKng==}
    engines: {node: '>= 0.6'}

  acorn-import-attributes@1.9.5:
    resolution: {integrity: sha512-n02Vykv5uA3eHGM/Z2dQrcD56kL8TyDb2p1+0P83PClMnC/nc+anbQRhIOWnSq4Ke/KvDPrY3C9hDtC/A3eHnQ==}
    peerDependencies:
      acorn: ^8

  acorn-jsx@5.3.2:
    resolution: {integrity: sha512-rq9s+JNhf0IChjtDXxllJ7g41oZk5SlXtp0LHwyA5cejwn7vKmKp4pPri6YEePv2PU65sAsegbXtIinmDFDXgQ==}
    peerDependencies:
      acorn: ^6.0.0 || ^7.0.0 || ^8.0.0

  acorn@8.15.0:
    resolution: {integrity: sha512-NZyJarBfL7nWwIq+FDL6Zp/yHEhePMNnnJ0y3qfieCrmNvYct8uvtiV41UvlSe6apAfk0fY1FbWx+NwfmpvtTg==}
    engines: {node: '>=0.4.0'}
    hasBin: true

  agent-base@7.1.3:
    resolution: {integrity: sha512-jRR5wdylq8CkOe6hei19GGZnxM6rBGwFl3Bg0YItGDimvjGtAvdZk4Pu6Cl4u4Igsws4a1fd1Vq3ezrhn4KmFw==}
    engines: {node: '>= 14'}

  agentkeepalive@4.6.0:
    resolution: {integrity: sha512-kja8j7PjmncONqaTsB8fQ+wE2mSU2DJ9D4XKoJ5PFWIdRMa6SLSN1ff4mOr4jCbfRSsxR4keIiySJU0N9T5hIQ==}
    engines: {node: '>= 8.0.0'}

  ai@4.3.16:
    resolution: {integrity: sha512-KUDwlThJ5tr2Vw0A1ZkbDKNME3wzWhuVfAOwIvFUzl1TPVDFAXDFTXio3p+jaKneB+dKNCvFFlolYmmgHttG1g==}
    engines: {node: '>=18'}
    peerDependencies:
      react: ^18 || ^19 || ^19.0.0-rc
      zod: ^3.23.8
    peerDependenciesMeta:
      react:
        optional: true

  ajv@6.12.6:
    resolution: {integrity: sha512-j3fVLgvTo527anyYyJOGTYJbG+vnnQYvE0m5mmkc1TK+nxAppkCLMIL0aZ4dblVCNoGShhm+kzE4ZUykBoMg4g==}

  ansi-colors@4.1.3:
    resolution: {integrity: sha512-/6w/C21Pm1A7aZitlI5Ni/2J6FFQN8i1Cvz3kHABAAbw93v/NlvKdVOqz7CCWz/3iv/JplRSEEZ83XION15ovw==}
    engines: {node: '>=6'}

  ansi-escapes@4.3.2:
    resolution: {integrity: sha512-gKXj5ALrKWQLsYG9jlTRmR/xKluxHV+Z9QEwNIgCfM1/uwPMCuzVVnh5mwTd+OuBZcwSIMbqssNWRm1lE51QaQ==}
    engines: {node: '>=8'}

  ansi-escapes@7.0.0:
    resolution: {integrity: sha512-GdYO7a61mR0fOlAsvC9/rIHf7L96sBc6dEWzeOu+KAea5bZyQRPIpojrVoI4AXGJS/ycu/fBTdLrUkA4ODrvjw==}
    engines: {node: '>=18'}

  ansi-regex@5.0.1:
    resolution: {integrity: sha512-quJQXlTSUGL2LH9SUXo8VwsY4soanhgo6LNSm84E1LBcE8s3O0wpdiRzyR9z/ZZJMlMWv37qOOb9pdJlMUEKFQ==}
    engines: {node: '>=8'}

  ansi-regex@6.1.0:
    resolution: {integrity: sha512-7HSX4QQb4CspciLpVFwyRe79O3xsIZDDLER21kERQ71oaPodF8jL725AgJMFAYbooIqolJoRLuM81SpeUkpkvA==}
    engines: {node: '>=12'}

  ansi-styles@4.3.0:
    resolution: {integrity: sha512-zbB9rCJAT1rbjiVDb2hqKFHNYLxgtk8NURxZ3IZwD3F6NtxbXZQCnnSi1Lkx+IDohdPlFp222wVALIheZJQSEg==}
    engines: {node: '>=8'}

  ansi-styles@5.2.0:
    resolution: {integrity: sha512-Cxwpt2SfTzTtXcfOlzGEee8O+c+MmUgGrNiBcXnuWxuFJHe6a5Hz7qwhwe5OgaSYI0IJvkLqWX1ASG+cJOkEiA==}
    engines: {node: '>=10'}

  ansi-styles@6.2.1:
    resolution: {integrity: sha512-bN798gFfQX+viw3R7yrGWRqnrN2oRkEkUjjl4JNn4E8GxxbjtG3FbrEIIY3l8/hrwUwIeCZvi4QuOTP4MErVug==}
    engines: {node: '>=12'}

  any-promise@1.3.0:
    resolution: {integrity: sha512-7UvmKalWRt1wgjL1RrGxoSJW/0QZFIegpeGvZG9kjp8vrRu55XTHbwnqq2GpXm9uLbcuhxm3IqX9OB4MZR1b2A==}

  anymatch@3.1.3:
    resolution: {integrity: sha512-KMReFUr0B4t+D+OBkjR3KYqvocp2XaSzO55UcB6mgQMd3KbcE+mWTyvVV7D/zsdEbNnV6acZUutkiHQXvTr1Rw==}
    engines: {node: '>= 8'}

  arg@5.0.2:
    resolution: {integrity: sha512-PYjyFOLKQ9y57JvQ6QLo8dAgNqswh8M1RMJYdQduT6xbWSgK36P/Z/v+p888pM69jMMfS8Xd8F6I1kQ/I9HUGg==}

  argparse@1.0.10:
    resolution: {integrity: sha512-o5Roy6tNG4SL/FOkCAN6RzjiakZS25RLYFrcMttJqbdd8BWrnA+fGz57iN5Pb06pvBGvl5gQ0B48dJlslXvoTg==}

  argparse@2.0.1:
    resolution: {integrity: sha512-8+9WqebbFzpX9OR+Wa6O29asIogeRMzcGtAINdpMHHyAg10f05aSFVBbcEqGf/PXw1EjAZ+q2/bEBg3DvurK3Q==}

  array-flatten@1.1.1:
    resolution: {integrity: sha512-PCVAQswWemu6UdxsDFFX/+gVeYqKAod3D3UVm91jHwynguOwAvYPhx8nNlM++NqRcK6CxxpUafjmhIdKiHibqg==}

  array-timsort@1.0.3:
    resolution: {integrity: sha512-/+3GRL7dDAGEfM6TseQk/U+mi18TU2Ms9I3UlLdUMhz2hbvGNTKdj9xniwXfUqgYhHxRx0+8UnKkvlNwVU+cWQ==}

  array-union@2.1.0:
    resolution: {integrity: sha512-HGyxoOTYUyCM6stUe6EJgnd4EoewAI7zMdfqO+kGjnlZmBDz/cR5pf8r/cR4Wq60sL/p0IkcjUEEPwS3GFrIyw==}
    engines: {node: '>=8'}

  assertion-error@2.0.1:
    resolution: {integrity: sha512-Izi8RQcffqCeNVgFigKli1ssklIbpHnCYc6AknXGYoB6grJqyeby7jv12JUQgmTAnIDnbck1uxksT4dzN3PWBA==}
    engines: {node: '>=12'}

  asynckit@0.4.0:
    resolution: {integrity: sha512-Oei9OH4tRh0YqU3GxhX79dM/mwVgvbZJaSNaRk+bshkj0S5cfHcgYakreBjrHwatXKbz+IoIdYLxrKim2MjW0Q==}

  atomic-sleep@1.0.0:
    resolution: {integrity: sha512-kNOjDqAh7px0XWNI+4QbzoiR/nTkHAWNud2uvnJquD1/x5a7EQZMJT0AczqK0Qn67oY/TTQ1LbUKajZpp3I9tQ==}
    engines: {node: '>=8.0.0'}

  axios@1.10.0:
    resolution: {integrity: sha512-/1xYAC4MP/HEG+3duIhFr4ZQXR4sQXOIe+o6sdqzeykGLx6Upp/1p8MHqhINOvGeP7xyNHe7tsiJByc4SSVUxw==}

  balanced-match@1.0.2:
    resolution: {integrity: sha512-3oSeUO0TMV67hN1AmbXsK4yaqU7tjiHlbxRDZOpH0KW9+CeX4bRAaX0Anxt0tx2MrpRpWwQaPwIlISEJhYU5Pw==}

  base64-js@1.5.1:
    resolution: {integrity: sha512-AKpaYlHn8t4SVbOHCy+b5+KKgvR4vrsD8vbvrbiQJps7fKDTkjkDry6ji0rUJjC0kzbNePLwzxq8iypo41qeWA==}

  better-path-resolve@1.0.0:
    resolution: {integrity: sha512-pbnl5XzGBdrFU/wT4jqmJVPn2B6UHPBOhzMQkY/SPUPB6QtUXtmBHBIwCbXJol93mOpGMnQyP/+BB19q04xj7g==}
    engines: {node: '>=4'}

  bignumber.js@9.3.0:
    resolution: {integrity: sha512-EM7aMFTXbptt/wZdMlBv2t8IViwQL+h6SLHosp8Yf0dqJMTnY6iL32opnAB6kAdL0SZPuvcAzFr31o0c/R3/RA==}

  binary-extensions@2.3.0:
    resolution: {integrity: sha512-Ceh+7ox5qe7LJuLHoY0feh3pHuUDHAcRUeyL2VYghZwfpkNIy/+8Ocg0a3UuSoYzavmylwuLWQOf3hl0jjMMIw==}
    engines: {node: '>=8'}

  body-parser@1.20.3:
    resolution: {integrity: sha512-7rAxByjUMqQ3/bHJy7D6OGXvx/MMc4IqBn/X0fcM1QUcAItpZrBEYhWGem+tzXH90c+G01ypMcYJBO9Y30203g==}
    engines: {node: '>= 0.8', npm: 1.2.8000 || >= 1.4.16}

  body-parser@2.2.0:
    resolution: {integrity: sha512-02qvAaxv8tp7fBa/mw1ga98OGm+eCbqzJOKoRt70sLmfEEi+jyBYVTDGfCL/k06/4EMk/z01gCe7HoCH/f2LTg==}
    engines: {node: '>=18'}

  bowser@2.11.0:
    resolution: {integrity: sha512-AlcaJBi/pqqJBIQ8U9Mcpc9i8Aqxn88Skv5d+xBX006BY5u8N3mGLHa5Lgppa7L/HfwgwLgZ6NYs+Ag6uUmJRA==}

  brace-expansion@1.1.12:
    resolution: {integrity: sha512-9T9UjW3r0UW5c1Q7GTwllptXwhvYmEzFhzMfZ9H7FQWt+uZePjZPjBP/W1ZEyZ1twGWom5/56TF4lPcqjnDHcg==}

  brace-expansion@2.0.2:
    resolution: {integrity: sha512-Jt0vHyM+jmUBqojB7E1NIYadt0vI0Qxjxd2TErW94wDz+E2LAm5vKMXXwg6ZZBTHPuUlDgQHKXvjGBdfcF1ZDQ==}

  braces@3.0.3:
    resolution: {integrity: sha512-yQbXgO/OSZVD2IsiLlro+7Hf6Q18EJrKSEsdoMzKePKXct3gvD8oLcOQdIzGupr5Fj+EDe8gO/lxc1BzfMpxvA==}
    engines: {node: '>=8'}

  buffer-equal-constant-time@1.0.1:
    resolution: {integrity: sha512-zRpUiDwd/xk6ADqPMATG8vc9VPrkck7T07OIx0gnjmJAnHnTVXNQG3vfvWNuiZIkwu9KrKdA1iJKfsfTVxE6NA==}

  buffer@6.0.3:
    resolution: {integrity: sha512-FTiCpNxtwiZZHEZbcbTIcZjERVICn9yq/pDFkTl95/AxzD1naBctN7YO68riM/gLSDY7sdrMby8hofADYuuqOA==}

  bun-types@1.2.16:
    resolution: {integrity: sha512-ciXLrHV4PXax9vHvUrkvun9VPVGOVwbbbBF/Ev1cXz12lyEZMoJpIJABOfPcN9gDJRaiKF9MVbSygLg4NXu3/A==}

  bundle-require@5.1.0:
    resolution: {integrity: sha512-3WrrOuZiyaaZPWiEt4G3+IffISVC9HYlWueJEBWED4ZH4aIAC2PnkdnuRrR94M+w6yGWn4AglWtJtBI8YqvgoA==}
    engines: {node: ^12.20.0 || ^14.13.1 || >=16.0.0}
    peerDependencies:
      esbuild: '>=0.18'

  busboy@1.6.0:
    resolution: {integrity: sha512-8SFQbg/0hQ9xy3UNTB0YEnsNBbWfhf7RtnzpL7TkBiTBRfrQ9Fxcnz7VJsleJpyp6rVLvXiuORqjlHi5q+PYuA==}
    engines: {node: '>=10.16.0'}

  bytes@3.1.2:
    resolution: {integrity: sha512-/Nf7TyzTx6S3yRJObOAV7956r8cr2+Oj8AC5dt8wSP3BQAoeX58NoHyCU8P8zGkNXStjTSi6fzO6F0pBdcYbEg==}
    engines: {node: '>= 0.8'}

  cac@6.7.14:
    resolution: {integrity: sha512-b6Ilus+c3RrdDk+JhLKUAQfzzgLEPy6wcXqS7f/xe1EETvsDP6GORG7SFuOs6cID5YkqchW/LXZbX5bc8j7ZcQ==}
    engines: {node: '>=8'}

  call-bind-apply-helpers@1.0.2:
    resolution: {integrity: sha512-Sp1ablJ0ivDkSzjcaJdxEunN5/XvksFJ2sMBFfq6x0ryhQV/2b/KwFe21cMpmHtPOSij8K99/wSfoEuTObmuMQ==}
    engines: {node: '>= 0.4'}

  call-bound@1.0.4:
    resolution: {integrity: sha512-+ys997U96po4Kx/ABpBCqhA9EuxJaQWDQg7295H4hBphv3IZg0boBKuwYpt4YXp6MZ5AmZQnU/tyMTlRpaSejg==}
    engines: {node: '>= 0.4'}

  callsites@3.1.0:
    resolution: {integrity: sha512-P8BjAsXvZS+VIDUI11hHCQEv74YT67YUi5JJFNWIqL235sBmjX4+qx9Muvls5ivyNENctx46xQLQ3aTuE7ssaQ==}
    engines: {node: '>=6'}

  camelcase-css@2.0.1:
    resolution: {integrity: sha512-QOSvevhslijgYwRx6Rv7zKdMF8lbRmx+uQGx2+vDc+KI/eBnsy9kit5aj23AgGu3pa4t9AgwbnXWqS+iOY+2aA==}
    engines: {node: '>= 6'}

  camelcase@6.3.0:
    resolution: {integrity: sha512-Gmy6FhYlCY7uOElZUSbxo2UCDH8owEk996gkbrpsgGtrJLM3J7jGxl9Ic7Qwwj4ivOE5AWZWRMecDdF7hqGjFA==}
    engines: {node: '>=10'}

  caniuse-lite@1.0.30001723:
    resolution: {integrity: sha512-1R/elMjtehrFejxwmexeXAtae5UO9iSyFn6G/I806CYC/BLyyBk1EPhrKBkWhy6wM6Xnm47dSJQec+tLJ39WHw==}

  chai@5.2.0:
    resolution: {integrity: sha512-mCuXncKXk5iCLhfhwTc0izo0gtEmpz5CtG2y8GiOINBlMVS6v8TMRc5TaLWKS6692m9+dVVfzgeVxR5UxWHTYw==}
    engines: {node: '>=12'}

  chalk@4.1.2:
    resolution: {integrity: sha512-oKnbhFyRIXpUuez8iBMmyEa4nbj4IOQyuhc/wy9kY7/WVPcwIO9VA668Pu8RkO7+0G76SLROeyw9CpQ061i4mA==}
    engines: {node: '>=10'}

  chalk@5.4.1:
    resolution: {integrity: sha512-zgVZuo2WcZgfUEmsn6eO3kINexW8RAE4maiQ8QNs8CtpPCSyMiYsULR3HQYkm3w8FIA3SberyMJMSldGsW+U3w==}
    engines: {node: ^12.17.0 || ^14.13 || >=16.0.0}

  chardet@0.7.0:
    resolution: {integrity: sha512-mT8iDcrh03qDGRRmoA2hmBJnxpllMR+0/0qlzjqZES6NdiWDcZkCNAk4rPFZ9Q85r27unkiNNg8ZOiwZXBHwcA==}

  check-error@2.1.1:
    resolution: {integrity: sha512-OAlb+T7V4Op9OwdkjmguYRqncdlx5JiofwOAUkmTF+jNdHwzTaTs4sRAGpzLF3oOz5xAyDGrPgeIDFQmDOTiJw==}
    engines: {node: '>= 16'}

  chokidar@3.6.0:
    resolution: {integrity: sha512-7VT13fmjotKpGipCW9JEQAusEPE+Ei8nl6/g4FBAmIm0GOOLMua9NDDo/DWp0ZAxCr3cPq5ZpBqmPAQgDda2Pw==}
    engines: {node: '>= 8.10.0'}

  chokidar@4.0.3:
    resolution: {integrity: sha512-Qgzu8kfBvo+cA4962jnP1KkS6Dop5NS6g7R5LFYJr4b8Ub94PPQXUksCw9PvXoeXPRRddRNC5C1JQUR2SMGtnA==}
    engines: {node: '>= 14.16.0'}

  ci-info@3.9.0:
    resolution: {integrity: sha512-NIxF55hv4nSqQswkAeiOi1r83xy8JldOFDTWiug55KBu9Jnblncd2U6ViHmYgHf01TPZS77NJBhBMKdWj9HQMQ==}
    engines: {node: '>=8'}

  cjs-module-lexer@1.4.3:
    resolution: {integrity: sha512-9z8TZaGM1pfswYeXrUpzPrkx8UnWYdhJclsiYMm6x/w5+nN+8Tf/LnAgfLGQCm59qAOxU8WwHEq2vNwF6i4j+Q==}

  cli-cursor@5.0.0:
    resolution: {integrity: sha512-aCj4O5wKyszjMmDT4tZj93kxyydN/K5zPWSCe6/0AV/AA1pqe5ZBIw0a2ZfPQV7lL5/yb5HsUreJ6UFAF1tEQw==}
    engines: {node: '>=18'}

  cli-progress@3.12.0:
    resolution: {integrity: sha512-tRkV3HJ1ASwm19THiiLIXLO7Im7wlTuKnvkYaTkyoAPefqjNg7W7DHKUlGRxy9vxDvbyCYQkQozvptuMkGCg8A==}
    engines: {node: '>=4'}

  cli-truncate@4.0.0:
    resolution: {integrity: sha512-nPdaFdQ0h/GEigbPClz11D0v/ZJEwxmeVZGeMo3Z5StPtUTkA9o1lD6QwoirYiSDzbcwn2XcjwmCp68W1IS4TA==}
    engines: {node: '>=18'}

  cli-width@4.1.0:
    resolution: {integrity: sha512-ouuZd4/dm2Sw5Gmqy6bGyNNNe1qt9RpmxveLSO7KcgsTnU7RXfsw+/bukWGo1abgBiMAic068rclZsO4IWmmxQ==}
    engines: {node: '>= 12'}

  client-only@0.0.1:
    resolution: {integrity: sha512-IV3Ou0jSMzZrd3pZ48nLkT9DA7Ag1pnPzaiQhpW7c3RbcqqzvzzVu+L8gfqMp/8IM2MQtSiqaCxrrcfu8I8rMA==}

  cliui@8.0.1:
    resolution: {integrity: sha512-BSeNnyus75C4//NQ9gQt1/csTXyo/8Sb+afLAkzAptFuMsod9HFokGNudZpi/oQV73hnVK+sR+5PVRMd+Dr7YQ==}
    engines: {node: '>=12'}

  clone@2.1.2:
    resolution: {integrity: sha512-3Pe/CF1Nn94hyhIYpjtiLhdCoEoz0DqQ+988E9gmeEdQZlojxnOb74wctFyuwWQHzqyf9X7C7MG8juUpqBJT8w==}
    engines: {node: '>=0.8'}

  cohere-ai@7.17.1:
    resolution: {integrity: sha512-GI/uWVYYGIN3gdjJRlbjEaLJNJVXsUJyOlPqwBWgAmK18kP4CJoErxKwU0aLe3tHHOBcC2RqXe6PmGO0dz7dpQ==}

  color-convert@2.0.1:
    resolution: {integrity: sha512-RRECPsj7iu/xb5oKYcsFHSppFNnsj/52OVTRKb4zP5onXwVF3zVmmToNcOfGC+CRDpfK/U584fMg38ZHCaElKQ==}
    engines: {node: '>=7.0.0'}

  color-name@1.1.4:
    resolution: {integrity: sha512-dOy+3AuW3a2wNbZHIuMZpTcgjGuLU/uBL/ubcZF9OXbDo8ff4O8yVp5Bf0efS8uEoYo5q4Fx7dY9OgQGXgAsQA==}

  color-string@1.9.1:
    resolution: {integrity: sha512-shrVawQFojnZv6xM40anx4CkoDP+fZsw/ZerEMsW/pyzsRbElpsL/DBVW7q3ExxwusdNXI3lXpuhEZkzs8p5Eg==}

  color@4.2.3:
    resolution: {integrity: sha512-1rXeuUUiGGrykh+CeBdu5Ie7OJwinCgQY0bc7GCRxy5xVHy+moaqkpL/jqQq0MtQOeYcrqEz4abc5f0KtU7W4A==}
    engines: {node: '>=12.5.0'}

  colorette@2.0.20:
    resolution: {integrity: sha512-IfEDxwoWIjkeXL1eXcDiow4UbKjhLdq6/EuSVR9GMN7KVH3r9gQ83e73hsz1Nd1T3ijd5xv1wcWRYO+D6kCI2w==}

  combined-stream@1.0.8:
    resolution: {integrity: sha512-FQN4MRfuJeHf7cBbBMJFXhKSDq+2kAArBlmRBvcvFE5BB1HZKXtSFASDhdlz9zOYwxh8lDdnvmMOe/+5cdoEdg==}
    engines: {node: '>= 0.8'}

  commander@12.1.0:
    resolution: {integrity: sha512-Vw8qHK3bZM9y/P10u3Vib8o/DdkvA2OtPtZvD871QKjy74Wj1WSKFILMPRPSdUSx5RFK1arlJzEtA4PkFgnbuA==}
    engines: {node: '>=18'}

  commander@13.1.0:
    resolution: {integrity: sha512-/rFeCpNJQbhSZjGVwO9RFV3xPqbnERS8MmIQzCtD/zl6gpJuV/bMLuN92oG3F7d8oDEHHRrujSXNUr8fpjntKw==}
    engines: {node: '>=18'}

  commander@4.1.1:
    resolution: {integrity: sha512-NOKm8xhkzAjzFx8B2v5OAHT+u5pRQc2UCa2Vq9jYL/31o2wi9mxBA7LIFs3sV5VSC49z6pEhfbMULvShKj26WA==}
    engines: {node: '>= 6'}

  comment-json@4.2.5:
    resolution: {integrity: sha512-bKw/r35jR3HGt5PEPm1ljsQQGyCrR8sFGNiN5L+ykDHdpO8Smxkrkla9Yi6NkQyUrb8V54PGhfMs6NrIwtxtdw==}
    engines: {node: '>= 6'}

  composio-core@0.5.39:
    resolution: {integrity: sha512-7BeSFlfRzr1cbIfGYJW4jQ3BHwaObOaFKiRJIFuWOmvOrTABl1hbxGkWPA3C+uFw9CFXbZhrLWNyD7lhYy2Scg==}
    hasBin: true
    peerDependencies:
      '@ai-sdk/openai': '>=0.0.36'
      '@cloudflare/workers-types': '>=4.20240718.0'
      '@langchain/core': '>=0.2.18'
      '@langchain/openai': '>=0.2.5'
      ai: '>=3.2.22'
      langchain: '>=0.2.11'
      openai: '>=4.50.0'

  concat-map@0.0.1:
    resolution: {integrity: sha512-/Srv4dswyQNBfohGpz9o6Yb3Gz3SrUDqBH5rTuhGR7ahtlbYKnVxw2bCFMRljaA7EXHaXZ8wsHdodFvbkhKmqg==}

  confbox@0.1.8:
    resolution: {integrity: sha512-RMtmw0iFkeR4YV+fUOSucriAQNb9g8zFR52MWCtl+cCZOFRNL6zeB395vPzFhEjjn4fMxXudmELnl/KF/WrK6w==}

  consola@3.4.2:
    resolution: {integrity: sha512-5IKcdX0nnYavi6G7TtOhwkYzyjfJlatbjMjuLSfE2kYT5pMDOilZ4OvMhi637CcDICTmz3wARPoyhqyX1Y+XvA==}
    engines: {node: ^14.18.0 || >=16.10.0}

  console-table-printer@2.14.3:
    resolution: {integrity: sha512-X5OCFnjYlXzRuC8ac5hPA2QflRjJvNKJocMhlnqK/Ap7q3DHXr0NJ0TGzwmEKOiOdJrjsSwEd0m+a32JAYPrKQ==}

  content-disposition@0.5.4:
    resolution: {integrity: sha512-FveZTNuGw04cxlAiWbzi6zTAL/lhehaWbTtgluJh4/E95DqMwTmha3KZN1aAWA8cFIhHzMZUvLevkw5Rqk+tSQ==}
    engines: {node: '>= 0.6'}

  content-disposition@1.0.0:
    resolution: {integrity: sha512-Au9nRL8VNUut/XSzbQA38+M78dzP4D+eqg3gfJHMIHHYa3bg067xj1KxMUWj+VULbiZMowKngFFbKczUrNJ1mg==}
    engines: {node: '>= 0.6'}

  content-type@1.0.5:
    resolution: {integrity: sha512-nTjqfcBFEipKdXCv4YDQWCfmcLZKm81ldF0pAopTvyrFGVbcR6P/VAAd5G7N+0tTr8QqiU0tFadD6FK4NtJwOA==}
    engines: {node: '>= 0.6'}

  convict@6.2.4:
    resolution: {integrity: sha512-qN60BAwdMVdofckX7AlohVJ2x9UvjTNoKVXCL2LxFk1l7757EJqf1nySdMkPQer0bt8kQ5lQiyZ9/2NvrFBuwQ==}
    engines: {node: '>=6'}

  cookie-signature@1.0.6:
    resolution: {integrity: sha512-QADzlaHc8icV8I7vbaJXJwod9HWYp8uCqf1xa4OfNu1T7JVxQIrUgOWtHdNDtPiywmFbiS12VjotIXLrKM3orQ==}

  cookie-signature@1.2.2:
    resolution: {integrity: sha512-D76uU73ulSXrD1UXF4KE2TMxVVwhsnCgfAyTg9k8P6KGZjlXKrOLe4dJQKI3Bxi5wjesZoFXJWElNWBjPZMbhg==}
    engines: {node: '>=6.6.0'}

  cookie@0.7.1:
    resolution: {integrity: sha512-6DnInpx7SJ2AK3+CTUE/ZM0vWTUboZCegxhC2xiIydHR9jNuTAASBrfEpHhiGOZw/nX51bHt6YQl8jsGo4y/0w==}
    engines: {node: '>= 0.6'}

  cookie@0.7.2:
    resolution: {integrity: sha512-yki5XnKuf750l50uGTllt6kKILY4nQ1eNIQatoXEByZ5dWgnKqbnqmTrBE5B4N7lrMJKQ2ytWMiTO2o0v6Ew/w==}
    engines: {node: '>= 0.6'}

  copy-anything@3.0.5:
    resolution: {integrity: sha512-yCEafptTtb4bk7GLEQoM8KVJpxAfdBJYaXyzQEgQQQgYrZiDp8SJmGKlYza6CYjEDNstAdNdKA3UuoULlEbS6w==}
    engines: {node: '>=12.13'}

  core-util-is@1.0.3:
    resolution: {integrity: sha512-ZQBvi1DcpJ4GDqanjucZ2Hj3wEO5pZDS89BWbkcrvdxksJorwUDDZamX9ldFkp9aw2lmBDLgkObEA4DWNJ9FYQ==}

  cors@2.8.5:
    resolution: {integrity: sha512-KIHbLJqu73RGr/hnbrO9uBeixNGuvSQjul/jdFvS/KFSIH1hWVd1ng7zOHx+YrEfInLG7q4n6GHQ9cDtxv/P6g==}
    engines: {node: '>= 0.10'}

  cross-spawn@7.0.6:
    resolution: {integrity: sha512-uV2QOWP2nWzsy2aMp8aRibhi9dlzF5Hgh5SHaB9OiTGEyDTiJJyx0uy51QXdyWbtAHNua4XJzUKca3OzKUd3vA==}
    engines: {node: '>= 8'}

  crypto-random-string@4.0.0:
    resolution: {integrity: sha512-x8dy3RnvYdlUcPOjkEHqozhiwzKNSq7GcPuXFbnyMOCHxX8V3OgIg/pYuabl2sbUPfIJaeAQB7PMOK8DFIdoRA==}
    engines: {node: '>=12'}

  cssesc@3.0.0:
    resolution: {integrity: sha512-/Tb/JcjK111nNScGob5MNtsntNM1aCNUDipB/TkwZFhyDrrE47SOx/18wF2bbjgc3ZzCSKW1T5nt5EbFoAz/Vg==}
    engines: {node: '>=4'}
    hasBin: true

  csstype@3.1.3:
    resolution: {integrity: sha512-M1uQkMl8rQK/szD0LNhtqxIPLpimGm8sOBwU7lLnCpSbTyY3yeU1Vc7l4KT5zT4s/yOxHH5O7tIuuLOCnLADRw==}

  date-fns@3.6.0:
    resolution: {integrity: sha512-fRHTG8g/Gif+kSh50gaGEdToemgfj74aRX3swtiouboip5JDLAyDE9F11nHMIcvOaXeOC6D7SpNhi7uFyB7Uww==}

  date-fns@4.1.0:
    resolution: {integrity: sha512-Ukq0owbQXxa/U3EGtsdVBkR1w7KOQ5gIBqdH2hkvknzZPYvBxb/aa6E8L7tmjFtkwZBu3UXBbjIgPo/Ez4xaNg==}

  dateformat@4.6.3:
    resolution: {integrity: sha512-2P0p0pFGzHS5EMnhdxQi7aJN+iMheud0UhG4dlE1DLAlvL8JHjJJTX/CSm4JXwV0Ka5nGk3zC5mcb5bUQUxxMA==}

  debug@2.6.9:
    resolution: {integrity: sha512-bC7ElrdJaJnPbAP+1EotYvqZsb3ecl5wi6Bfi6BJTUcNowp6cvspg0jXznRTKDjm/E7AdgFBVeAPVMNcKGsHMA==}
    peerDependencies:
      supports-color: '*'
    peerDependenciesMeta:
      supports-color:
        optional: true

  debug@4.4.1:
    resolution: {integrity: sha512-KcKCqiftBJcZr++7ykoDIEwSa3XWowTfNPo92BYxjXiyYEVrUQh2aLyhxBCwww+heortUFxEJYcRzosstTEBYQ==}
    engines: {node: '>=6.0'}
    peerDependencies:
      supports-color: '*'
    peerDependenciesMeta:
      supports-color:
        optional: true

  decamelize@1.2.0:
    resolution: {integrity: sha512-z2S+W9X73hAUUki+N+9Za2lBlun89zigOyGrsax+KUQ6wKW4ZoWpEYBkGhQjwAjjDCkWxhY0VKEhk8wzY7F5cA==}
    engines: {node: '>=0.10.0'}

  deep-eql@5.0.2:
    resolution: {integrity: sha512-h5k/5U50IJJFpzfL6nO9jaaumfjO/f2NjK/oYB2Djzm4p9L+3T9qWpZqZ2hAbLPuuYq9wrU08WQyBTL5GbPk5Q==}
    engines: {node: '>=6'}

  deep-is@0.1.4:
    resolution: {integrity: sha512-oIPzksmTg4/MriiaYGO+okXDT7ztn/w3Eptv/+gSIdMdKsJo0u4CfYNFJPy+4SKMuCqGw2wxnA+URMg3t8a/bQ==}

  define-lazy-prop@2.0.0:
    resolution: {integrity: sha512-Ds09qNh8yw3khSjiJjiUInaGX9xlqZDY7JVryGxdxV7NPeuqQfplOpQ66yJFZut3jLa5zOwkXw1g9EI2uKh4Og==}
    engines: {node: '>=8'}

  delayed-stream@1.0.0:
    resolution: {integrity: sha512-ZySD7Nf91aLB0RxL4KGrKHBXl7Eds1DAmEdcoVawXnLD7SDhpNgtuII2aAkg7a7QS41jxPSZ17p4VdGnMHk3MQ==}
    engines: {node: '>=0.4.0'}

  depd@2.0.0:
    resolution: {integrity: sha512-g7nH6P6dyDioJogAAGprGpCtVImJhpPk/roCzdb3fIh61/s/nPsfR6onyMwkCAR/OlC3yBC0lESvUoQEAssIrw==}
    engines: {node: '>= 0.8'}

  dequal@2.0.3:
    resolution: {integrity: sha512-0je+qPKHEMohvfRTCEo3CrPG6cAzAYgmzKyxRiYSSDkS6eGJdyVJm7WaYA5ECaAD9wLB2T4EEeymA5aFVcYXCA==}
    engines: {node: '>=6'}

  destroy@1.2.0:
    resolution: {integrity: sha512-2sJGJTaXIIaR1w4iJSNoN0hnMY7Gpc/n8D4qSCJw8QqFWXf7cuAgnEHxBpweaVcPevC2l3KpjYCx3NypQQgaJg==}
    engines: {node: '>= 0.8', npm: 1.2.8000 || >= 1.4.16}

  detect-indent@6.1.0:
    resolution: {integrity: sha512-reYkTUJAZb9gUuZ2RvVCNhVHdg62RHnJ7WJl8ftMi4diZ6NWlciOzQN88pUhSELEwflJht4oQDv0F0BMlwaYtA==}
    engines: {node: '>=8'}

  detect-libc@1.0.3:
    resolution: {integrity: sha512-pGjwhsmsp4kL2RTz08wcOlGN83otlqHeD/Z5T8GXZB+/YcpQ/dgo+lbU8ZsGxV0HIvqqxo9l7mqYwyYMD9bKDg==}
    engines: {node: '>=0.10'}
    hasBin: true

  detect-libc@2.0.4:
    resolution: {integrity: sha512-3UDv+G9CsCKO1WKMGw9fwq/SWJYbI0c5Y7LU1AXYoDdbhE2AHQ6N6Nb34sG8Fj7T5APy8qXDCKuuIHd1BR0tVA==}
    engines: {node: '>=8'}

  didyoumean@1.2.2:
    resolution: {integrity: sha512-gxtyfqMg7GKyhQmb056K7M3xszy/myH8w+B4RT+QXBQsvAOdc3XymqDDPHx1BgPgsdAA5SIifona89YtRATDzw==}

  diff-match-patch@1.0.5:
    resolution: {integrity: sha512-IayShXAgj/QMXgB0IWmKx+rOPuGMhqm5w6jvFxmVenXKIzRqTAAsbBPT3kWQeGANj3jGgvcvv4yK6SxqYmikgw==}

  dir-glob@3.0.1:
    resolution: {integrity: sha512-WkrWp9GR4KXfKGYzOLmTuGVi1UWFfws377n9cc55/tb6DuqyF6pcQ5AbiHEshaDpY9v6oaSr2XCDidGmMwdzIA==}
    engines: {node: '>=8'}

  dlv@1.1.3:
    resolution: {integrity: sha512-+HlytyjlPKnIG8XuRG8WvmBP8xs8P71y+SKKS6ZXWoEgLuePxtDoUEiH7WkdePWrQ5JBpE6aoVqfZfJUQkjXwA==}

  dotenv@16.5.0:
    resolution: {integrity: sha512-m/C+AwOAr9/W1UOIZUo232ejMNnJAJtYQjUbHoNTBNTJSvqzzDh7vnrei3o3r3m9blf6ZoDkvcw0VmozNRFJxg==}
    engines: {node: '>=12'}

  dunder-proto@1.0.1:
    resolution: {integrity: sha512-KIN/nDJBQRcXw0MLVhZE9iQHmG68qAVIBg9CqmUYjmQIhgij9U5MFvrqkUL5FbtyyzZuOeOt0zdeRe4UY7ct+A==}
    engines: {node: '>= 0.4'}

  eastasianwidth@0.2.0:
    resolution: {integrity: sha512-I88TYZWc9XiYHRQ4/3c5rjjfgkjhLyW2luGIheGERbNQ6OY7yTybanSpDXZa8y7VUP9YmDcYa+eyq4ca7iLqWA==}

  ecdsa-sig-formatter@1.0.11:
    resolution: {integrity: sha512-nagl3RYrbNv6kQkeJIpt6NJZy8twLB/2vtz6yN9Z4vRKHN4/QZJIEbqohALSgwKdnksuY3k5Addp5lg8sVoVcQ==}

  ee-first@1.1.1:
    resolution: {integrity: sha512-WMwm9LhRUo+WUaRN+vRuETqG89IgZphVSNkdFgeb6sS/E4OrDIN7t48CAewSHXc6C8lefD8KKfr5vY61brQlow==}

  effect-errors@1.10.11:
    resolution: {integrity: sha512-lTktjnqeHfXSGQuhHm4jGWdZFfiWVZQP+szeEOuEmGEa2n4tNAu0FGO3LgS6Vp9nOatINYE3u65dFf28TtxxkQ==}
    engines: {node: '>=20.x'}
    peerDependencies:
      '@effect/cluster': 0.x
      '@effect/platform': 0.x
      '@effect/platform-node': 0.x
      '@effect/rpc': 0.x
      '@effect/sql': 0.x
      effect: 3.x

  effect@3.16.8:
    resolution: {integrity: sha512-E4U0MZFBun99myxOogy9ZZ1c3IYR47L/A5GqCP9Lp+6ORag0YLmGHOrYxQ3agN1FOMTrElgtJmciicwnHdE+Ug==}

  emoji-regex@10.4.0:
    resolution: {integrity: sha512-EC+0oUMY1Rqm4O6LLrgjtYDvcVYTy7chDnM4Q7030tP4Kwj3u/pR6gP9ygnp2CJMK5Gq+9Q2oqmrFJAz01DXjw==}

  emoji-regex@8.0.0:
    resolution: {integrity: sha512-MSjYzcWNOA0ewAHpz0MxpYFvwg6yjy1NG3xteoqz644VCo/RPgnr1/GGt+ic3iJTzQ8Eu3TdM14SawnVUmGE6A==}

  emoji-regex@9.2.2:
    resolution: {integrity: sha512-L18DaJsXSUk2+42pv8mLs5jJT2hqFkFE4j21wOmgbUqsZ2hL72NsUU785g9RXgo3s0ZNgVl42TiHp3ZtOv/Vyg==}

  encodeurl@1.0.2:
    resolution: {integrity: sha512-TPJXq8JqFaVYm2CWmPvnP2Iyo4ZSM7/QKcSmuMLDObfpH5fi7RUGmd/rTDf+rut/saiDiQEeVTNgAmJEdAOx0w==}
    engines: {node: '>= 0.8'}

  encodeurl@2.0.0:
    resolution: {integrity: sha512-Q0n9HRi4m6JuGIV1eFlmvJB7ZEVxu93IrMyiMsGC0lrMJMWzRgx6WGquyfQgZVb31vhGgXnfmPNNXmxnOkRBrg==}
    engines: {node: '>= 0.8'}

  end-of-stream@1.4.5:
    resolution: {integrity: sha512-ooEGc6HP26xXq/N+GCGOT0JKCLDGrq2bQUZrQ7gyrJiZANJ/8YDTxTpQBXGMn+WbIQXNVpyWymm7KYVICQnyOg==}

  enquirer@2.4.1:
    resolution: {integrity: sha512-rRqJg/6gd538VHvR3PSrdRBb/1Vy2YfzHqzvbhGIQpDRKIa4FgV/54b5Q1xYSxOOwKvjXweS26E0Q+nAMwp2pQ==}
    engines: {node: '>=8.6'}

  entities@4.5.0:
    resolution: {integrity: sha512-V0hjH4dGPh9Ao5p0MoRY6BVqtwCjhz6vI5LT8AJ55H+4g9/4vbHx1I54fS0XuclLhDHArPQCiMjDxjaL8fPxhw==}
    engines: {node: '>=0.12'}

  environment@1.1.0:
    resolution: {integrity: sha512-xUtoPkMggbz0MPyPiIWr1Kp4aeWJjDZ6SMvURhimjdZgsRuDplF5/s9hcgGhyXMhs+6vpnuoiZ2kFiu3FMnS8Q==}
    engines: {node: '>=18'}

  es-define-property@1.0.1:
    resolution: {integrity: sha512-e3nRfgfUZ4rNGL232gUgX06QNyyez04KdjFrF+LTRoOXmrOgFKDg4BCdsjW8EnT69eqdYGmRpJwiPVYNrCaW3g==}
    engines: {node: '>= 0.4'}

  es-errors@1.3.0:
    resolution: {integrity: sha512-Zf5H2Kxt2xjTvbJvP2ZWLEICxA6j+hAmMzIlypy4xcBg1vKVnx89Wy0GbS+kf5cwCVFFzdCFh2XSCFNULS6csw==}
    engines: {node: '>= 0.4'}

  es-module-lexer@1.7.0:
    resolution: {integrity: sha512-jEQoCwk8hyb2AZziIOLhDqpm5+2ww5uIE6lkO/6jcOCusfk6LhMHpXXfBLXTZ7Ydyt0j4VoUQv6uGNYbdW+kBA==}

  es-object-atoms@1.1.1:
    resolution: {integrity: sha512-FGgH2h8zKNim9ljj7dankFPcICIK9Cp5bm+c2gQSYePhpaG5+esrLODihIorn+Pe6FGJzWhXQotPv73jTaldXA==}
    engines: {node: '>= 0.4'}

  es-set-tostringtag@2.1.0:
    resolution: {integrity: sha512-j6vWzfrGVfyXxge+O0x5sh6cvxAog0a/4Rdd2K36zCMV5eJ+/+tOAngRO8cODMNWbVRdVlmGZQL2YS3yR8bIUA==}
    engines: {node: '>= 0.4'}

  esbuild@0.25.5:
    resolution: {integrity: sha512-P8OtKZRv/5J5hhz0cUAdu/cLuPIKXpQl1R9pZtvmHWQvrAUVd0UNIPT4IB4W3rNOqVO0rlqHmCIbSwxh/c9yUQ==}
    engines: {node: '>=18'}
    hasBin: true

  escalade@3.2.0:
    resolution: {integrity: sha512-WUj2qlxaQtO4g6Pq5c29GTcWGDyd8itL8zTlipgECz3JesAiiOKotd8JU6otB3PACgG6xkJUyVhboMS+bje/jA==}
    engines: {node: '>=6'}

  escape-html@1.0.3:
    resolution: {integrity: sha512-NiSupZ4OeuGwr68lGIeym/ksIZMJodUGOSCZ/FSnTxcrekbvqrgdUxlJOMpijaKZVjAJrWrGs/6Jy8OMuyj9ow==}

  escape-string-regexp@4.0.0:
    resolution: {integrity: sha512-TtpcNJ3XAzx3Gq8sWRzJaVajRs0uVxA2YAkdb1jm2YkPz4G6egUFAyA3n5vtEIZefPk5Wa4UXbKuS5fKkJWdgA==}
    engines: {node: '>=10'}

  escape-string-regexp@5.0.0:
    resolution: {integrity: sha512-/veY75JbMK4j1yjvuUxuVsiS/hr/4iHs9FTT6cgTexxdE0Ly/glccBAkloH/DofkjRbZU3bnoj38mOmhkZ0lHw==}
    engines: {node: '>=12'}

  eslint-scope@8.4.0:
    resolution: {integrity: sha512-sNXOfKCn74rt8RICKMvJS7XKV/Xk9kA7DyJr8mJik3S7Cwgy3qlkkmyS2uQB3jiJg6VNdZd/pDBJu0nvG2NlTg==}
    engines: {node: ^18.18.0 || ^20.9.0 || >=21.1.0}

  eslint-visitor-keys@3.4.3:
    resolution: {integrity: sha512-wpc+LXeiyiisxPlEkUzU6svyS1frIO3Mgxj1fdy7Pm8Ygzguax2N3Fa/D/ag1WqbOprdI+uY6wMUl8/a2G+iag==}
    engines: {node: ^12.22.0 || ^14.17.0 || >=16.0.0}

  eslint-visitor-keys@4.2.1:
    resolution: {integrity: sha512-Uhdk5sfqcee/9H/rCOJikYz67o0a2Tw2hGRPOG2Y1R2dg7brRe1uG0yaNQDHu+TO/uQPF/5eCapvYSmHUjt7JQ==}
    engines: {node: ^18.18.0 || ^20.9.0 || >=21.1.0}

  eslint@9.29.0:
    resolution: {integrity: sha512-GsGizj2Y1rCWDu6XoEekL3RLilp0voSePurjZIkxL3wlm5o5EC9VpgaP7lrCvjnkuLvzFBQWB3vWB3K5KQTveQ==}
    engines: {node: ^18.18.0 || ^20.9.0 || >=21.1.0}
    hasBin: true
    peerDependencies:
      jiti: '*'
    peerDependenciesMeta:
      jiti:
        optional: true

  espree@10.4.0:
    resolution: {integrity: sha512-j6PAQ2uUr79PZhBjP5C5fhl8e39FmRnOjsD5lGnWrFU8i2G776tBK7+nP8KuQUTTyAZUwfQqXAgrVH5MbH9CYQ==}
    engines: {node: ^18.18.0 || ^20.9.0 || >=21.1.0}

  esprima@4.0.1:
    resolution: {integrity: sha512-eGuFFw7Upda+g4p+QHvnW0RyTX/SVeJBDM/gCtMARO0cLuT2HcEKnTPvhjV6aGeqrCB/sbNop0Kszm0jsaWU4A==}
    engines: {node: '>=4'}
    hasBin: true

  esquery@1.6.0:
    resolution: {integrity: sha512-ca9pw9fomFcKPvFLXhBKUK90ZvGibiGOvRJNbjljY7s7uq/5YO4BOzcYtJqExdx99rF6aAcnRxHmcUHcz6sQsg==}
    engines: {node: '>=0.10'}

  esrecurse@4.3.0:
    resolution: {integrity: sha512-KmfKL3b6G+RXvP8N1vr3Tq1kL/oCFgn2NYXEtqP8/L3pKapUA4G8cFVaoF3SU323CD4XypR/ffioHmkti6/Tag==}
    engines: {node: '>=4.0'}

  estraverse@5.3.0:
    resolution: {integrity: sha512-MMdARuVEQziNTeJD8DgMqmhwR11BRQ/cBP+pLtYdSTnf3MIO8fFeiINEbX36ZdNlfU/7A9f3gUw49B3oQsvwBA==}
    engines: {node: '>=4.0'}

  estree-walker@3.0.3:
    resolution: {integrity: sha512-7RUKfXgSMMkzt6ZuXmqapOurLGPPfgj6l9uRZ7lRGolvk0y2yocc35LdcxKC5PQZdn2DMqioAQ2NoWcrTKmm6g==}

  esutils@2.0.3:
    resolution: {integrity: sha512-kVscqXk4OCp68SZ0dkgEKVi6/8ij300KBWTJq32P/dYeWTSwK41WyTxalN1eRmA5Z9UU/LX9D7FWSmV9SAYx6g==}
    engines: {node: '>=0.10.0'}

  etag@1.8.1:
    resolution: {integrity: sha512-aIL5Fx7mawVa300al2BnEE4iNvo1qETxLrPI/o05L7z6go7fCw1J6EQmbK4FmJ2AS7kgVF/KEZWufBfdClMcPg==}
    engines: {node: '>= 0.6'}

  event-target-shim@5.0.1:
    resolution: {integrity: sha512-i/2XbnSz/uxRCU6+NdVJgKWDTM427+MqYbkQzD321DuCQJUqOuJKIA0IM2+W2xtYHdKOmZ4dR6fExsd4SXL+WQ==}
    engines: {node: '>=6'}

  eventemitter3@4.0.7:
    resolution: {integrity: sha512-8guHBZCwKnFhYdHr2ysuRWErTwhoN2X8XELRlrRwpmfeY2jjuUN4taQMsULKUVo1K4DvZl+0pgfyoysHxvmvEw==}

  eventemitter3@5.0.1:
    resolution: {integrity: sha512-GWkBvjiSZK87ELrYOSESUYeVIc9mvLLf/nXalMOS5dYrgZq9o5OVkbZAVM06CVxYsCwH9BDZFPlQTlPA1j4ahA==}

  events@3.3.0:
    resolution: {integrity: sha512-mQw+2fkQbALzQ7V0MY0IqdnXNOeTtP4r0lN9z7AAawCXgqea7bDii20AYrIBrFd/Hx0M2Ocz6S111CaFkUcb0Q==}
    engines: {node: '>=0.8.x'}

  eventsource-parser@3.0.2:
    resolution: {integrity: sha512-6RxOBZ/cYgd8usLwsEl+EC09Au/9BcmCKYF2/xbml6DNczf7nv0MQb+7BA2F+li6//I+28VNlQR37XfQtcAJuA==}
    engines: {node: '>=18.0.0'}

  eventsource@3.0.7:
    resolution: {integrity: sha512-CRT1WTyuQoD771GW56XEZFQ/ZoSfWid1alKGDYMmkt2yl8UXrVR4pspqWNEcqKvVIzg6PAltWjxcSSPrboA4iA==}
    engines: {node: '>=18.0.0'}

  execa@8.0.1:
    resolution: {integrity: sha512-VyhnebXciFV2DESc+p6B+y0LjSm0krU4OgJN44qFAhBY0TJ+1V61tYD2+wHusZ6F9n5K+vl8k0sTy7PEfV4qpg==}
    engines: {node: '>=16.17'}

  exit-hook@4.0.0:
    resolution: {integrity: sha512-Fqs7ChZm72y40wKjOFXBKg7nJZvQJmewP5/7LtePDdnah/+FH9Hp5sgMujSCMPXlxOAW2//1jrW9pnsY7o20vQ==}
    engines: {node: '>=18'}

  expect-type@1.2.1:
    resolution: {integrity: sha512-/kP8CAwxzLVEeFrMm4kMmy4CCDlpipyA7MYLVrdJIkV0fYF0UaigQHRsxHiuY/GEea+bh4KSv3TIlgr+2UL6bw==}
    engines: {node: '>=12.0.0'}

  express-rate-limit@7.5.0:
    resolution: {integrity: sha512-eB5zbQh5h+VenMPM3fh+nw1YExi5nMr6HUCR62ELSP11huvxm/Uir1H1QEyTkk5QX6A58pX6NmaTMceKZ0Eodg==}
    engines: {node: '>= 16'}
    peerDependencies:
      express: ^4.11 || 5 || ^5.0.0-beta.1

  express@4.21.2:
    resolution: {integrity: sha512-28HqgMZAmih1Czt9ny7qr6ek2qddF4FclbMzwhCREB6OFfH+rXAnuNCwo1/wFvrtbgsQDb4kSbX9de9lFbrXnA==}
    engines: {node: '>= 0.10.0'}

  express@5.1.0:
    resolution: {integrity: sha512-DT9ck5YIRU+8GYzzU5kT3eHGA5iL+1Zd0EutOmTE9Dtk+Tvuzd23VBU+ec7HPNSTxXYO55gPV/hq4pSBJDjFpA==}
    engines: {node: '>= 18'}

  extend-shallow@2.0.1:
    resolution: {integrity: sha512-zCnTtlxNoAiDc3gqY2aYAWFx7XWWiasuF2K8Me5WbN8otHKTUKBwjPtNpRs/rbUZm7KxWAaNj7P1a/p52GbVug==}
    engines: {node: '>=0.10.0'}

  extend@3.0.2:
    resolution: {integrity: sha512-fjquC59cD7CyW6urNXK0FBufkZcoiGG80wTuPujX590cB5Ttln20E2UB4S/WARVqhXffZl2LNgS+gQdPIIim/g==}

  extendable-error@0.1.7:
    resolution: {integrity: sha512-UOiS2in6/Q0FK0R0q6UY9vYpQ21mr/Qn1KOnte7vsACuNJf514WvCCUHSRCPcgjPT2bAhNIJdlE6bVap1GKmeg==}

  external-editor@3.1.0:
    resolution: {integrity: sha512-hMQ4CX1p1izmuLYyZqLMO/qGNw10wSv9QDCPfzXfyFrOaCSSoRfqE1Kf1s5an66J5JZC62NewG+mK49jOCtQew==}
    engines: {node: '>=4'}

  fast-check@3.23.2:
    resolution: {integrity: sha512-h5+1OzzfCC3Ef7VbtKdcv7zsstUQwUDlYpUTvjeUsJAssPgLn7QzbboPtL5ro04Mq0rPOsMzl7q5hIbRs2wD1A==}
    engines: {node: '>=8.0.0'}

  fast-copy@3.0.2:
    resolution: {integrity: sha512-dl0O9Vhju8IrcLndv2eU4ldt1ftXMqqfgN4H1cpmGV7P6jeB9FwpN9a2c8DPGE1Ys88rNUJVYDHq73CGAGOPfQ==}

  fast-deep-equal@3.1.3:
    resolution: {integrity: sha512-f3qQ9oQy9j2AhBe/H9VC91wLmKBCCU/gDOnKNAYG5hswO7BLKj09Hc5HYNz9cGI++xlpDCIgDaitVs03ATR84Q==}

  fast-diff@1.3.0:
    resolution: {integrity: sha512-VxPP4NqbUjj6MaAOafWeUn2cXWLcCtljklUtZf0Ind4XQ+QPtmA0b18zZy0jIQx+ExRVCR/ZQpBmik5lXshNsw==}

  fast-glob@3.3.3:
    resolution: {integrity: sha512-7MptL8U0cqcFdzIzwOTHoilX9x5BrNqye7Z/LuC7kCMRio1EMSyqRK3BEAUD7sXRq4iT4AzTVuZdhgQ2TCvYLg==}
    engines: {node: '>=8.6.0'}

  fast-json-stable-stringify@2.1.0:
    resolution: {integrity: sha512-lhd/wF+Lk98HZoTCtlVraHtfh5XYijIjalXck7saUtuanSDyLMxnHhSXEDJqHxD7msR8D0uCmqlkwjCV8xvwHw==}

  fast-levenshtein@2.0.6:
    resolution: {integrity: sha512-DCXu6Ifhqcks7TZKY3Hxp3y6qphY5SJZmrWMDrKcERSOXWQdMhU9Ig/PYrzyw/ul9jOIyh0N4M0tbC5hodg8dw==}

  fast-redact@3.5.0:
    resolution: {integrity: sha512-dwsoQlS7h9hMeYUq1W++23NDcBLV4KqONnITDV9DjfS3q1SgDGVrBdvvTLUotWtPSD7asWDV9/CmsZPy8Hf70A==}
    engines: {node: '>=6'}

  fast-safe-stringify@2.1.1:
    resolution: {integrity: sha512-W+KJc2dmILlPplD/H4K9l9LcAHAfPtP6BY84uVLXQ6Evcz9Lcg33Y2z1IVblT6xdY54PXYVHEv+0Wpq8Io6zkA==}

  fast-xml-parser@4.4.1:
    resolution: {integrity: sha512-xkjOecfnKGkSsOwtZ5Pz7Us/T6mrbPQrq0nh+aCO5V9nk5NLWmasAHumTKjiPJPWANe+kAZ84Jc8ooJkzZ88Sw==}
    hasBin: true

  fastq@1.19.1:
    resolution: {integrity: sha512-GwLTyxkCXjXbxqIhTsMI2Nui8huMPtnxg7krajPJAjnEG/iiOS7i+zCtWGZR9G0NBKbXKh6X9m9UIsYX/N6vvQ==}

  fdir@6.4.6:
    resolution: {integrity: sha512-hiFoqpyZcfNm1yc4u8oWCf9A2c4D3QjCrks3zmoVKVxpQRzmPNar1hUJcBG2RQHvEVGDN+Jm81ZheVLAQMK6+w==}
    peerDependencies:
      picomatch: ^3 || ^4
    peerDependenciesMeta:
      picomatch:
        optional: true

  fern-api@0.51.39:
    resolution: {integrity: sha512-WxATZ1T+2lQvp/i1nNvYMU6bVWY/xHODsgrWdLEEqitl89wriqLRZQHL7Fu0zF2/Ne8HcfEOOmcggS0hLbx52Q==}
    hasBin: true

  fflate@0.8.2:
    resolution: {integrity: sha512-cPJU47OaAoCbg0pBvzsgpTPhmhqI5eJjh/JIu8tPj5q+T7iLvW/JAYUqmE7KOB4R1ZyEhzBaIQpQpardBF5z8A==}

  file-entry-cache@8.0.0:
    resolution: {integrity: sha512-XXTUwCvisa5oacNGRP9SfNtYBNAMi+RPwBFmblZEF7N7swHYQS6/Zfk7SRwx4D5j3CH211YNRco1DEMNVfZCnQ==}
    engines: {node: '>=16.0.0'}

  fill-range@7.1.1:
    resolution: {integrity: sha512-YsGpe3WHLK8ZYi4tWDg2Jy3ebRz2rXowDxnld4bkQB00cc/1Zw9AWnC0i9ztDJitivtQvaI9KaLyKrc+hBW0yg==}
    engines: {node: '>=8'}

  finalhandler@1.3.1:
    resolution: {integrity: sha512-6BN9trH7bp3qvnrRyzsBz+g3lZxTNZTbVO2EV1CS0WIcDbawYVdYvGflME/9QP0h0pYlCDBCTjYa9nZzMDpyxQ==}
    engines: {node: '>= 0.8'}

  finalhandler@2.1.0:
    resolution: {integrity: sha512-/t88Ty3d5JWQbWYgaOGCCYfXRwV1+be02WqYYlL6h0lEiUAMPM8o8qKGO01YIkOHzka2up08wvgYD0mDiI+q3Q==}
    engines: {node: '>= 0.8'}

  find-my-way-ts@0.1.5:
    resolution: {integrity: sha512-4GOTMrpGQVzsCH2ruUn2vmwzV/02zF4q+ybhCIrw/Rkt3L8KWcycdC6aJMctJzwN4fXD4SD5F/4B9Sksh5rE0A==}

  find-up@4.1.0:
    resolution: {integrity: sha512-PpOwAdQ/YlXQ2vj8a3h8IipDuYRi3wceVQQGYWxNINccq40Anw7BlsEXCMbt1Zt+OLA6Fq9suIpIWD0OsnISlw==}
    engines: {node: '>=8'}

  find-up@5.0.0:
    resolution: {integrity: sha512-78/PXT1wlLLDgTzDs7sjq9hzz0vXD+zn+7wypEe4fXQxCmdmqfGsEPQxmiCSQI3ajFV91bVSsvNtrJRiW6nGng==}
    engines: {node: '>=10'}

  fix-dts-default-cjs-exports@1.0.1:
    resolution: {integrity: sha512-pVIECanWFC61Hzl2+oOCtoJ3F17kglZC/6N94eRWycFgBH35hHx0Li604ZIzhseh97mf2p0cv7vVrOZGoqhlEg==}

  flat-cache@4.0.1:
    resolution: {integrity: sha512-f7ccFPK3SXFHpx15UIGyRJ/FJQctuKZ0zVuN3frBo4HnK3cay9VEW0R6yPYFHC0AgqhukPzKjq22t5DmAyqGyw==}
    engines: {node: '>=16'}

  flatted@3.3.3:
    resolution: {integrity: sha512-GX+ysw4PBCz0PzosHDepZGANEuFCMLrnRTiEy9McGjmkCQYwRq4A/X786G/fjM/+OjsWSU1ZrY5qyARZmO/uwg==}

  follow-redirects@1.15.9:
    resolution: {integrity: sha512-gew4GsXizNgdoRyqmyfMHyAmXsZDk6mHkSxZFCzW9gwlbtOW44CDtYavM+y+72qD/Vq2l550kMF52DT8fOLJqQ==}
    engines: {node: '>=4.0'}
    peerDependencies:
      debug: '*'
    peerDependenciesMeta:
      debug:
        optional: true

  foreground-child@3.3.1:
    resolution: {integrity: sha512-gIXjKqtFuWEgzFRJA9WCQeSJLZDjgJUOMCMzxtvFq/37KojM1BFGufqsCy0r4qSQmYLsZYMeyRqzIWOMup03sw==}
    engines: {node: '>=14'}

  form-data-encoder@1.7.2:
    resolution: {integrity: sha512-qfqtYan3rxrnCk1VYaA4H+Ms9xdpPqvLZa6xmMgFvhO32x7/3J/ExcTd6qpxM0vH2GdMI+poehyBZvqfMTto8A==}

  form-data-encoder@4.1.0:
    resolution: {integrity: sha512-G6NsmEW15s0Uw9XnCg+33H3ViYRyiM0hMrMhhqQOR8NFc5GhYrI+6I3u7OTw7b91J2g8rtvMBZJDbcGb2YUniw==}
    engines: {node: '>= 18'}

  form-data@4.0.3:
    resolution: {integrity: sha512-qsITQPfmvMOSAdeyZ+12I1c+CKSstAFAwu+97zrnWAbIr5u8wfsExUzCesVLC8NgHuRUqNN4Zy6UPWUTRGslcA==}
    engines: {node: '>= 6'}

  formdata-node@4.4.1:
    resolution: {integrity: sha512-0iirZp3uVDjVGt9p49aTaqjk84TrglENEDuqfdlZQ1roC9CWlPk6Avf8EEnZNcAqPonwkG35x4n3ww/1THYAeQ==}
    engines: {node: '>= 12.20'}

  formdata-node@6.0.3:
    resolution: {integrity: sha512-8e1++BCiTzUno9v5IZ2J6bv4RU+3UKDmqWUQD0MIMVCd9AdhWkO1gw57oo1mNEX1dMq2EGI+FbWz4B92pscSQg==}
    engines: {node: '>= 18'}

  forwarded-parse@2.1.2:
    resolution: {integrity: sha512-alTFZZQDKMporBH77856pXgzhEzaUVmLCDk+egLgIgHst3Tpndzz8MnKe+GzRJRfvVdn69HhpW7cmXzvtLvJAw==}

  forwarded@0.2.0:
    resolution: {integrity: sha512-buRG0fpBtRHSTCOASe6hD258tEubFoRLb4ZNA6NxMVHNw2gOcwHo9wyablzMzOA5z9xA9L1KNjk/Nt6MT9aYow==}
    engines: {node: '>= 0.6'}

  fresh@0.5.2:
    resolution: {integrity: sha512-zJ2mQYM18rEFOudeV4GShTGIQ7RbzA7ozbU9I/XBpm7kqgMywgmylMwXHxZJmkVoYkna9d2pVXVXPdYTP9ej8Q==}
    engines: {node: '>= 0.6'}

  fresh@2.0.0:
    resolution: {integrity: sha512-Rx/WycZ60HOaqLKAi6cHRKKI7zxWbJ31MhntmtwMoaTeF7XFH9hhBp8vITaMidfljRQ6eYWCKkaTK+ykVJHP2A==}
    engines: {node: '>= 0.8'}

  fs-extra@7.0.1:
    resolution: {integrity: sha512-YJDaCJZEnBmcbw13fvdAM9AwNOJwOzrE4pqMqBq5nFiEqXUqHwlK4B+3pUw6JNvfSPtX05xFHtYy/1ni01eGCw==}
    engines: {node: '>=6 <7 || >=8'}

  fs-extra@8.1.0:
    resolution: {integrity: sha512-yhlQgA6mnOJUKOsRUFsgJdQCvkKhcz8tlZG5HBQfReYZy46OwLcY+Zia0mtdHsOo9y/hP+CxMN0TU9QxoOtG4g==}
    engines: {node: '>=6 <7 || >=8'}

  fsevents@2.3.3:
    resolution: {integrity: sha512-5xoDfX+fL7faATnagmWPpbFtwh/R77WmMMqqHGS65C3vvB0YHrgF+B1YmZ3441tMj5n63k0212XNoJwzlhffQw==}
    engines: {node: ^8.16.0 || ^10.6.0 || >=11.0.0}
    os: [darwin]

  function-bind@1.1.2:
    resolution: {integrity: sha512-7XHNxH7qX9xG5mIwxkhumTox/MIRNcOgDrxWsMt2pAr23WHp6MrRlN7FBSFpCpr+oVO0F744iUgR82nJMfG2SA==}

  gaxios@6.7.1:
    resolution: {integrity: sha512-LDODD4TMYx7XXdpwxAVRAIAuB0bzv0s+ywFonY46k126qzQHT9ygyoa9tncmOiQmmDrik65UYsEkv3lbfqQ3yQ==}
    engines: {node: '>=14'}

  gcp-metadata@6.1.1:
    resolution: {integrity: sha512-a4tiq7E0/5fTjxPAaH4jpjkSv/uCaU2p5KC6HVGrvl0cDjA8iBZv4vv1gyzlmK0ZUKqwpOyQMKzZQe3lTit77A==}
    engines: {node: '>=14'}

  get-caller-file@2.0.5:
    resolution: {integrity: sha512-DyFP3BM/3YHTQOCUL/w0OZHR0lpKeGrxotcHWcqNEdnltqFwXVfhEBQ94eIo34AfQpo0rGki4cyIiftY06h2Fg==}
    engines: {node: 6.* || 8.* || >= 10.*}

  get-east-asian-width@1.3.0:
    resolution: {integrity: sha512-vpeMIQKxczTD/0s2CdEWHcb0eeJe6TFjxb+J5xgX7hScxqrGuyjmv4c1D4A/gelKfyox0gJJwIHF+fLjeaM8kQ==}
    engines: {node: '>=18'}

  get-intrinsic@1.3.0:
    resolution: {integrity: sha512-9fSjSaos/fRIVIp+xSJlE6lfwhES7LNtKaCBIamHsjr2na1BiABJPo0mOjjz8GJDURarmCPGqaiVg5mfjb98CQ==}
    engines: {node: '>= 0.4'}

  get-proto@1.0.1:
    resolution: {integrity: sha512-sTSfBjoXBp89JvIKIefqw7U2CCebsc74kiY6awiGogKtoSGbgjYE/G/+l9sF3MWFPNc9IcoOC4ODfKHfxFmp0g==}
    engines: {node: '>= 0.4'}

  get-stream@8.0.1:
    resolution: {integrity: sha512-VaUJspBffn/LMCJVoMvSAdmscJyS1auj5Zulnn5UoYcY531UWmdwhRWkcGKnGU93m5HSXP9LP2usOryrBtQowA==}
    engines: {node: '>=16'}

  get-tsconfig@4.10.1:
    resolution: {integrity: sha512-auHyJ4AgMz7vgS8Hp3N6HXSmlMdUyhSUrfBF16w153rxtLIEOE+HGqaBppczZvnHLqQJfiHotCYpNhl0lUROFQ==}

  glob-parent@5.1.2:
    resolution: {integrity: sha512-AOIgSQCepiJYwP3ARnGx+5VnTu2HBYdzbGP45eLw1vr3zB3vZLeyed1sC9hnbcOc9/SrMyM5RPQrkGz4aS9Zow==}
    engines: {node: '>= 6'}

  glob-parent@6.0.2:
    resolution: {integrity: sha512-XxwI8EOhVQgWp6iDL+3b0r86f4d6AX6zSU55HfB4ydCEuXLXc5FcYeOu+nnGftS4TEju/11rt4KJPTMgbfmv4A==}
    engines: {node: '>=10.13.0'}

  glob@10.4.5:
    resolution: {integrity: sha512-7Bv8RF0k6xjo7d4A/PxYLbUCfb6c+Vpd2/mB2yRDlew7Jb5hEXiCD9ibfO7wpk8i4sevK6DFny9h7EYbM3/sHg==}
    hasBin: true

  globals@14.0.0:
    resolution: {integrity: sha512-oahGvuMGQlPw/ivIYBjVSrWAfWLBeku5tpPE2fOPLi+WHffIWbuh2tCjhyQhTBPMf5E9jDEH4FOmTYgYwbKwtQ==}
    engines: {node: '>=18'}

  globals@16.2.0:
    resolution: {integrity: sha512-O+7l9tPdHCU320IigZZPj5zmRCFG9xHmx9cU8FqU2Rp+JN714seHV+2S9+JslCpY4gJwU2vOGox0wzgae/MCEg==}
    engines: {node: '>=18'}

  globby@11.1.0:
    resolution: {integrity: sha512-jhIXaOzy1sb8IyocaruWSn1TjmnBVs8Ayhcy83rmxNJ8q2uWKCAj3CnJY+KpGSXCueAPc0i05kVvVKtP1t9S3g==}
    engines: {node: '>=10'}

  google-auth-library@9.15.1:
    resolution: {integrity: sha512-Jb6Z0+nvECVz+2lzSMt9u98UsoakXxA2HGHMCxh+so3n90XgYWkq5dur19JAJV7ONiJY22yBTyJB1TSkvPq9Ng==}
    engines: {node: '>=14'}

  google-logging-utils@0.0.2:
    resolution: {integrity: sha512-NEgUnEcBiP5HrPzufUkBzJOD/Sxsco3rLNo1F1TNf7ieU8ryUzBhqba8r756CjLX7rn3fHl6iLEwPYuqpoKgQQ==}
    engines: {node: '>=14'}

  gopd@1.2.0:
    resolution: {integrity: sha512-ZUKRh6/kUFoAiTAtTYPZJ3hw9wNxx+BIBOijnlG9PnrJsCcSjs1wyyD6vJpaYtgnzDrKYRSqf3OO6Rfa93xsRg==}
    engines: {node: '>= 0.4'}

  graceful-fs@4.2.11:
    resolution: {integrity: sha512-RbJ5/jmFcNNCcDV5o9eTnBLJ/HszWV0P73bc+Ff4nS/rJj+YaS6IGyiOL0VoBYX+l1Wrl3k63h/KrH+nhJ0XvQ==}

  graphemer@1.4.0:
    resolution: {integrity: sha512-EtKwoO6kxCL9WO5xipiHTZlSzBm7WLT627TqC/uVRd0HKmq8NXyebnNYxDoBi7wt8eTWrUrKXCOVaFq9x1kgag==}

  gray-matter@4.0.3:
    resolution: {integrity: sha512-5v6yZd4JK3eMI3FqqCouswVqwugaA9r4dNZB1wwcmrD02QkV5H0y7XBQW8QwQqEaZY1pM9aqORSORhJRdNK44Q==}
    engines: {node: '>=6.0'}

  gtoken@7.1.0:
    resolution: {integrity: sha512-pCcEwRi+TKpMlxAQObHDQ56KawURgyAf6jtIY046fJ5tIv3zDe/LEIubckAO8fj6JnAxLdmWkUfNyulQ2iKdEw==}
    engines: {node: '>=14.0.0'}

  has-flag@4.0.0:
    resolution: {integrity: sha512-EykJT/Q1KjTWctppgIAgfSO0tKVuZUjhgMr17kqTumMl6Afv3EISleU7qZUzoXDFTAHTDC4NOoG/ZxU3EvlMPQ==}
    engines: {node: '>=8'}

  has-own-prop@2.0.0:
    resolution: {integrity: sha512-Pq0h+hvsVm6dDEa8x82GnLSYHOzNDt7f0ddFa3FqcQlgzEiptPqL+XrOJNavjOzSYiYWIrgeVYYgGlLmnxwilQ==}
    engines: {node: '>=8'}

  has-symbols@1.1.0:
    resolution: {integrity: sha512-1cDNdwJ2Jaohmb3sg4OmKaMBwuC48sYni5HUw2DvsC8LjGTLK9h+eb1X6RyuOHe4hT0ULCW68iomhjUoKUqlPQ==}
    engines: {node: '>= 0.4'}

  has-tostringtag@1.0.2:
    resolution: {integrity: sha512-NqADB8VjPFLM2V0VvHUewwwsw0ZWBaIdgo+ieHtK3hasLz4qeCRjYcqfB6AQrBggRKppKF8L52/VqdVsO47Dlw==}
    engines: {node: '>= 0.4'}

  hasown@2.0.2:
    resolution: {integrity: sha512-0hJU9SCPvmMzIBdZFqNPXWa6dqh7WdH0cII9y+CyS8rG3nL48Bclra9HmKhVVUHyPWNH5Y7xDwAB7bfgSjkUMQ==}
    engines: {node: '>= 0.4'}

  help-me@5.0.0:
    resolution: {integrity: sha512-7xgomUX6ADmcYzFik0HzAxh/73YlKR9bmFzf51CZwR+b6YtzU2m0u49hQCqV6SvlqIqsaxovfwdvbnsw3b/zpg==}

  hono-openapi@0.4.8:
    resolution: {integrity: sha512-LYr5xdtD49M7hEAduV1PftOMzuT8ZNvkyWfh1DThkLsIr4RkvDb12UxgIiFbwrJB6FLtFXLoOZL9x4IeDk2+VA==}
    peerDependencies:
      '@hono/arktype-validator': ^2.0.0
      '@hono/effect-validator': ^1.2.0
      '@hono/typebox-validator': ^0.2.0 || ^0.3.0
      '@hono/valibot-validator': ^0.5.1
      '@hono/zod-validator': ^0.4.1
      '@sinclair/typebox': ^0.34.9
      '@valibot/to-json-schema': ^1.0.0-beta.3
      arktype: ^2.0.0
      effect: ^3.11.3
      hono: ^4.6.13
      openapi-types: ^12.1.3
      valibot: ^1.0.0-beta.9
      zod: ^3.23.8
      zod-openapi: ^4.0.0
    peerDependenciesMeta:
      '@hono/arktype-validator':
        optional: true
      '@hono/effect-validator':
        optional: true
      '@hono/typebox-validator':
        optional: true
      '@hono/valibot-validator':
        optional: true
      '@hono/zod-validator':
        optional: true
      '@sinclair/typebox':
        optional: true
      '@valibot/to-json-schema':
        optional: true
      arktype:
        optional: true
      effect:
        optional: true
      hono:
        optional: true
      valibot:
        optional: true
      zod:
        optional: true
      zod-openapi:
        optional: true

  hono@4.8.0:
    resolution: {integrity: sha512-NoiHrqJxoe1MYXqW+/0/Q4NCizKj2Ivm4KmX8mOSBtw9UJ7KYaOGKkO7csIwO5UlZpfvVRdcgiMb0GGyjEjtcw==}
    engines: {node: '>=16.9.0'}

  http-errors@2.0.0:
    resolution: {integrity: sha512-FtwrG/euBzaEjYeRqOgly7G0qviiXoJWnvEH2Z1plBdXgbyjv34pHTSb9zoeHMyDy33+DWy5Wt9Wo+TURtOYSQ==}
    engines: {node: '>= 0.8'}

  https-proxy-agent@7.0.6:
    resolution: {integrity: sha512-vK9P5/iUfdl95AI+JVyUuIcVtd4ofvtrOr3HNtM2yxC9bnMbEdp3x01OhQNnjb8IJYi38VlTE3mBXwcfvywuSw==}
    engines: {node: '>= 14'}

  human-id@4.1.1:
    resolution: {integrity: sha512-3gKm/gCSUipeLsRYZbbdA1BD83lBoWUkZ7G9VFrhWPAU76KwYo5KR8V28bpoPm/ygy0x5/GCbpRQdY7VLYCoIg==}
    hasBin: true

  human-signals@5.0.0:
    resolution: {integrity: sha512-AXcZb6vzzrFAUE61HnN4mpLqd/cSIwNQjtNWR0euPm6y0iqx3G4gOXaIDdtdDwZmhwe82LA6+zinmW4UBWVePQ==}
    engines: {node: '>=16.17.0'}

  humanize-ms@1.2.1:
    resolution: {integrity: sha512-Fl70vYtsAFb/C06PTS9dZBo7ihau+Tu/DNCk/OyHhea07S+aeMWpFFkUaXRa8fI+ScZbEI8dfSxwY7gxZ9SAVQ==}

  husky@9.1.7:
    resolution: {integrity: sha512-5gs5ytaNjBrh5Ow3zrvdUUY+0VxIuWVL4i9irt6friV+BqdCfmV11CQTWMiBYWHbXhco+J1kHfTOUkePhCDvMA==}
    engines: {node: '>=18'}
    hasBin: true

  iconv-lite@0.4.24:
    resolution: {integrity: sha512-v3MXnZAcvnywkTUEZomIActle7RXXeedOR31wwl7VlyoXO4Qi9arvSenNQWne1TcRwhCL1HwLI21bEqdpj8/rA==}
    engines: {node: '>=0.10.0'}

  iconv-lite@0.6.3:
    resolution: {integrity: sha512-4fCk79wshMdzMp2rH06qWrJE4iolqLhCUH+OiuIgU++RB0+94NlDL81atO7GX55uUKueo0txHNtvEyI6D7WdMw==}
    engines: {node: '>=0.10.0'}

  ieee754@1.2.1:
    resolution: {integrity: sha512-dcyqhDvX1C46lXZcVqCpK+FtMRQVdIMN6/Df5js2zouUsqG7I6sFxitIC+7KYK29KdXOLHdu9zL4sFnoVQnqaA==}

  ignore@5.3.2:
    resolution: {integrity: sha512-hsBTNUqQTDwkWtcdYI2i06Y/nUBEsNEDJKjWdigLvegy8kDuJAS8uRlpkkcQpyEXL0Z/pjDy5HBmMjRCJ2gq+g==}
    engines: {node: '>= 4'}

  ignore@7.0.5:
    resolution: {integrity: sha512-Hs59xBNfUIunMFgWAbGX5cq6893IbWg4KnrjbYwX3tx0ztorVgTDA6B2sxf8ejHJ4wz8BqGUMYlnzNBer5NvGg==}
    engines: {node: '>= 4'}

  import-fresh@3.3.1:
    resolution: {integrity: sha512-TR3KfrTZTYLPB6jUjfx6MF9WcWrHL9su5TObK4ZkYgBdWKPOFoSoQIdEuTuR82pmtxH2spWG9h6etwfr1pLBqQ==}
    engines: {node: '>=6'}

  import-in-the-middle@1.14.2:
    resolution: {integrity: sha512-5tCuY9BV8ujfOpwtAGgsTx9CGUapcFMEEyByLv1B+v2+6DhAcw+Zr0nhQT7uwaZ7DiourxFEscghOR8e1aPLQw==}

  imurmurhash@0.1.4:
    resolution: {integrity: sha512-JmXMZ6wuvDmLiHEml9ykzqO6lwFbof0GG4IkcGaENdCRDDmMVnny7s5HsIgHCbaq0w2MyPhDqkhTUgS2LU2PHA==}
    engines: {node: '>=0.8.19'}

  indent-string@5.0.0:
    resolution: {integrity: sha512-m6FAo/spmsW2Ab2fU35JTYwtOKa2yAwXSwgjSv1TJzh4Mh7mC3lzAOVLBprb72XsTrgkEIsl7YrFNAiDiRhIGg==}
    engines: {node: '>=12'}

  inherits@2.0.4:
    resolution: {integrity: sha512-k/vGaX4/Yla3WzyMCvTQOXYeIHvqOKtnqBduzTHpzpQZzAskKMhZ2K+EnBiSM9zGSoIFeMpXKxa4dYeZIQqewQ==}

  ini@4.1.3:
    resolution: {integrity: sha512-X7rqawQBvfdjS10YU1y1YVreA3SsLrW9dX2CewP2EbBJM4ypVNLDkO5y04gejPwKIY9lR+7r9gn3rFPt/kmWFg==}
    engines: {node: ^14.17.0 || ^16.13.0 || >=18.0.0}

  inquirer@10.2.2:
    resolution: {integrity: sha512-tyao/4Vo36XnUItZ7DnUXX4f1jVao2mSrleV/5IPtW/XAEA26hRVsbc68nuTEKWcr5vMP/1mVoT2O7u8H4v1Vg==}
    engines: {node: '>=18'}

  ipaddr.js@1.9.1:
    resolution: {integrity: sha512-0KI/607xoxSToH7GjN1FfSbLoU0+btTicjsQSWQlh/hZykN8KpmMf7uYwPW3R+akZ6R/w18ZlXSHBYXiYUPO3g==}
    engines: {node: '>= 0.10'}

  is-arrayish@0.3.2:
    resolution: {integrity: sha512-eVRqCvVlZbuw3GrM63ovNSNAeA1K16kaR/LRY/92w0zxQ5/1YzwblUX652i4Xs9RwAGjW9d9y6X88t8OaAJfWQ==}

  is-binary-path@2.1.0:
    resolution: {integrity: sha512-ZMERYes6pDydyuGidse7OsHxtbI7WVeUEozgR/g7rd0xUimYNlvZRE/K2MgZTjWy725IfelLeVcEM97mmtRGXw==}
    engines: {node: '>=8'}

  is-core-module@2.16.1:
    resolution: {integrity: sha512-UfoeMA6fIJ8wTYFEUjelnaGI67v6+N7qXJEvQuIGa99l4xsCruSYOVSQ0uPANn4dAzm8lkYPaKLrrijLq7x23w==}
    engines: {node: '>= 0.4'}

  is-docker@2.2.1:
    resolution: {integrity: sha512-F+i2BKsFrH66iaUFc0woD8sLy8getkwTwtOBjvs56Cx4CgJDeKQeqfz8wAYiSb8JOprWhHH5p77PbmYCvvUuXQ==}
    engines: {node: '>=8'}
    hasBin: true

  is-extendable@0.1.1:
    resolution: {integrity: sha512-5BMULNob1vgFX6EjQw5izWDxrecWK9AM72rugNr0TFldMOi0fj6Jk+zeKIt0xGj4cEfQIJth4w3OKWOJ4f+AFw==}
    engines: {node: '>=0.10.0'}

  is-extglob@2.1.1:
    resolution: {integrity: sha512-SbKbANkN603Vi4jEZv49LeVJMn4yGwsbzZworEoyEiutsN3nJYdbO36zfhGJ6QEDpOZIFkDtnq5JRxmvl3jsoQ==}
    engines: {node: '>=0.10.0'}

  is-fullwidth-code-point@3.0.0:
    resolution: {integrity: sha512-zymm5+u+sCsSWyD9qNaejV3DFvhCKclKdizYaJUuHA83RLjb7nSuGnddCHGv0hk+KY7BMAlsWeK4Ueg6EV6XQg==}
    engines: {node: '>=8'}

  is-fullwidth-code-point@4.0.0:
    resolution: {integrity: sha512-O4L094N2/dZ7xqVdrXhh9r1KODPJpFms8B5sGdJLPy664AgvXsreZUyCQQNItZRDlYug4xStLjNp/sz3HvBowQ==}
    engines: {node: '>=12'}

  is-fullwidth-code-point@5.0.0:
    resolution: {integrity: sha512-OVa3u9kkBbw7b8Xw5F9P+D/T9X+Z4+JruYVNapTjPYZYUznQ5YfWeFkOj606XYYW8yugTfC8Pj0hYqvi4ryAhA==}
    engines: {node: '>=18'}

  is-glob@4.0.3:
    resolution: {integrity: sha512-xelSayHH36ZgE7ZWhli7pW34hNbNl8Ojv5KVmkJD4hBdD3th8Tfk9vYasLM+mXWOZhFkgZfxhLSnrwRr4elSSg==}
    engines: {node: '>=0.10.0'}

  is-number@7.0.0:
    resolution: {integrity: sha512-41Cifkg6e8TylSpdtTpeLVMqvSBEVzTttHvERD741+pnZ8ANv0004MRL43QKPDlK9cGvNp6NZWZUBlbGXYxxng==}
    engines: {node: '>=0.12.0'}

  is-promise@4.0.0:
    resolution: {integrity: sha512-hvpoI6korhJMnej285dSg6nu1+e6uxs7zG3BYAm5byqDsgJNWwxzM6z6iZiAgQR4TJ30JmBTOwqZUw3WlyH3AQ==}

  is-stream@2.0.1:
    resolution: {integrity: sha512-hFoiJiTl63nn+kstHGBtewWSKnQLpyb155KHheA1l39uvtO9nWIop1p3udqPcUd/xbF1VLMO4n7OI6p7RbngDg==}
    engines: {node: '>=8'}

  is-stream@3.0.0:
    resolution: {integrity: sha512-LnQR4bZ9IADDRSkvpqMGvt/tEJWclzklNgSw48V5EAaAeDd6qGvN8ei6k5p0tvxSR171VmGyHuTiAOfxAbr8kA==}
    engines: {node: ^12.20.0 || ^14.13.1 || >=16.0.0}

  is-subdir@1.2.0:
    resolution: {integrity: sha512-2AT6j+gXe/1ueqbW6fLZJiIw3F8iXGJtt0yDrZaBhAZEG1raiTxKWU+IPqMCzQAXOUCKdA4UDMgacKH25XG2Cw==}
    engines: {node: '>=4'}

  is-what@4.1.16:
    resolution: {integrity: sha512-ZhMwEosbFJkA0YhFnNDgTM4ZxDRsS6HqTo7qsZM08fehyRYIYa0yHu5R6mgo1n/8MgaPBXiPimPD77baVFYg+A==}
    engines: {node: '>=12.13'}

  is-windows@1.0.2:
    resolution: {integrity: sha512-eXK1UInq2bPmjyX6e3VHIzMLobc4J94i4AWn+Hpq3OU5KkrRC96OAcR3PRJ/pGu6m8TRnBHP9dkXQVsT/COVIA==}
    engines: {node: '>=0.10.0'}

  is-wsl@2.2.0:
    resolution: {integrity: sha512-fKzAra0rGJUUBwGBgNkHZuToZcn+TtXHpeCgmkMJMMYx1sQDYaCSyjJBSCa2nH1DGm7s3n1oBnohoVTBaN7Lww==}
    engines: {node: '>=8'}

  isexe@2.0.0:
    resolution: {integrity: sha512-RHxMLp9lnKHGHRng9QFhRCMbYAcVpn69smSGcq3f36xjgVVWThj4qqLbTLlq7Ssj8B+fIQ1EuCEGI2lKsyQeIw==}

  jackspeak@3.4.3:
    resolution: {integrity: sha512-OGlZQpz2yfahA/Rd1Y8Cd9SIEsqvXkLVoSw/cgwhnhFMDbsQFeZYoJJ7bIZBS9BcamUW96asq/npPWugM+RQBw==}

  jiti@1.21.7:
    resolution: {integrity: sha512-/imKNG4EbWNrVjoNC/1H5/9GFy+tqjGBHCaSsN+P2RnPqjsLmv6UD3Ej+Kj8nBWaRAwyk7kK5ZUc+OEatnTR3A==}
    hasBin: true

  joycon@3.1.1:
    resolution: {integrity: sha512-34wB/Y7MW7bzjKRjUKTa46I2Z7eV62Rkhva+KkopW7Qvv/OSWBqvkSY7vusOPrNuZcUG3tApvdVgNB8POj3SPw==}
    engines: {node: '>=10'}

  js-base64@3.7.2:
    resolution: {integrity: sha512-NnRs6dsyqUXejqk/yv2aiXlAvOs56sLkX6nUdeaNezI5LFFLlsZjOThmwnrcwh5ZZRwZlCMnVAY3CvhIhoVEKQ==}

  js-tiktoken@1.0.20:
    resolution: {integrity: sha512-Xlaqhhs8VfCd6Sh7a1cFkZHQbYTLCwVJJWiHVxBYzLPxW0XsoxBy1hitmjkdIjD3Aon5BXLHFwU5O8WUx6HH+A==}

  js-tokens@4.0.0:
    resolution: {integrity: sha512-RdJUflcE3cUzKiMqQgsCu06FPu9UdIJO0beYbPhHN4k6apgJtifcoCtT9bcxOpYBtpD2kCM6Sbzg4CausW/PKQ==}

  js-tokens@9.0.1:
    resolution: {integrity: sha512-mxa9E9ITFOt0ban3j6L5MpjwegGz6lBQmM1IJkWeBZGcMxto50+eWdjC/52xDbS2vy0k7vIMK0Fe2wfL9OQSpQ==}

  js-yaml@3.14.1:
    resolution: {integrity: sha512-okMH7OXXJ7YrN9Ok3/SXrnu4iX9yOk+25nqX4imS2npuvTYDmo/QEZoqwZkYaIDk3jVvBOTOIEgEhaLOynBS9g==}
    hasBin: true

  js-yaml@4.1.0:
    resolution: {integrity: sha512-wpxZs9NoxZaJESJGIZTyDEaYpl0FKSA+FB9aJiyemKhMwkxQg63h4T1KJgUGHpTqPDNRcmmYLugrRjJlBtWvRA==}
    hasBin: true

  json-bigint@1.0.0:
    resolution: {integrity: sha512-SiPv/8VpZuWbvLSMtTDU8hEfrZWg/mH/nV/b4o0CYbSxu1UIQPLdwKOCIyLQX+VIPO5vrLX3i8qtqFyhdPSUSQ==}

  json-buffer@3.0.1:
    resolution: {integrity: sha512-4bV5BfR2mqfQTJm+V5tPPdf+ZpuhiIvTuAB5g8kcrXOZpTT/QwwVRWBywX1ozr6lEuPdbHxwaJlm9G6mI2sfSQ==}

  json-schema-to-zod@2.6.1:
    resolution: {integrity: sha512-uiHmWH21h9FjKJkRBntfVGTLpYlCZ1n98D0izIlByqQLqpmkQpNTBtfbdP04Na6+43lgsvrShFh2uWLkQDKJuQ==}
    hasBin: true

  json-schema-traverse@0.4.1:
    resolution: {integrity: sha512-xbbCH5dCYU5T8LcEhhuh7HJ88HXuW3qsI3Y0zOZFKfZEHcpWiHU/Jxzk629Brsab/mMiHQti9wMP+845RPe3Vg==}

  json-schema-walker@2.0.0:
    resolution: {integrity: sha512-nXN2cMky0Iw7Af28w061hmxaPDaML5/bQD9nwm1lOoIKEGjHcRGxqWe4MfrkYThYAPjSUhmsp4bJNoLAyVn9Xw==}
    engines: {node: '>=10'}

  json-schema@0.4.0:
    resolution: {integrity: sha512-es94M3nTIfsEPisRafak+HDLfHXnKBhV3vU5eqPcS3flIWqcxJWgXHXiey3YrpaNsanY5ei1VoYEbOzijuq9BA==}

  json-stable-stringify-without-jsonify@1.0.1:
    resolution: {integrity: sha512-Bdboy+l7tA3OGW6FjyFHWkP5LuByj1Tk33Ljyq0axyzdk9//JSi2u3fP1QSmd1KNwq6VOKYGlAu87CisVir6Pw==}

  jsondiffpatch@0.6.0:
    resolution: {integrity: sha512-3QItJOXp2AP1uv7waBkao5nCvhEv+QmJAd38Ybq7wNI74Q+BBmnLn4EDKz6yI9xGAIQoUF87qHt+kc1IVxB4zQ==}
    engines: {node: ^18.0.0 || >=20.0.0}
    hasBin: true

  jsonfile@4.0.0:
    resolution: {integrity: sha512-m6F1R3z8jjlf2imQHS2Qez5sjKWQzbuuhuJ/FKYFRZvPE3PuHcSMVZzfsLhGVOkfd20obL5SWEBew5ShlquNxg==}

  jsonpointer@5.0.1:
    resolution: {integrity: sha512-p/nXbhSEcu3pZRdkW1OfJhpsVtW1gd4Wa1fnQc9YLiTfAjn0312eMKimbdIQzuZl9aa9xUGaRlP9T/CJE/ditQ==}
    engines: {node: '>=0.10.0'}

  jwa@2.0.1:
    resolution: {integrity: sha512-hRF04fqJIP8Abbkq5NKGN0Bbr3JxlQ+qhZufXVr0DvujKy93ZCbXZMHDL4EOtodSbCWxOqR8MS1tXA5hwqCXDg==}

  jws@4.0.0:
    resolution: {integrity: sha512-KDncfTmOZoOMTFG4mBlG0qUIOlc03fmzH+ru6RgYVZhPkyiy/92Owlt/8UEN+a4TXR1FQetfIpJE8ApdvdVxTg==}

  keyv@4.5.4:
    resolution: {integrity: sha512-oxVHkHR/EJf2CNXnWxRLW6mg7JyCCUcG0DtEGmL2ctUo1PNTin1PUil+r/+4r5MpVgC/fn1kjsx7mjSujKqIpw==}

  kind-of@6.0.3:
    resolution: {integrity: sha512-dcS1ul+9tmeD95T+x28/ehLgd9mENa3LsvDTtzm3vyBEO7RPptvAD+t44WVXaUjTBRcrpFeFlC8WCruUR456hw==}
    engines: {node: '>=0.10.0'}

  langchain@0.3.28:
    resolution: {integrity: sha512-h4GGlBJNGU/Sj2PipW9kL+ewj7To3c+SnnNKH3HZaVHEqGPMHVB96T1lLjtCLcZCyUfabMr/zFIkLNI4War+Xg==}
    engines: {node: '>=18'}
    peerDependencies:
      '@langchain/anthropic': '*'
      '@langchain/aws': '*'
      '@langchain/cerebras': '*'
      '@langchain/cohere': '*'
      '@langchain/core': '>=0.3.58 <0.4.0'
      '@langchain/deepseek': '*'
      '@langchain/google-genai': '*'
      '@langchain/google-vertexai': '*'
      '@langchain/google-vertexai-web': '*'
      '@langchain/groq': '*'
      '@langchain/mistralai': '*'
      '@langchain/ollama': '*'
      '@langchain/xai': '*'
      axios: '*'
      cheerio: '*'
      handlebars: ^4.7.8
      peggy: ^3.0.2
      typeorm: '*'
    peerDependenciesMeta:
      '@langchain/anthropic':
        optional: true
      '@langchain/aws':
        optional: true
      '@langchain/cerebras':
        optional: true
      '@langchain/cohere':
        optional: true
      '@langchain/deepseek':
        optional: true
      '@langchain/google-genai':
        optional: true
      '@langchain/google-vertexai':
        optional: true
      '@langchain/google-vertexai-web':
        optional: true
      '@langchain/groq':
        optional: true
      '@langchain/mistralai':
        optional: true
      '@langchain/ollama':
        optional: true
      '@langchain/xai':
        optional: true
      axios:
        optional: true
      cheerio:
        optional: true
      handlebars:
        optional: true
      peggy:
        optional: true
      typeorm:
        optional: true

  langsmith@0.3.33:
    resolution: {integrity: sha512-imNIaBL6+ElE5eMzNHYwFxo6W/6rHlqcaUjCYoIeGdCYWlARxE3CTGKul5DJnaUgGP2CTLFeNXyvRx5HWC/4KQ==}
    peerDependencies:
      openai: '*'
    peerDependenciesMeta:
      openai:
        optional: true

  levn@0.4.1:
    resolution: {integrity: sha512-+bT2uH4E5LGE7h/n3evcS/sQlJXCpIp6ym8OWJ5eV6+67Dsql/LaaT7qJBAt2rzfoa/5QBGBhxDix1dMt2kQKQ==}
    engines: {node: '>= 0.8.0'}

  lilconfig@3.1.3:
    resolution: {integrity: sha512-/vlFKAoH5Cgt3Ie+JLhRbwOsCQePABiU3tJ1egGvyQ+33R/vcwM2Zl2QR/LzjsBeItPt3oSVXapn+m4nQDvpzw==}
    engines: {node: '>=14'}

  lines-and-columns@1.2.4:
    resolution: {integrity: sha512-7ylylesZQ/PV29jhEDl3Ufjo6ZX7gCqJr5F7PKrqc93v7fzSymt1BpwEU8nAUXs8qzzvqhbjhK5QZg6Mt/HkBg==}

  linkify-it@5.0.0:
    resolution: {integrity: sha512-5aHCbzQRADcdP+ATqnDuhhJ/MRIqDkZX5pyjFHRRysS8vZ5AbqGEoFIb6pYHPZ+L/OC2Lc+xT8uHVVR5CAK/wQ==}

  lint-staged@15.5.2:
    resolution: {integrity: sha512-YUSOLq9VeRNAo/CTaVmhGDKG+LBtA8KF1X4K5+ykMSwWST1vDxJRB2kv2COgLb1fvpCo+A/y9A0G0znNVmdx4w==}
    engines: {node: '>=18.12.0'}
    hasBin: true

  listr2@8.3.3:
    resolution: {integrity: sha512-LWzX2KsqcB1wqQ4AHgYb4RsDXauQiqhjLk+6hjbaeHG4zpjjVAB6wC/gz6X0l+Du1cN3pUB5ZlrvTbhGSNnUQQ==}
    engines: {node: '>=18.0.0'}

  load-tsconfig@0.2.5:
    resolution: {integrity: sha512-IXO6OCs9yg8tMKzfPZ1YmheJbZCiEsnBdcB03l0OcfK9prKnJb96siuHCr5Fl37/yo9DnKU+TLpxzTUspw9shg==}
    engines: {node: ^12.20.0 || ^14.13.1 || >=16.0.0}

  locate-path@5.0.0:
    resolution: {integrity: sha512-t7hw9pI+WvuwNJXwk5zVHpyhIqzg2qTlklJOf0mVxGSbe3Fp2VieZcduNYjaLDoy6p9uGpQEGWG87WpMKlNq8g==}
    engines: {node: '>=8'}

  locate-path@6.0.0:
    resolution: {integrity: sha512-iPZK6eYjbxRu3uB4/WZ3EsEIMJFMqAoopl3R+zuq0UjcAm/MO6KCweDgPfP3elTztoKP3KtnVHxTn2NHBSDVUw==}
    engines: {node: '>=10'}

  lodash.camelcase@4.3.0:
    resolution: {integrity: sha512-TwuEnCnxbc3rAvhf/LbG7tJUDzhqXyFnv3dtzLOPgCG/hODL7WFnsbwktkD7yUV0RrreP/l1PALq/YSg6VvjlA==}

  lodash.clonedeep@4.5.0:
    resolution: {integrity: sha512-H5ZhCF25riFd9uB5UCkVKo61m3S/xZk1x4wA6yp/L3RFP6Z/eHH1ymQcGLo7J3GMPfm0V/7m1tryHuGVxpqEBQ==}

  lodash.merge@4.6.2:
    resolution: {integrity: sha512-0KpjqXRVvrYyCsX1swR/XTK0va6VQkQM6MNo7PqW77ByjAhoARA8EfrP1N4+KlKj8YS0ZUCtRT/YUuhyYDujIQ==}

  lodash.sortby@4.7.0:
    resolution: {integrity: sha512-HDWXG8isMntAyRF5vZ7xKuEvOhT4AhlRt/3czTSjvGUxjYCBVRQY48ViDHyfYz9VIoBkW4TMGQNapx+l3RUwdA==}

  lodash.startcase@4.4.0:
    resolution: {integrity: sha512-+WKqsK294HMSc2jEbNgpHpd0JfIBhp7rEV4aqXWqFr6AlXov+SlcgB1Fv01y2kGe3Gc8nMW7VA0SrGuSkRfIEg==}

  log-update@6.1.0:
    resolution: {integrity: sha512-9ie8ItPR6tjY5uYJh8K/Zrv/RMZ5VOlOWvtZdEHYSTFKZfIBPQa9tOAEeAWhd+AnIneLJ22w5fjOYtoutpWq5w==}
    engines: {node: '>=18'}

  long@5.3.2:
    resolution: {integrity: sha512-mNAgZ1GmyNhD7AuqnTG3/VQ26o760+ZYBPKjPvugO8+nLbYfX6TVpJPseBvopbdY+qpZ/lKUnmEc1LeZYS3QAA==}

  loose-envify@1.4.0:
    resolution: {integrity: sha512-lyuxPGr/Wfhrlem2CL/UcnUc1zcqKAImBDzukY7Y5F/yQiNdko6+fRLevlw1HgMySw7f611UIY408EtxRSoK3Q==}
    hasBin: true

  loupe@3.1.4:
    resolution: {integrity: sha512-wJzkKwJrheKtknCOKNEtDK4iqg/MxmZheEMtSTYvnzRdEYaZzmgH976nenp8WdJRdx5Vc1X/9MO0Oszl6ezeXg==}

  lru-cache@10.4.3:
    resolution: {integrity: sha512-JNAzZcXrCt42VGLuYz0zfAzDfAvJWW6AfYlDBQyDV5DClI2m5sAmK+OIO7s59XfsRsWHp02jAJrRadPRGTt6SQ==}

  lunr@2.3.9:
    resolution: {integrity: sha512-zTU3DaZaF3Rt9rhN3uBMGQD3dD2/vFQqnvZCDv4dl5iOzq2IZQqTxu90r4E5J+nP70J3ilqVCrbho2eWaeW8Ow==}

  magic-string@0.30.17:
    resolution: {integrity: sha512-sNPKHvyjVf7gyjwS4xGTaW/mCnF8wnjtifKBEhxfZ7E/S8tQ0rssrwGNn6q8JH/ohItJfSQp9mBtQYuTlH5QnA==}

  markdown-it@14.1.0:
    resolution: {integrity: sha512-a54IwgWPaeBCAAsv13YgmALOF1elABB08FxO9i+r4VFk5Vl4pKokRPeX8u5TCgSsPi6ec1otfLjdOpVcgbpshg==}
    hasBin: true

  math-intrinsics@1.1.0:
    resolution: {integrity: sha512-/IXtbwEk5HTPyEwyKX6hGkYXxM9nbj64B+ilVJnC/R6B0pH5G4V3b0pVbL7DBj4tkhBAppbQUlf6F6Xl9LHu1g==}
    engines: {node: '>= 0.4'}

  mdurl@2.0.0:
    resolution: {integrity: sha512-Lf+9+2r+Tdp5wXDXC4PcIBjTDtq4UKjCPMQhKIuzpJNW0b96kVqSwW0bT7FhRSfmAiFYgP+SCRvdrDozfh0U5w==}

  media-typer@0.3.0:
    resolution: {integrity: sha512-dq+qelQ9akHpcOl/gUVRTxVIOkAJ1wR3QAvb4RsVjS8oVoFjDGTc679wJYmUmknUF5HwMLOgb5O+a3KxfWapPQ==}
    engines: {node: '>= 0.6'}

  media-typer@1.1.0:
    resolution: {integrity: sha512-aisnrDP4GNe06UcKFnV5bfMNPBUw4jsLGaWwWfnH3v02GnBuXX2MCVn5RbrWo0j3pczUilYblq7fQ7Nw2t5XKw==}
    engines: {node: '>= 0.8'}

  merge-descriptors@1.0.3:
    resolution: {integrity: sha512-gaNvAS7TZ897/rVaZ0nMtAyxNyi/pdbjbAwUpFQpN70GqnVfOiXpeUUMKRBmzXaSQ8DdTX4/0ms62r2K+hE6mQ==}

  merge-descriptors@2.0.0:
    resolution: {integrity: sha512-Snk314V5ayFLhp3fkUREub6WtjBfPdCPY1Ln8/8munuLuiYhsABgBVWsozAG+MWMbVEvcdcpbi9R7ww22l9Q3g==}
    engines: {node: '>=18'}

  merge-stream@2.0.0:
    resolution: {integrity: sha512-abv/qOcuPfk3URPfDzmZU1LKmuw8kT+0nIHvKrKgFrwifol/doWcdA4ZqsWQ8ENrFKkd67Mfpo/LovbIUsbt3w==}

  merge2@1.4.1:
    resolution: {integrity: sha512-8q7VEgMJW4J8tcfVPy8g09NcQwZdbwFEqhe/WZkoIzjn/3TGDwtOCYtXGxA3O8tPzpczCCDgv+P2P5y00ZJOOg==}
    engines: {node: '>= 8'}

  methods@1.1.2:
    resolution: {integrity: sha512-iclAHeNqNm68zFtnZ0e+1L2yUIdvzNoauKU4WBA3VvH/vPFieF7qfRlwUZU+DA9P9bPXIS90ulxoUoCH23sV2w==}
    engines: {node: '>= 0.6'}

  micromatch@4.0.8:
    resolution: {integrity: sha512-PXwfBhYu0hBCPw8Dn0E+WDYb7af3dSLVWKi3HGv84IdF4TyFoC0ysxFd0Goxw7nSv4T/PzEJQxsYsEiFCKo2BA==}
    engines: {node: '>=8.6'}

  mime-db@1.52.0:
    resolution: {integrity: sha512-sPU4uV7dYlvtWJxwwxHD0PuihVNiE7TyAbQ5SWxDCB9mUYvOgroQOwYQQOKPJ8CIbE+1ETVlOoK1UC2nU3gYvg==}
    engines: {node: '>= 0.6'}

  mime-db@1.54.0:
    resolution: {integrity: sha512-aU5EJuIN2WDemCcAp2vFBfp/m4EAhWJnUNSSw0ixs7/kXbd6Pg64EmwJkNdFhB8aWt1sH2CTXrLxo/iAGV3oPQ==}
    engines: {node: '>= 0.6'}

  mime-types@2.1.35:
    resolution: {integrity: sha512-ZDY+bPm5zTTF+YpCrAU9nK0UgICYPT0QtT1NZWFv4s++TNkcgVaT0g6+4R2uI4MjQjzysHB1zxuWL50hzaeXiw==}
    engines: {node: '>= 0.6'}

  mime-types@3.0.1:
    resolution: {integrity: sha512-xRc4oEhT6eaBpU1XF7AjpOFD+xQmXNB5OVKwp4tqCuBpHLS/ZbBDrc07mYTDqVMg6PfxUjjNp85O6Cd2Z/5HWA==}
    engines: {node: '>= 0.6'}

  mime@1.6.0:
    resolution: {integrity: sha512-x0Vn8spI+wuJ1O6S7gnbaQg8Pxh4NNHb7KSINmEWKiPE4RKOplvijn+NkmYmmRgP68mc70j2EbeTFRsrswaQeg==}
    engines: {node: '>=4'}
    hasBin: true

  mime@3.0.0:
    resolution: {integrity: sha512-jSCU7/VB1loIWBZe14aEYHU/+1UMEHoaO7qxCOVJOw9GgH72VAWppxNcjU+x9a2k3GSIBXNKxXQFqRvvZ7vr3A==}
    engines: {node: '>=10.0.0'}
    hasBin: true

  mimic-fn@4.0.0:
    resolution: {integrity: sha512-vqiC06CuhBTUdZH+RYl8sFrL096vA45Ok5ISO6sE/Mr1jRbGH4Csnhi8f3wKVl7x8mO4Au7Ir9D3Oyv1VYMFJw==}
    engines: {node: '>=12'}

  mimic-function@5.0.1:
    resolution: {integrity: sha512-VP79XUPxV2CigYP3jWwAUFSku2aKqBH7uTAapFWCBqutsbmDo96KY5o8uh6U+/YSIn5OxJnXp73beVkpqMIGhA==}
    engines: {node: '>=18'}

  minimatch@3.1.2:
    resolution: {integrity: sha512-J7p63hRiAjw1NDEww1W7i37+ByIrOWO5XQQAzZ3VOcL0PNybwpfmV/N05zFAzwQ9USyEcX6t3UO+K5aqBQOIHw==}

  minimatch@9.0.5:
    resolution: {integrity: sha512-G6T0ZX48xgozx7587koeX9Ys2NYy6Gmv//P89sEte9V9whIapMNF4idKxnW2QtCcLiTWlb/wfCabAtAFWhhBow==}
    engines: {node: '>=16 || 14 >=14.17'}

  minimist@1.2.8:
    resolution: {integrity: sha512-2yyAR8qBkN3YuheJanUpWC5U3bb5osDywNB8RzDVlDwDHbocAJveqqj1u8+SVD7jkWT4yvsHCpWqqWqAxb0zCA==}

  minipass@7.1.2:
    resolution: {integrity: sha512-qOOzS1cBTWYF4BH8fVePDBOO9iptMnGUEZwNc/cMWnTV2nVLZ7VoNWEPHkYczZA0pdoA7dl6e7FL659nX9S2aw==}
    engines: {node: '>=16 || 14 >=14.17'}

  mlly@1.7.4:
    resolution: {integrity: sha512-qmdSIPC4bDJXgZTCR7XosJiNKySV7O215tsPtDN9iEO/7q/76b/ijtgRu/+epFXSJhijtTCCGp3DWS549P3xKw==}

  module-details-from-path@1.0.4:
    resolution: {integrity: sha512-EGWKgxALGMgzvxYF1UyGTy0HXX/2vHLkw6+NvDKW2jypWbHpjQuj4UMcqQWXHERJhVGKikolT06G3bcKe4fi7w==}

  mri@1.2.0:
    resolution: {integrity: sha512-tzzskb3bG8LvYGFF/mDTpq3jpI6Q9wc3LEmBaghu+DdCssd1FakN7Bc0hVNmEyGq1bq3RgfkCb3cmQLpNPOroA==}
    engines: {node: '>=4'}

  mrmime@2.0.1:
    resolution: {integrity: sha512-Y3wQdFg2Va6etvQ5I82yUhGdsKrcYox6p7FfL1LbK2J4V01F9TGlepTIhnK24t7koZibmg82KGglhA1XK5IsLQ==}
    engines: {node: '>=10'}

  ms@2.0.0:
    resolution: {integrity: sha512-Tpp60P6IUJDTuOq/5Z8cdskzJujfwqfOTkrwIwj7IRISpnkJnT6SyJ4PCPnGMoFjC9ddhal5KVIYtAt97ix05A==}

  ms@2.1.3:
    resolution: {integrity: sha512-6FlzubTLZG3J2a/NVCAleEhjzq5oxgHyaCU9yYXvcLsvoVaHJq/s5xXI6/XXP6tz7R9xAOtHnSO/tXtF3WRTlA==}

  msgpackr-extract@3.0.3:
    resolution: {integrity: sha512-P0efT1C9jIdVRefqjzOQ9Xml57zpOXnIuS+csaB4MdZbTdmGDLo8XhzBG1N7aO11gKDDkJvBLULeFTo46wwreA==}
    hasBin: true

  msgpackr@1.11.4:
    resolution: {integrity: sha512-uaff7RG9VIC4jacFW9xzL3jc0iM32DNHe4jYVycBcjUePT/Klnfj7pqtWJt9khvDFizmjN2TlYniYmSS2LIaZg==}

  multipasta@0.2.5:
    resolution: {integrity: sha512-c8eMDb1WwZcE02WVjHoOmUVk7fnKU/RmUcosHACglrWAuPQsEJv+E8430sXj6jNc1jHw0zrS16aCjQh4BcEb4A==}

  mustache@4.2.0:
    resolution: {integrity: sha512-71ippSywq5Yb7/tVYyGbkBggbU8H3u5Rz56fH60jGFgr8uHwxs+aSKeqmluIVzM0m0kB7xQjKS6qPfd0b2ZoqQ==}
    hasBin: true

  mute-stream@1.0.0:
    resolution: {integrity: sha512-avsJQhyd+680gKXyG/sQc0nXaC6rBkPOfyHYcFb9+hdkqQkR9bdnkJ0AMZhke0oesPqIO+mFFJ+IdBc7mst4IA==}
    engines: {node: ^14.17.0 || ^16.13.0 || >=18.0.0}

  mz@2.7.0:
    resolution: {integrity: sha512-z81GNO7nnYMEhrGh9LeymoE4+Yr0Wn5McHIZMK5cfQCl+NDX08sCZgUc9/6MHni9IWuFLm1Z3HTCXu2z9fN62Q==}

  nanoid@3.3.11:
    resolution: {integrity: sha512-N8SpfPUnUp1bK+PMYW8qSWdl9U+wwNWI4QKxOYDy9JAro3WMX7p2OeVRF9v+347pnakNevPmiHhNmZ2HbFA76w==}
    engines: {node: ^10 || ^12 || ^13.7 || ^14 || >=15.0.1}
    hasBin: true

  natural-compare@1.4.0:
    resolution: {integrity: sha512-OWND8ei3VtNC9h7V60qff3SVobHr996CTwgxubgyQYEpg290h9J0buyECNNJexkFm5sOajh5G116RYA1c8ZMSw==}

  negotiator@0.6.3:
    resolution: {integrity: sha512-+EUsqGPLsM+j/zdChZjsnX51g4XrHFOIXwfnCVPGlQk/k5giakcKsuxCObBRu6DSm9opw/O6slWbJdghQM4bBg==}
    engines: {node: '>= 0.6'}

  negotiator@1.0.0:
    resolution: {integrity: sha512-8Ofs/AUQh8MaEcrlq5xOX0CQ9ypTF5dl78mjlMNfOK08fzpgTHQRQPBxcPlEtIw0yRpws+Zo/3r+5WRby7u3Gg==}
    engines: {node: '>= 0.6'}

  next@15.3.4:
    resolution: {integrity: sha512-mHKd50C+mCjam/gcnwqL1T1vPx/XQNFlXqFIVdgQdVAFY9iIQtY0IfaVflEYzKiqjeA7B0cYYMaCrmAYFjs4rA==}
    engines: {node: ^18.18.0 || ^19.8.0 || >= 20.0.0}
    hasBin: true
    peerDependencies:
      '@opentelemetry/api': ^1.1.0
      '@playwright/test': ^1.41.2
      babel-plugin-react-compiler: '*'
      react: ^18.2.0 || 19.0.0-rc-de68d2f4-20241204 || ^19.0.0
      react-dom: ^18.2.0 || 19.0.0-rc-de68d2f4-20241204 || ^19.0.0
      sass: ^1.3.0
    peerDependenciesMeta:
      '@opentelemetry/api':
        optional: true
      '@playwright/test':
        optional: true
      babel-plugin-react-compiler:
        optional: true
      sass:
        optional: true

  node-addon-api@7.1.1:
    resolution: {integrity: sha512-5m3bsyrjFWE1xf7nz7YXdN4udnVtXK6/Yfgn5qnahL6bCkf2yKt4k3nuTKAtT4r3IG8JNR2ncsIMdZuAzJjHQQ==}

  node-domexception@1.0.0:
    resolution: {integrity: sha512-/jKZoMpw0F8GRwl4/eLROPA3cfcXtLApP0QzLmUT/HuPCZWyB7IY9ZrMeKw2O/nFIqPQB3PVM9aYm0F312AXDQ==}
    engines: {node: '>=10.5.0'}
    deprecated: Use your platform's native DOMException instead

  node-fetch@2.7.0:
    resolution: {integrity: sha512-c4FRfUm/dbcWZ7U+1Wq0AwCyFL+3nt2bEw05wfxSz+DWpWsitgmSgYmy2dQdWyKC1694ELPqMs/YzUSNozLt8A==}
    engines: {node: 4.x || >=6.0.0}
    peerDependencies:
      encoding: ^0.1.0
    peerDependenciesMeta:
      encoding:
        optional: true

  node-gyp-build-optional-packages@5.2.2:
    resolution: {integrity: sha512-s+w+rBWnpTMwSFbaE0UXsRlg7hU4FjekKU4eyAih5T8nJuNZT1nNsskXpxmeqSK9UzkBl6UgRlnKc8hz8IEqOw==}
    hasBin: true

  normalize-path@3.0.0:
    resolution: {integrity: sha512-6eZs5Ls3WtCisHWp9S2GUy8dqkpGi4BVSz3GaqiE6ezub0512ESztXUwUB6C6IKbQkY2Pnb/mD4WYojCRwcwLA==}
    engines: {node: '>=0.10.0'}

  npm-run-path@5.3.0:
    resolution: {integrity: sha512-ppwTtiJZq0O/ai0z7yfudtBpWIoxM8yE6nHi1X47eFR2EWORqfbu6CnPlNsjeN683eT0qG6H/Pyf9fCcvjnnnQ==}
    engines: {node: ^12.20.0 || ^14.13.1 || >=16.0.0}

  object-assign@4.1.1:
    resolution: {integrity: sha512-rJgTQnkUnH1sFw8yT6VSU3zD3sWmu6sZhIseY8VX+GRu3P6F7Fu+JNDoXfklElbLJSnc3FUQHVe4cU5hj+BcUg==}
    engines: {node: '>=0.10.0'}

  object-hash@3.0.0:
    resolution: {integrity: sha512-RSn9F68PjH9HqtltsSnqYC1XXoWe9Bju5+213R98cNGttag9q9yAOTzdbsqvIa7aNm5WffBZFpWYr2aWrklWAw==}
    engines: {node: '>= 6'}

  object-inspect@1.13.4:
    resolution: {integrity: sha512-W67iLl4J2EXEGTbfeHCffrjDfitvLANg0UlX3wFUUSTx92KXRFegMHUVgSqE+wvhAbi4WqjGg9czysTV2Epbew==}
    engines: {node: '>= 0.4'}

  on-exit-leak-free@2.1.2:
    resolution: {integrity: sha512-0eJJY6hXLGf1udHwfNftBqH+g73EU4B504nZeKpz1sYRKafAghwxEJunB2O7rDZkL4PGfsMVnTXZ2EjibbqcsA==}
    engines: {node: '>=14.0.0'}

  on-finished@2.4.1:
    resolution: {integrity: sha512-oVlzkg3ENAhCk2zdv7IJwd/QUD4z2RxRwpkcGY8psCVcCYZNq4wYnVWALHM+brtuJjePWiYF/ClmuDr8Ch5+kg==}
    engines: {node: '>= 0.8'}

  once@1.4.0:
    resolution: {integrity: sha512-lNaJgI+2Q5URQBkccEKHTQOPaXdUxnZZElQTZY0MFUAuaEqe1E+Nyvgdz/aIyNi6Z9MzO5dv1H8n58/GELp3+w==}

  onetime@6.0.0:
    resolution: {integrity: sha512-1FlR+gjXK7X+AsAHso35MnyN5KqGwJRi/31ft6x0M194ht7S+rWAvd7PHss9xSKMzE0asv1pyIHaJYq+BbacAQ==}
    engines: {node: '>=12'}

  onetime@7.0.0:
    resolution: {integrity: sha512-VXJjc87FScF88uafS3JllDgvAm+c/Slfz06lorj2uAY34rlUu0Nt+v8wreiImcrgAjjIHp1rXpTDlLOGw29WwQ==}
    engines: {node: '>=18'}

  only-allow@1.2.1:
    resolution: {integrity: sha512-M7CJbmv7UCopc0neRKdzfoGWaVZC+xC1925GitKH9EAqYFzX9//25Q7oX4+jw0tiCCj+t5l6VZh8UPH23NZkMA==}
    hasBin: true

  open@8.4.2:
    resolution: {integrity: sha512-7x81NCL719oNbsq/3mh+hVrAWmFuEYUqrq/Iw3kUzH8ReypT9QQ0BLoJS7/G9k6N81XjW4qHWtjWwe/9eLy1EQ==}
    engines: {node: '>=12'}

  openai@4.104.0:
    resolution: {integrity: sha512-p99EFNsA/yX6UhVO93f5kJsDRLAg+CTA2RBqdHK4RtK8u5IJw32Hyb2dTGKbnnFmnuoBv5r7Z2CURI9sGZpSuA==}
    hasBin: true
    peerDependencies:
      ws: ^8.18.0
      zod: ^3.23.8
    peerDependenciesMeta:
      ws:
        optional: true
      zod:
        optional: true

  openai@5.5.1:
    resolution: {integrity: sha512-5i19097mGotHA1eFsM6Tjd/tJ8uo9sa5Ysv4Q6bKJ2vtN6rc0MzMrUefXnLXYAJcmMQrC1Efhj0AvfIkXrQamw==}
    hasBin: true
    peerDependencies:
      ws: ^8.18.0
      zod: ^3.23.8
    peerDependenciesMeta:
      ws:
        optional: true
      zod:
        optional: true

  openapi-types@12.1.3:
    resolution: {integrity: sha512-N4YtSYJqghVu4iek2ZUvcN/0aqH1kRDuNqzcycDxhOUpg7GdvLa2F3DgS6yBNhInhv2r/6I0Flkn7CqL8+nIcw==}

  optionator@0.9.4:
    resolution: {integrity: sha512-6IpQ7mKUxRcZNLIObR0hz7lxsapSSIYNZJwXPGeF0mTVqGKFIXj1DQcMoT22S3ROcLyY/rz0PWaWZ9ayWmad9g==}
    engines: {node: '>= 0.8.0'}

  os-tmpdir@1.0.2:
    resolution: {integrity: sha512-D2FR03Vir7FIu45XBY20mTb+/ZSWB00sjU9jdQXt83gDrI4Ztz5Fs7/yy74g2N5SVQY4xY1qDr4rNddwYRVX0g==}
    engines: {node: '>=0.10.0'}

  outdent@0.5.0:
    resolution: {integrity: sha512-/jHxFIzoMXdqPzTaCpFzAAWhpkSjZPF4Vsn6jAfNpmbH/ymsmd7Qc6VE9BGn0L6YMj6uwpQLxCECpus4ukKS9Q==}

  p-filter@2.1.0:
    resolution: {integrity: sha512-ZBxxZ5sL2HghephhpGAQdoskxplTwr7ICaehZwLIlfL6acuVgZPm8yBNuRAFBGEqtD/hmUeq9eqLg2ys9Xr/yw==}
    engines: {node: '>=8'}

  p-finally@1.0.0:
    resolution: {integrity: sha512-LICb2p9CB7FS+0eR1oqWnHhp0FljGLZCWBE9aix0Uye9W8LTQPwMTYVGWQWIw9RdQiDg4+epXQODwIYJtSJaow==}
    engines: {node: '>=4'}

  p-limit@2.3.0:
    resolution: {integrity: sha512-//88mFWSJx8lxCzwdAABTJL2MyWB12+eIY7MDL2SqLmAkeKU9qxRvWuSyTjm3FUmpBEMuFfckAIqEaVGUDxb6w==}
    engines: {node: '>=6'}

  p-limit@3.1.0:
    resolution: {integrity: sha512-TYOanM3wGwNGsZN2cVTYPArw454xnXj5qmWF1bEoAc4+cU/ol7GVh7odevjp1FNHduHc3KZMcFduxU5Xc6uJRQ==}
    engines: {node: '>=10'}

  p-locate@4.1.0:
    resolution: {integrity: sha512-R79ZZ/0wAxKGu3oYMlz8jy/kbhsNrS7SKZ7PxEHBgJ5+F2mtFW2fK2cOtBh1cHYkQsbzFV7I+EoRKe6Yt0oK7A==}
    engines: {node: '>=8'}

  p-locate@5.0.0:
    resolution: {integrity: sha512-LaNjtRWUBY++zB5nE/NwcaoMylSPk+S+ZHNB1TzdbMJMny6dynpAGt7X/tl/QYq3TIeE6nxHppbo2LGymrG5Pw==}
    engines: {node: '>=10'}

  p-map@2.1.0:
    resolution: {integrity: sha512-y3b8Kpd8OAN444hxfBbFfj1FY/RjtTd8tzYwhUqNYXx0fXx2iX4maP4Qr6qhIKbQXI02wTLAda4fYUbDagTUFw==}
    engines: {node: '>=6'}

  p-queue@6.6.2:
    resolution: {integrity: sha512-RwFpb72c/BhQLEXIZ5K2e+AhgNVmIejGlTgiB9MzZ0e93GRvqZ7uSi0dvRF7/XIXDeNkra2fNHBxTyPDGySpjQ==}
    engines: {node: '>=8'}

  p-retry@4.6.2:
    resolution: {integrity: sha512-312Id396EbJdvRONlngUx0NydfrIQ5lsYu0znKVUzVvArzEIt08V1qhtyESbGVd1FGX7UKtiFp5uwKZdM8wIuQ==}
    engines: {node: '>=8'}

  p-timeout@3.2.0:
    resolution: {integrity: sha512-rhIwUycgwwKcP9yTOOFK/AKsAopjjCakVqLHePO3CC6Mir1Z99xT+R63jZxAT5lFZLa2inS5h+ZS2GvR99/FBg==}
    engines: {node: '>=8'}

  p-try@2.2.0:
    resolution: {integrity: sha512-R4nPAVTAU0B9D35/Gk3uJf/7XYbQcyohSKdvAxIRSNghFl4e71hVoGnBNQz9cWaXxO2I10KTC+3jMdvvoKw6dQ==}
    engines: {node: '>=6'}

  package-json-from-dist@1.0.1:
    resolution: {integrity: sha512-UEZIS3/by4OC8vL3P2dTXRETpebLI2NiI5vIrjaD/5UtrkFX/tNbwjTSRAGC/+7CAo2pIcBaRgWmcBBHcsaCIw==}

  package-manager-detector@0.2.11:
    resolution: {integrity: sha512-BEnLolu+yuz22S56CU1SUKq3XC3PkwD5wv4ikR4MfGvnRVcmzXR9DwSlW2fEamyTPyXHomBJRzgapeuBvRNzJQ==}

  parent-module@1.0.1:
    resolution: {integrity: sha512-GQ2EWRpQV8/o+Aw8YqtfZZPfNRWZYkbidE9k5rpl/hC3vtHHBfGm2Ifi6qWV+coDGkrUKZAxE3Lot5kcsRlh+g==}
    engines: {node: '>=6'}

  parseurl@1.3.3:
    resolution: {integrity: sha512-CiyeOxFT/JZyN5m0z9PfXw4SCBJ6Sygz1Dpl0wqjlhDEGGBP1GnsUVEL0p63hoG1fcj3fHynXi9NYO4nWOL+qQ==}
    engines: {node: '>= 0.8'}

  path-exists@4.0.0:
    resolution: {integrity: sha512-ak9Qy5Q7jYb2Wwcey5Fpvg2KoAc/ZIhLSLOSBmRmygPsGwkVVt0fZa0qrtMz+m6tJTAHfZQ8FnmB4MG4LWy7/w==}
    engines: {node: '>=8'}

  path-key@3.1.1:
    resolution: {integrity: sha512-ojmeN0qd+y0jszEtoY48r0Peq5dwMEkIlCOu6Q5f41lfkswXuKtYrhgoTpLnyIcHm24Uhqx+5Tqm2InSwLhE6Q==}
    engines: {node: '>=8'}

  path-key@4.0.0:
    resolution: {integrity: sha512-haREypq7xkM7ErfgIyA0z+Bj4AGKlMSdlQE2jvJo6huWD1EdkKYV+G/T4nq0YEF2vgTT8kqMFKo1uHn950r4SQ==}
    engines: {node: '>=12'}

  path-parse@1.0.7:
    resolution: {integrity: sha512-LDJzPVEEEPR+y48z93A0Ed0yXb8pAByGWo/k5YYdYgpY2/2EsOsksJrq7lOHxryrVOn1ejG6oAp8ahvOIQD8sw==}

  path-root-regex@0.1.2:
    resolution: {integrity: sha512-4GlJ6rZDhQZFE0DPVKh0e9jmZ5egZfxTkp7bcRDuPlJXbAwhxcl2dINPUAsjLdejqaLsCeg8axcLjIbvBjN4pQ==}
    engines: {node: '>=0.10.0'}

  path-root@0.1.1:
    resolution: {integrity: sha512-QLcPegTHF11axjfojBIoDygmS2E3Lf+8+jI6wOVmNVenrKSo3mFdSGiIgdSHenczw3wPtlVMQaFVwGmM7BJdtg==}
    engines: {node: '>=0.10.0'}

  path-scurry@1.11.1:
    resolution: {integrity: sha512-Xa4Nw17FS9ApQFJ9umLiJS4orGjm7ZzwUrwamcGQuHSzDyth9boKDaycYdDcZDuqYATXw4HFXgaqWTctW/v1HA==}
    engines: {node: '>=16 || 14 >=14.18'}

  path-to-regexp@0.1.12:
    resolution: {integrity: sha512-RA1GjUVMnvYFxuqovrEqZoxxW5NUZqbwKtYz/Tt7nXerk0LbLblQmrsgdeOxV5SFHf0UDggjS/bSeOZwt1pmEQ==}

  path-to-regexp@8.2.0:
    resolution: {integrity: sha512-TdrF7fW9Rphjq4RjrW0Kp2AW0Ahwu9sRGTkS6bvDi0SCwZlEZYmcfDbEsTz8RVk0EHIS/Vd1bv3JhG+1xZuAyQ==}
    engines: {node: '>=16'}

  path-type@4.0.0:
    resolution: {integrity: sha512-gDKb8aZMDeD/tZWs9P6+q0J9Mwkdl6xMV8TjnGP3qJVJ06bdMgkbBlLU8IdfOsIsFz2BW1rNVT3XuNEl8zPAvw==}
    engines: {node: '>=8'}

  pathe@2.0.3:
    resolution: {integrity: sha512-WUjGcAqP1gQacoQe+OBJsFA7Ld4DyXuUIjZ5cc75cLHvJ7dtNsTugphxIADwspS+AraAUePCKrSVtPLFj/F88w==}

  pathval@2.0.0:
    resolution: {integrity: sha512-vE7JKRyES09KiunauX7nd2Q9/L7lhok4smP9RZTDeD4MVs72Dp2qNFVz39Nz5a0FVEW0BJR6C0DYrq6unoziZA==}
    engines: {node: '>= 14.16'}

  pg-int8@1.0.1:
    resolution: {integrity: sha512-WCtabS6t3c8SkpDBUlb1kjOs7l66xsGdKpIPZsg4wR+B3+u9UAum2odSsF9tnvxg80h4ZxLWMy4pRjOsFIqQpw==}
    engines: {node: '>=4.0.0'}

  pg-protocol@1.10.1:
    resolution: {integrity: sha512-9YS3ZonDj0Lxny//aF0ITPdfrEPgKWCJvONsSXAaIUhgpzlzl5JgaZNlbTFxvYNfm2terGEnHeOSUlF6qRGBzw==}

  pg-types@2.2.0:
    resolution: {integrity: sha512-qTAAlrEsl8s4OiEQY69wDvcMIdQN6wdz5ojQiOy6YRMuynxenON0O5oCpJI6lshc6scgAY8qvJ2On/p+CXY0GA==}
    engines: {node: '>=4'}

  picocolors@1.1.1:
    resolution: {integrity: sha512-xceH2snhtb5M9liqDsmEw56le376mTZkEX/jEb/RxNFyegNul7eNslCXP9FDj/Lcu0X8KEyMceP2ntpaHrDEVA==}

  picomatch@2.3.1:
    resolution: {integrity: sha512-JU3teHTNjmE2VCGFzuY8EXzCDVwEqB2a8fsIvwaStHhAWJEeVd1o1QD80CU6+ZdEXXSLbSsuLwJjkCBWqRQUVA==}
    engines: {node: '>=8.6'}

  picomatch@4.0.2:
    resolution: {integrity: sha512-M7BAV6Rlcy5u+m6oPhAPFgJTzAioX/6B0DxyvDlo9l8+T3nLKbrczg2WLUyzd45L8RqfUMyGPzekbMvX2Ldkwg==}
    engines: {node: '>=12'}

  pidtree@0.6.0:
    resolution: {integrity: sha512-eG2dWTVw5bzqGRztnHExczNxt5VGsE6OwTeCG3fdUf9KBsZzO3R5OIIIzWR+iZA0NtZ+RDVdaoE2dK1cn6jH4g==}
    engines: {node: '>=0.10'}
    hasBin: true

  pify@2.3.0:
    resolution: {integrity: sha512-udgsAY+fTnvv7kI7aaxbqwWNb0AHiB0qBO89PZKPkoTmGOgdbrHDKD+0B2X4uTfJ/FT1R09r9gTsjUjNJotuog==}
    engines: {node: '>=0.10.0'}

  pify@4.0.1:
    resolution: {integrity: sha512-uB80kBFb/tfd68bVleG9T5GGsGPjJrLAUpR5PZIrhBnIaRTQRjqdJSsIKkOP6OAIFbj7GOrcudc5pNjZ+geV2g==}
    engines: {node: '>=6'}

  pino-abstract-transport@2.0.0:
    resolution: {integrity: sha512-F63x5tizV6WCh4R6RHyi2Ml+M70DNRXt/+HANowMflpgGFMAym/VKm6G7ZOQRjqN7XbGxK1Lg9t6ZrtzOaivMw==}

  pino-pretty@13.0.0:
    resolution: {integrity: sha512-cQBBIVG3YajgoUjo1FdKVRX6t9XPxwB9lcNJVD5GCnNM4Y6T12YYx8c6zEejxQsU0wrg9TwmDulcE9LR7qcJqA==}
    hasBin: true

  pino-std-serializers@7.0.0:
    resolution: {integrity: sha512-e906FRY0+tV27iq4juKzSYPbUj2do2X2JX4EzSca1631EB2QJQUqGbDuERal7LCtOpxl6x3+nvo9NPZcmjkiFA==}

  pino@9.7.0:
    resolution: {integrity: sha512-vnMCM6xZTb1WDmLvtG2lE/2p+t9hDEIvTWJsu6FejkE62vB7gDhvzrpFR4Cw2to+9JNQxVnkAKVPA1KPB98vWg==}
    hasBin: true

  pirates@4.0.7:
    resolution: {integrity: sha512-TfySrs/5nm8fQJDcBDuUng3VOUKsd7S+zqvbOTiGXHfxX4wK31ard+hoNuvkicM/2YFzlpDgABOevKSsB4G/FA==}
    engines: {node: '>= 6'}

  pkce-challenge@5.0.0:
    resolution: {integrity: sha512-ueGLflrrnvwB3xuo/uGob5pd5FN7l0MsLf0Z87o/UQmRtwjvfylfc9MurIxRAWywCYTgrvpXBcqjV4OfCYGCIQ==}
    engines: {node: '>=16.20.0'}

  pkg-types@1.3.1:
    resolution: {integrity: sha512-/Jm5M4RvtBFVkKWRu2BLUTNP8/M2a+UwuAX+ae4770q1qVGtfjG+WTCupoZixokjmHiry8uI+dlY8KXYV5HVVQ==}

  postcss-import@15.1.0:
    resolution: {integrity: sha512-hpr+J05B2FVYUAXHeK1YyI267J/dDDhMU6B6civm8hSY1jYJnBXxzKDKDswzJmtLHryrjhnDjqqp/49t8FALew==}
    engines: {node: '>=14.0.0'}
    peerDependencies:
      postcss: ^8.0.0

  postcss-js@4.0.1:
    resolution: {integrity: sha512-dDLF8pEO191hJMtlHFPRa8xsizHaM82MLfNkUHdUtVEV3tgTp5oj+8qbEqYM57SLfc74KSbw//4SeJma2LRVIw==}
    engines: {node: ^12 || ^14 || >= 16}
    peerDependencies:
      postcss: ^8.4.21

  postcss-load-config@4.0.2:
    resolution: {integrity: sha512-bSVhyJGL00wMVoPUzAVAnbEoWyqRxkjv64tUl427SKnPrENtq6hJwUojroMz2VB+Q1edmi4IfrAPpami5VVgMQ==}
    engines: {node: '>= 14'}
    peerDependencies:
      postcss: '>=8.0.9'
      ts-node: '>=9.0.0'
    peerDependenciesMeta:
      postcss:
        optional: true
      ts-node:
        optional: true

  postcss-load-config@6.0.1:
    resolution: {integrity: sha512-oPtTM4oerL+UXmx+93ytZVN82RrlY/wPUV8IeDxFrzIjXOLF1pN+EmKPLbubvKHT2HC20xXsCAH2Z+CKV6Oz/g==}
    engines: {node: '>= 18'}
    peerDependencies:
      jiti: '>=1.21.0'
      postcss: '>=8.0.9'
      tsx: ^4.8.1
      yaml: ^2.4.2
    peerDependenciesMeta:
      jiti:
        optional: true
      postcss:
        optional: true
      tsx:
        optional: true
      yaml:
        optional: true

  postcss-nested@6.2.0:
    resolution: {integrity: sha512-HQbt28KulC5AJzG+cZtj9kvKB93CFCdLvog1WFLf1D+xmMvPGlBstkpTEZfK5+AN9hfJocyBFCNiqyS48bpgzQ==}
    engines: {node: '>=12.0'}
    peerDependencies:
      postcss: ^8.2.14

  postcss-selector-parser@6.1.2:
    resolution: {integrity: sha512-Q8qQfPiZ+THO/3ZrOrO0cJJKfpYCagtMUkXbnEfmgUjwXg6z/WBeOyS9APBBPCTSiDV+s4SwQGu8yFsiMRIudg==}
    engines: {node: '>=4'}

  postcss-value-parser@4.2.0:
    resolution: {integrity: sha512-1NNCs6uurfkVbeXG4S8JFT9t19m45ICnif8zWLd5oPSZ50QnwMfK+H3jv408d4jw/7Bttv5axS5IiHoLaVNHeQ==}

  postcss@8.4.31:
    resolution: {integrity: sha512-PS08Iboia9mts/2ygV3eLpY5ghnUcfLV/EXTOW1E2qYxJKGGBUtNjN76FYHnMs36RmARn41bC0AZmn+rR0OVpQ==}
    engines: {node: ^10 || ^12 || >=14}

  postcss@8.5.6:
    resolution: {integrity: sha512-3Ybi1tAuwAP9s0r1UQ2J4n5Y0G05bJkpUIO0/bI9MhwmD70S5aTWbXGBwxHrelT+XM1k6dM0pk+SwNkpTRN7Pg==}
    engines: {node: ^10 || ^12 || >=14}

  postgres-array@2.0.0:
    resolution: {integrity: sha512-VpZrUqU5A69eQyW2c5CA1jtLecCsN2U/bD6VilrFDWq5+5UIEVO7nazS3TEcHf1zuPYO/sqGvUvW62g86RXZuA==}
    engines: {node: '>=4'}

  postgres-bytea@1.0.0:
    resolution: {integrity: sha512-xy3pmLuQqRBZBXDULy7KbaitYqLcmxigw14Q5sj8QBVLqEwXfeybIKVWiqAXTlcvdvb0+xkOtDbfQMOf4lST1w==}
    engines: {node: '>=0.10.0'}

  postgres-date@1.0.7:
    resolution: {integrity: sha512-suDmjLVQg78nMK2UZ454hAG+OAW+HQPZ6n++TNDUX+L0+uUlLywnoxJKDou51Zm+zTCjrCl0Nq6J9C5hP9vK/Q==}
    engines: {node: '>=0.10.0'}

  postgres-interval@1.2.0:
    resolution: {integrity: sha512-9ZhXKM/rw350N1ovuWHbGxnGh/SNJ4cnxHiM0rxE4VN41wsg8P8zWn9hv/buK00RP4WvlOyr/RBDiptyxVbkZQ==}
    engines: {node: '>=0.10.0'}

  prelude-ls@1.2.1:
    resolution: {integrity: sha512-vkcDPrRZo1QZLbn5RLGPpg/WmIQ65qoWWhcGKf/b5eplkkarX0m9z8ppCat4mlOqUsWpyNuYgO3VRyrYHSzX5g==}
    engines: {node: '>= 0.8.0'}

  prettier-linter-helpers@1.0.0:
    resolution: {integrity: sha512-GbK2cP9nraSSUF9N2XwUwqfzlAFlMNYYl+ShE/V+H8a9uNl/oUqB1w2EL54Jh0OlyRSd8RfWYJ3coVS4TROP2w==}
    engines: {node: '>=6.0.0'}

  prettier@2.8.8:
    resolution: {integrity: sha512-tdN8qQGvNjw4CHbY+XXk0JgCXn9QiF21a55rBe5LJAU+kDyC4WQn4+awm2Xfk2lQMk5fKup9XgzTZtGkjBdP9Q==}
    engines: {node: '>=10.13.0'}
    hasBin: true

  prettier@3.5.3:
    resolution: {integrity: sha512-QQtaxnoDJeAkDvDKWCLiwIXkTgRhwYDEQCghU9Z6q03iyek/rxRh/2lC3HB7P8sWT2xC/y5JDctPLBIGzHKbhw==}
    engines: {node: '>=14'}
    hasBin: true

  process-warning@5.0.0:
    resolution: {integrity: sha512-a39t9ApHNx2L4+HBnQKqxxHNs1r7KF+Intd8Q/g1bUh6q0WIp9voPXJ/x0j+ZL45KF1pJd9+q2jLIRMfvEshkA==}

  process@0.11.10:
    resolution: {integrity: sha512-cdGef/drWFoydD1JsMzuFf8100nZl+GT+yacc2bEced5f9Rjk4z+WtFUTBu9PhOi9j/jfmBPu0mMEY4wIdAF8A==}
    engines: {node: '>= 0.6.0'}

  protobufjs@7.5.3:
    resolution: {integrity: sha512-sildjKwVqOI2kmFDiXQ6aEB0fjYTafpEvIBs8tOR8qI4spuL9OPROLVu2qZqi/xgCfsHIwVqlaF8JBjWFHnKbw==}
    engines: {node: '>=12.0.0'}

  proxy-addr@2.0.7:
    resolution: {integrity: sha512-llQsMLSUDUPT44jdrU/O37qlnifitDP+ZwrmmZcoSKyLKvtZxpyV0n2/bD/N4tBAAZ/gJEdZU7KMraoK1+XYAg==}
    engines: {node: '>= 0.10'}

  proxy-from-env@1.1.0:
    resolution: {integrity: sha512-D+zkORCbA9f1tdWRK0RaCR3GPv50cMxcrz4X8k5LTSUD1Dkw47mKJEZQNunItRTkWwgtaUSo1RVFRIG9ZXiFYg==}

  pump@3.0.3:
    resolution: {integrity: sha512-todwxLMY7/heScKmntwQG8CXVkWUOdYxIvY2s0VWAAMh/nd8SoYiRaKjlr7+iCs984f2P8zvrfWcDDYVb73NfA==}

  punycode.js@2.3.1:
    resolution: {integrity: sha512-uxFIHU0YlHYhDQtV4R9J6a52SLx28BCjT+4ieh7IGbgwVJWO+km431c4yRlREUAsAmt/uMjQUyQHNEPf0M39CA==}
    engines: {node: '>=6'}

  punycode@2.3.1:
    resolution: {integrity: sha512-vYt7UD1U9Wg6138shLtLOvdAu+8DsC/ilFtEVHcH+wydcSpNE20AfSOduf6MkRFahL5FY7X1oU7nKVZFtfq8Fg==}
    engines: {node: '>=6'}

  pure-rand@6.1.0:
    resolution: {integrity: sha512-bVWawvoZoBYpp6yIoQtQXHZjmz35RSVHnUOTefl8Vcjr8snTPY1wnpSPMWekcFwbxI6gtmT7rSYPFvz71ldiOA==}

  pusher-js@8.4.0:
    resolution: {integrity: sha512-wp3HqIIUc1GRyu1XrP6m2dgyE9MoCsXVsWNlohj0rjSkLf+a0jLvEyVubdg58oMk7bhjBWnFClgp8jfAa6Ak4Q==}

  pusher-js@8.4.0-rc2:
    resolution: {integrity: sha512-d87GjOEEl9QgO5BWmViSqW0LOzPvybvX6WA9zLUstNdB57jVJuR27zHkRnrav2a3+zAMlHbP2Og8wug+rG8T+g==}

  qs@6.11.2:
    resolution: {integrity: sha512-tDNIz22aBzCDxLtVH++VnTfzxlfeK5CbqohpSqpJgj1Wg/cQbStNAz3NuqCs5vV+pjBsK4x4pN9HlVh7rcYRiA==}
    engines: {node: '>=0.6'}

  qs@6.13.0:
    resolution: {integrity: sha512-+38qI9SOr8tfZ4QmJNplMUxqjbe7LKvvZgWdExBOmd+egZTtjLB67Gu0HRX3u/XOq7UU2Nx6nsjvS16Z9uwfpg==}
    engines: {node: '>=0.6'}

  qs@6.14.0:
    resolution: {integrity: sha512-YWWTjgABSKcvs/nWBi9PycY/JiPJqOD4JA6o9Sej2AtvSGarXxKC3OQSk4pAarbdQlKAh5D4FCQkJNkW+GAn3w==}
    engines: {node: '>=0.6'}

  quansync@0.2.10:
    resolution: {integrity: sha512-t41VRkMYbkHyCYmOvx/6URnN80H7k4X0lLdBMGsz+maAwrJQYB1djpV6vHrQIBE0WBSGqhtEHrK9U3DWWH8v7A==}

  queue-microtask@1.2.3:
    resolution: {integrity: sha512-NuaNSa6flKT5JaSYQzJok04JzTL1CA6aGhv5rfLW3PgqA+M2ChpZQnAC8h8i4ZFkBS8X5RqkDBHA7r4hej3K9A==}

  quick-format-unescaped@4.0.4:
    resolution: {integrity: sha512-tYC1Q1hgyRuHgloV/YXs2w15unPVh8qfu/qCTfhTYamaw7fyhumKa2yGpdSo87vY32rIclj+4fWYQXUMs9EHvg==}

  radash@12.1.1:
    resolution: {integrity: sha512-h36JMxKRqrAxVD8201FrCpyeNuUY9Y5zZwujr20fFO77tpUtGa6EZzfKw/3WaiBX95fq7+MpsuMLNdSnORAwSA==}
    engines: {node: '>=14.18.0'}

  range-parser@1.2.1:
    resolution: {integrity: sha512-Hrgsx+orqoygnmhFbKaHE6c296J+HTAQXoxEF6gNupROmmGJRoyzfG3ccAveqCBrwr/2yxQ5BVd/GTl5agOwSg==}
    engines: {node: '>= 0.6'}

  raw-body@2.5.2:
    resolution: {integrity: sha512-8zGqypfENjCIqGhgXToC8aB2r7YrBX+AQAfIPs/Mlk+BtPTztOvTS01NRW/3Eh60J+a48lt8qsCzirQ6loCVfA==}
    engines: {node: '>= 0.8'}

  raw-body@3.0.0:
    resolution: {integrity: sha512-RmkhL8CAyCRPXCE28MMH0z2PNWQBNk2Q09ZdxM9IOOXwxwZbN+qbWaatPkdkWIKL2ZVDImrN/pK5HTRz2PcS4g==}
    engines: {node: '>= 0.8'}

  react-dom@19.1.0:
    resolution: {integrity: sha512-Xs1hdnE+DyKgeHJeJznQmYMIBG3TKIHJJT95Q58nHLSrElKlGQqDTR2HQ9fx5CN/Gk6Vh/kupBTDLU11/nDk/g==}
    peerDependencies:
      react: ^19.1.0

  react@18.3.1:
    resolution: {integrity: sha512-wS+hAgJShR0KhEvPJArfuPVN1+Hz1t0Y6n5jLrGQbkb4urgPE/0Rve+1kMB1v/oWgHgm4WIcV+i7F2pTVj+2iQ==}
    engines: {node: '>=0.10.0'}

  read-cache@1.0.0:
    resolution: {integrity: sha512-Owdv/Ft7IjOgm/i0xvNDZ1LrRANRfew4b2prF3OWMQLxLfu3bS8FVhCsrSCMK4lR56Y9ya+AThoTpDCTxCmpRA==}

  read-yaml-file@1.1.0:
    resolution: {integrity: sha512-VIMnQi/Z4HT2Fxuwg5KrY174U1VdUIASQVWXXyqtNRtxSr9IYkn1rsI6Tb6HsrHCmB7gVpNwX6JxPTHcH6IoTA==}
    engines: {node: '>=6'}

  readable-stream@4.7.0:
    resolution: {integrity: sha512-oIGGmcpTLwPga8Bn6/Z75SVaH1z5dUut2ibSyAMVhmUggWpmDn2dapB0n7f8nwaSiRtepAsfJyfXIO5DCVAODg==}
    engines: {node: ^12.22.0 || ^14.17.0 || >=16.0.0}

  readdirp@3.6.0:
    resolution: {integrity: sha512-hOS089on8RduqdbhvQ5Z37A0ESjsqz6qnRcffsMU3495FuTdqSm+7bhJ29JvIOsBDEEnan5DPu9t3To9VRlMzA==}
    engines: {node: '>=8.10.0'}

  readdirp@4.1.2:
    resolution: {integrity: sha512-GDhwkLfywWL2s6vEjyhri+eXmfH6j1L7JE27WhqLeYzoh/A3DBaYGEj2H/HFZCn/kMfim73FXxEJTw06WtxQwg==}
    engines: {node: '>= 14.18.0'}

  real-require@0.2.0:
    resolution: {integrity: sha512-57frrGM/OCTLqLOAh0mhVA9VBMHd+9U7Zb2THMGdBUoZVOtGbJzjxsYGDJ3A9AYYCP4hn6y1TVbaOfzWtm5GFg==}
    engines: {node: '>= 12.13.0'}

  repeat-string@1.6.1:
    resolution: {integrity: sha512-PV0dzCYDNfRi1jCDbJzpW7jNNDRuCOG/jI5ctQcGKt/clZD+YcPS3yIlWuTJMmESC8aevCFmWJy5wjAFgNqN6w==}
    engines: {node: '>=0.10'}

  require-directory@2.1.1:
    resolution: {integrity: sha512-fGxEI7+wsG9xrvdjsrlmL22OMTTiHRwAMroiEeMgq8gzoLC/PQr7RsRDSTLUg/bZAZtF+TVIkHc6/4RIKrui+Q==}
    engines: {node: '>=0.10.0'}

  require-in-the-middle@7.5.2:
    resolution: {integrity: sha512-gAZ+kLqBdHarXB64XpAe2VCjB7rIRv+mU8tfRWziHRJ5umKsIHN2tLLv6EtMw7WCdP19S0ERVMldNvxYCHnhSQ==}
    engines: {node: '>=8.6.0'}

  resolve-from@4.0.0:
    resolution: {integrity: sha512-pb/MYmXstAkysRFx8piNI1tGFNQIFA3vkE3Gq4EuA1dF6gHp/+vgZqsCGJapvy8N3Q+4o7FwvquPJcnZ7RYy4g==}
    engines: {node: '>=4'}

  resolve-from@5.0.0:
    resolution: {integrity: sha512-qYg9KP24dD5qka9J47d0aVky0N+b4fTU89LN9iDnjB5waksiC49rvMB0PrUJQGoTmH50XPiqOvAjDfaijGxYZw==}
    engines: {node: '>=8'}

  resolve-package-path@4.0.3:
    resolution: {integrity: sha512-SRpNAPW4kewOaNUt8VPqhJ0UMxawMwzJD8V7m1cJfdSTK9ieZwS6K7Dabsm4bmLFM96Z5Y/UznrpG5kt1im8yA==}
    engines: {node: '>= 12'}

  resolve-pkg-maps@1.0.0:
    resolution: {integrity: sha512-seS2Tj26TBVOC2NIc2rOe2y2ZO7efxITtLZcGSOnHHNOQ7CkiUBfw0Iw2ck6xkIhPwLhKNLS8BO+hEpngQlqzw==}

  resolve@1.22.10:
    resolution: {integrity: sha512-NPRy+/ncIMeDlTAsuqwKIiferiawhefFJtkNSW0qZJEqMEb+qBt/77B/jGeeek+F0uOeN05CDa6HXbbIgtVX4w==}
    engines: {node: '>= 0.4'}
    hasBin: true

  restore-cursor@5.1.0:
    resolution: {integrity: sha512-oMA2dcrw6u0YfxJQXm342bFKX/E4sG9rbTzO9ptUcR/e8A33cHuvStiYOwH7fszkZlZ1z/ta9AAoPk2F4qIOHA==}
    engines: {node: '>=18'}

  retry@0.13.1:
    resolution: {integrity: sha512-XQBQ3I8W1Cge0Seh+6gjj03LbmRFWuoszgK9ooCpwYIrhhoO80pfq4cUkU5DkknwfOfFteRwlZ56PYOGYyFWdg==}
    engines: {node: '>= 4'}

  reusify@1.1.0:
    resolution: {integrity: sha512-g6QUff04oZpHs0eG5p83rFLhHeV00ug/Yf9nZM6fLeUrPguBTkTQOdpAWWspMh55TZfVQDPaN3NQJfbVRAxdIw==}
    engines: {iojs: '>=1.0.0', node: '>=0.10.0'}

  rfdc@1.4.1:
    resolution: {integrity: sha512-q1b3N5QkRUWUl7iyylaaj3kOpIT0N2i9MqIEQXP73GVsN9cw3fdx8X63cEmWhJGi2PPCF23Ijp7ktmd39rawIA==}

  rollup@4.43.0:
    resolution: {integrity: sha512-wdN2Kd3Twh8MAEOEJZsuxuLKCsBEo4PVNLK6tQWAn10VhsVewQLzcucMgLolRlhFybGxfclbPeEYBaP6RvUFGg==}
    engines: {node: '>=18.0.0', npm: '>=8.0.0'}
    hasBin: true

  router@2.2.0:
    resolution: {integrity: sha512-nLTrUKm2UyiL7rlhapu/Zl45FwNgkZGaCpZbIHajDYgwlJCOzLSk+cIPAnsEqV955GjILJnKbdQC1nVPz+gAYQ==}
    engines: {node: '>= 18'}

  run-async@3.0.0:
    resolution: {integrity: sha512-540WwVDOMxA6dN6We19EcT9sc3hkXPw5mzRNGM3FkdN/vtE9NFvj5lFAPNwUDmJjXidm3v7TC1cTE7t17Ulm1Q==}
    engines: {node: '>=0.12.0'}

  run-parallel@1.2.0:
    resolution: {integrity: sha512-5l4VyZR86LZ/lDxZTR6jqL8AFE2S0IFLMP26AbjsLVADxHdhB/c0GUsH+y39UfCi3dzz8OlQuPmnaJOMoDHQBA==}

  rxjs@7.8.2:
    resolution: {integrity: sha512-dhKf903U/PQZY6boNNtAGdWbG85WAbjT/1xYoZIC7FAY0yWapOBQVsVrDl58W86//e1VpMNBtRV4MaXfdMySFA==}

  safe-buffer@5.2.1:
    resolution: {integrity: sha512-rp3So07KcdmmKbGvgaNxQSJr7bGVSVk5S9Eq1F+ppbRo70+YeaDxkw5Dd8NPN+GD6bjnYm2VuPuCXmpuYvmCXQ==}

  safe-stable-stringify@2.5.0:
    resolution: {integrity: sha512-b3rppTKm9T+PsVCBEOUR46GWI7fdOs00VKZ1+9c1EWDaDMvjQc6tUwuFyIprgGgTcWoVHSKrU8H31ZHA2e0RHA==}
    engines: {node: '>=10'}

  safer-buffer@2.1.2:
    resolution: {integrity: sha512-YZo3K82SD7Riyi0E1EQPojLz7kpepnSQI9IyPbHHg1XXXevb5dJI7tpyN2ADxGcQbHG7vcyRHk0cbwqcQriUtg==}

  scheduler@0.26.0:
    resolution: {integrity: sha512-NlHwttCI/l5gCPR3D1nNXtWABUmBwvZpEQiD4IXSbIDq8BzLIK/7Ir5gTFSGZDUu37K5cMNp0hFtzO38sC7gWA==}

  section-matter@1.0.0:
    resolution: {integrity: sha512-vfD3pmTzGpufjScBh50YHKzEu2lxBWhVEHsNGoEXmCmn2hKGfeNLYMzCJpe8cD7gqX7TJluOVpBkAequ6dgMmA==}
    engines: {node: '>=4'}

  secure-json-parse@2.7.0:
    resolution: {integrity: sha512-6aU+Rwsezw7VR8/nyvKTx8QpWH9FrcYiXXlqC4z5d5XQBDRqtbfsRjnwGyqbi3gddNtWHuEk9OANUotL26qKUw==}

  semver@7.7.2:
    resolution: {integrity: sha512-RF0Fw+rO5AMf9MAyaRXI4AV0Ulj5lMHqVxxdSgiVbixSCXoEmmX/jk0CuJw4+3SqroYO9VoUh+HcuJivvtJemA==}
    engines: {node: '>=10'}
    hasBin: true

  send@0.19.0:
    resolution: {integrity: sha512-dW41u5VfLXu8SJh5bwRmyYUbAoSB3c9uQh6L8h/KtsFREPWpbX1lrljJo186Jc4nmci/sGUZ9a0a0J2zgfq2hw==}
    engines: {node: '>= 0.8.0'}

  send@1.2.0:
    resolution: {integrity: sha512-uaW0WwXKpL9blXE2o0bRhoL2EGXIrZxQ2ZQ4mgcfoBxdFmQold+qWsD2jLrfZ0trjKL6vOw0j//eAwcALFjKSw==}
    engines: {node: '>= 18'}

  serve-static@1.16.2:
    resolution: {integrity: sha512-VqpjJZKadQB/PEbEwvFdO43Ax5dFBZ2UECszz8bQ7pi7wt//PWe1P6MN7eCnjsatYtBT6EuiClbjSWP2WrIoTw==}
    engines: {node: '>= 0.8.0'}

  serve-static@2.2.0:
    resolution: {integrity: sha512-61g9pCh0Vnh7IutZjtLGGpTA355+OPn2TyDv/6ivP2h/AdAVX9azsoxmg2/M6nZeQZNYBEwIcsne1mJd9oQItQ==}
    engines: {node: '>= 18'}

  setprototypeof@1.2.0:
    resolution: {integrity: sha512-E5LDX7Wrp85Kil5bhZv46j8jOeboKq5JMmYM3gVGdGH8xFpPWXUMsNrlODCrkoxMEeNi/XZIwuRvY4XNwYMJpw==}

  sharp@0.34.2:
    resolution: {integrity: sha512-lszvBmB9QURERtyKT2bNmsgxXK0ShJrL/fvqlonCo7e6xBF8nT8xU6pW+PMIbLsz0RxQk3rgH9kd8UmvOzlMJg==}
    engines: {node: ^18.17.0 || ^20.3.0 || >=21.0.0}

  shebang-command@2.0.0:
    resolution: {integrity: sha512-kHxr2zZpYtdmrN1qDjrrX/Z1rR1kG8Dx+gkpK1G4eXmvXswmcE1hTWBWYUzlraYw1/yZp6YuDY77YtvbN0dmDA==}
    engines: {node: '>=8'}

  shebang-regex@3.0.0:
    resolution: {integrity: sha512-7++dFhtcx3353uBaq8DDR4NuxBetBzC7ZQOhmTQInHEd6bSrXdiEyzCvG07Z44UYdLShWUyXt5M/yhz8ekcb1A==}
    engines: {node: '>=8'}

  shimmer@1.2.1:
    resolution: {integrity: sha512-sQTKC1Re/rM6XyFM6fIAGHRPVGvyXfgzIDvzoq608vM+jeyVD0Tu1E6Np0Kc2zAIFWIj963V2800iF/9LPieQw==}

  side-channel-list@1.0.0:
    resolution: {integrity: sha512-FCLHtRD/gnpCiCHEiJLOwdmFP+wzCmDEkc9y7NsYxeF4u7Btsn1ZuwgwJGxImImHicJArLP4R0yX4c2KCrMrTA==}
    engines: {node: '>= 0.4'}

  side-channel-map@1.0.1:
    resolution: {integrity: sha512-VCjCNfgMsby3tTdo02nbjtM/ewra6jPHmpThenkTYh8pG9ucZ/1P8So4u4FGBek/BjpOVsDCMoLA/iuBKIFXRA==}
    engines: {node: '>= 0.4'}

  side-channel-weakmap@1.0.2:
    resolution: {integrity: sha512-WPS/HvHQTYnHisLo9McqBHOJk2FkHO/tlpvldyrnem4aeQp4hai3gythswg6p01oSoTl58rcpiFAjF2br2Ak2A==}
    engines: {node: '>= 0.4'}

  side-channel@1.1.0:
    resolution: {integrity: sha512-ZX99e6tRweoUXqR+VBrslhda51Nh5MTQwou5tnUDgbtyM0dBgmhEDtWGP/xbKn6hqfPRHujUNwz5fy/wbbhnpw==}
    engines: {node: '>= 0.4'}

  sift@17.1.3:
    resolution: {integrity: sha512-Rtlj66/b0ICeFzYTuNvX/EF1igRbbnGSvEyT79McoZa/DeGhMyC5pWKOEsZKnpkqtSeovd5FL/bjHWC3CIIvCQ==}

  siginfo@2.0.0:
    resolution: {integrity: sha512-ybx0WO1/8bSBLEWXZvEd7gMW3Sn3JFlW3TvX1nREbDLRNQNaeNN8WK0meBwPdAaOI7TtRRRJn/Es1zhrrCHu7g==}

  signal-exit@4.1.0:
    resolution: {integrity: sha512-bzyZ1e88w9O1iNJbKnOlvYTrWPDl46O1bG0D3XInv+9tkPrxrN8jUUTiFlDkkmKWgn1M6CfIA13SuGqOa9Korw==}
    engines: {node: '>=14'}

  simple-swizzle@0.2.2:
    resolution: {integrity: sha512-JA//kQgZtbuY83m+xT+tXJkmJncGMTFT+C+g2h2R9uxkYIrE2yy9sgmcLhCnw57/WSD+Eh3J97FPEDFnbXnDUg==}

  simple-wcswidth@1.1.1:
    resolution: {integrity: sha512-R3q3/eoeNBp24CNTASEUrffXi0j9TwPIEvSStlvSrsFimM17sV5EHcMOc86j3K+UWZyLYvH0hRmYGCpCoaJ4vw==}

  sirv@3.0.1:
    resolution: {integrity: sha512-FoqMu0NCGBLCcAkS1qA+XJIQTR6/JHfQXl+uGteNCQ76T91DMUjPa9xfmeqMY3z80nLSg9yQmNjK0Px6RWsH/A==}
    engines: {node: '>=18'}

  slash@3.0.0:
    resolution: {integrity: sha512-g9Q1haeby36OSStwb4ntCGGGaKsaVSjQ68fBxoQcutl5fS1vuY18H3wSt3jFyFtrkx+Kz0V1G85A4MyAdDMi2Q==}
    engines: {node: '>=8'}

  slice-ansi@5.0.0:
    resolution: {integrity: sha512-FC+lgizVPfie0kkhqUScwRu1O/lF6NOgJmlCgK+/LYxDCTk8sGelYaHDhFcDN+Sn3Cv+3VSa4Byeo+IMCzpMgQ==}
    engines: {node: '>=12'}

  slice-ansi@7.1.0:
    resolution: {integrity: sha512-bSiSngZ/jWeX93BqeIAbImyTbEihizcwNjFoRUIY/T1wWQsfsm2Vw1agPKylXvQTU7iASGdHhyqRlqQzfz+Htg==}
    engines: {node: '>=18'}

  sonic-boom@4.2.0:
    resolution: {integrity: sha512-INb7TM37/mAcsGmc9hyyI6+QR3rR1zVRu36B0NeGXKnOOLiZOfER5SA+N7X7k3yUYRzLWafduTDvJAfDswwEww==}

  source-map-js@1.2.1:
    resolution: {integrity: sha512-UXWMKhLOwVKb728IUtQPXxfYU+usdybtUrK/8uGE8CQMvrhOpwvzDBwj0QhSL7MQc7vIsISBG8VQ8+IDQxpfQA==}
    engines: {node: '>=0.10.0'}

  source-map@0.8.0-beta.0:
    resolution: {integrity: sha512-2ymg6oRBpebeZi9UUNsgQ89bhx01TcTkmNTGnNO88imTmbSgy4nfujrgVEFKWpMTEGA11EDkTt7mqObTPdigIA==}
    engines: {node: '>= 8'}

  spawndamnit@3.0.1:
    resolution: {integrity: sha512-MmnduQUuHCoFckZoWnXsTg7JaiLBJrKFj9UI2MbRPGaJeVpsLcVBu6P/IGZovziM/YBsellCmsprgNA+w0CzVg==}

  split2@4.2.0:
    resolution: {integrity: sha512-UcjcJOWknrNkF6PLX83qcHM6KHgVKNkV62Y8a5uYDVv9ydGQVwAHMKqHdJje1VTWpljG0WYpCDhrCdAOYH4TWg==}
    engines: {node: '>= 10.x'}

  sprintf-js@1.0.3:
    resolution: {integrity: sha512-D9cPgkvLlV3t3IzL0D0YLvGA9Ahk4PcvVwUbN0dSGr1aP0Nrt4AEnTUbuGvquEC0mA64Gqt1fzirlRs5ibXx8g==}

  stackback@0.0.2:
    resolution: {integrity: sha512-1XMJE5fQo1jGH6Y/7ebnwPOBEkIEnT4QF32d5R1+VXdXveM0IBMJt8zfaxX1P3QhVwrYe+576+jkANtSS2mBbw==}

  statuses@2.0.1:
    resolution: {integrity: sha512-RwNA9Z/7PrK06rYLIzFMlaF+l73iwpzsqRIFgbMLbTcLD6cOao82TaWefPXQvB2fOC4AjuYSEndS7N/mTCbkdQ==}
    engines: {node: '>= 0.8'}

  statuses@2.0.2:
    resolution: {integrity: sha512-DvEy55V3DB7uknRo+4iOGT5fP1slR8wQohVdknigZPMpMstaKJQWhwiYBACJE3Ul2pTnATihhBYnRhZQHGBiRw==}
    engines: {node: '>= 0.8'}

  std-env@3.9.0:
    resolution: {integrity: sha512-UGvjygr6F6tpH7o2qyqR6QYpwraIjKSdtzyBdyytFOHmPZY917kwdwLG0RbOjWOnKmnm3PeHjaoLLMie7kPLQw==}

  streamsearch@1.1.0:
    resolution: {integrity: sha512-Mcc5wHehp9aXz1ax6bZUyY5afg9u2rv5cqQI3mRrYkGC8rW2hM02jWuwjtL++LS5qinSyhj2QfLyNsuc+VsExg==}
    engines: {node: '>=10.0.0'}

  string-argv@0.3.2:
    resolution: {integrity: sha512-aqD2Q0144Z+/RqG52NeHEkZauTAUWJO8c6yTftGJKO3Tja5tUgIfmIl6kExvhtxSDP7fXB6DvzkfMpCd/F3G+Q==}
    engines: {node: '>=0.6.19'}

  string-width@4.2.3:
    resolution: {integrity: sha512-wKyQRQpjJ0sIp62ErSZdGsjMJWsap5oRNihHhu6G7JVO/9jIB6UyevL+tXuOqrng8j/cxKTWyWUwvSTriiZz/g==}
    engines: {node: '>=8'}

  string-width@5.1.2:
    resolution: {integrity: sha512-HnLOCR3vjcY8beoNLtcjZ5/nxn2afmME6lhrDrebokqMap+XbeW8n9TXpPDOqdGK5qcI3oT0GKTW6wC7EMiVqA==}
    engines: {node: '>=12'}

  string-width@7.2.0:
    resolution: {integrity: sha512-tsaTIkKW9b4N+AEj+SVA+WhJzV7/zMhcSu78mLKWSk7cXMOSHsBKFWUs0fWwq8QyK3MgJBQRX6Gbi4kYbdvGkQ==}
    engines: {node: '>=18'}

  string_decoder@1.3.0:
    resolution: {integrity: sha512-hkRX8U1WjJFd8LsDJ2yQ/wWWxaopEsABU1XfkM8A+j0+85JAGppt16cr1Whg6KIbb4okU6Mql6BOj+uup/wKeA==}

  strip-ansi@6.0.1:
    resolution: {integrity: sha512-Y38VPSHcqkFrCpFnQ9vuSXmquuv5oXOKpGeT6aGrr3o3Gc9AlVa6JBfUSOCnbxGGZF+/0ooI7KrPuUSztUdU5A==}
    engines: {node: '>=8'}

  strip-ansi@7.1.0:
    resolution: {integrity: sha512-iq6eVVI64nQQTRYq2KtEg2d2uU7LElhTJwsH4YzIHZshxlgZms/wIc4VoDQTlG/IvVIrBKG06CrZnp0qv7hkcQ==}
    engines: {node: '>=12'}

  strip-bom-string@1.0.0:
    resolution: {integrity: sha512-uCC2VHvQRYu+lMh4My/sFNmF2klFymLX1wHJeXnbEJERpV/ZsVuonzerjfrGpIGF7LBVa1O7i9kjiWvJiFck8g==}
    engines: {node: '>=0.10.0'}

  strip-bom@3.0.0:
    resolution: {integrity: sha512-vavAMRXOgBVNF6nyEEmL3DBK19iRpDcoIwW+swQ+CbGiu7lju6t+JklA1MHweoWtadgt4ISVUsXLyDq34ddcwA==}
    engines: {node: '>=4'}

  strip-final-newline@3.0.0:
    resolution: {integrity: sha512-dOESqjYr96iWYylGObzd39EuNTa5VJxyvVAEm5Jnh7KGo75V43Hk1odPQkNDyXNmUR6k+gEiDVXnjB8HJ3crXw==}
    engines: {node: '>=12'}

  strip-json-comments@3.1.1:
    resolution: {integrity: sha512-6fPc+R4ihwqP6N/aIv2f1gMH8lOVtWQHoqC4yK6oSDVVocumAsfCqjkXnqiYMhmMwS/mEHLp7Vehlt3ql6lEig==}
    engines: {node: '>=8'}

  strip-literal@3.0.0:
    resolution: {integrity: sha512-TcccoMhJOM3OebGhSBEmp3UZ2SfDMZUEBdRA/9ynfLi8yYajyWX3JiXArcJt4Umh4vISpspkQIY8ZZoCqjbviA==}

  strnum@1.1.2:
    resolution: {integrity: sha512-vrN+B7DBIoTTZjnPNewwhx6cBA/H+IS7rfW68n7XxC1y7uoiGQBxaKzqucGUgavX15dJgiGztLJ8vxuEzwqBdA==}

  styled-jsx@5.1.6:
    resolution: {integrity: sha512-qSVyDTeMotdvQYoHWLNGwRFJHC+i+ZvdBRYosOFgC+Wg1vx4frN2/RG/NA7SYqqvKNLf39P2LSRA2pu6n0XYZA==}
    engines: {node: '>= 12.0.0'}
    peerDependencies:
      '@babel/core': '*'
      babel-plugin-macros: '*'
      react: '>= 16.8.0 || 17.x.x || ^18.0.0-0 || ^19.0.0-0'
    peerDependenciesMeta:
      '@babel/core':
        optional: true
      babel-plugin-macros:
        optional: true

  sucrase@3.35.0:
    resolution: {integrity: sha512-8EbVDiu9iN/nESwxeSxDKe0dunta1GOlHufmSSXxMD2z2/tMZpDMpvXQGsc+ajGo8y2uYUmixaSRUc/QPoQ0GA==}
    engines: {node: '>=16 || 14 >=14.17'}
    hasBin: true

  supergateway@2.8.3:
    resolution: {integrity: sha512-MJd5FeT32XBMElZuzOT7mMM9dZlBHMTVHadPV3QC/pNKfuCyMj1a9Ub30GH+LbsT8ows+cT/P/K7ks9yp6z3KA==}
    hasBin: true

  superjson@2.2.2:
    resolution: {integrity: sha512-5JRxVqC8I8NuOUjzBbvVJAKNM8qoVuH0O77h4WInc/qC2q5IreqKxYwgkga3PfA22OayK2ikceb/B26dztPl+Q==}
    engines: {node: '>=16'}

  supports-color@7.2.0:
    resolution: {integrity: sha512-qpCAvRl9stuOHveKsn7HncJRvv501qIacKzQlO/+Lwxc9+0q2wLyv4Dfvt80/DPn2pqOBsJdDiogXGR9+OvwRw==}
    engines: {node: '>=8'}

  supports-preserve-symlinks-flag@1.0.0:
    resolution: {integrity: sha512-ot0WnXS9fgdkgIcePe6RHNk1WA8+muPa6cSjeR3V8K27q9BB1rTE3R1p7Hv0z1ZyAc8s6Vvv8DIyWf681MAt0w==}
    engines: {node: '>= 0.4'}

  swr@2.3.3:
    resolution: {integrity: sha512-dshNvs3ExOqtZ6kJBaAsabhPdHyeY4P2cKwRCniDVifBMoG/SVI7tfLWqPXriVspf2Rg4tPzXJTnwaihIeFw2A==}
    peerDependencies:
      react: ^16.11.0 || ^17.0.0 || ^18.0.0 || ^19.0.0

  tailwindcss@3.4.17:
    resolution: {integrity: sha512-w33E2aCvSDP0tW9RZuNXadXlkHXqFzSkQew/aIa2i/Sj8fThxwovwlXHSPXTbAHwEIhBFXAedUhP2tueAKP8Og==}
    engines: {node: '>=14.0.0'}
    hasBin: true

  temp-dir@3.0.0:
    resolution: {integrity: sha512-nHc6S/bwIilKHNRgK/3jlhDoIHcp45YgyiwcAk46Tr0LfEqGBVpmiAyuiuxeVE44m3mXnEeVhaipLOEWmH+Njw==}
    engines: {node: '>=14.16'}

  tempy@3.1.0:
    resolution: {integrity: sha512-7jDLIdD2Zp0bDe5r3D2qtkd1QOCacylBuL7oa4udvN6v2pqr4+LcCr67C8DR1zkpaZ8XosF5m1yQSabKAW6f2g==}
    engines: {node: '>=14.16'}

  term-size@2.2.1:
    resolution: {integrity: sha512-wK0Ri4fOGjv/XPy8SBHZChl8CM7uMc5VML7SqiQ0zG7+J5Vr+RMQDoHa2CNT6KHUnTGIXH34UDMkPzAUyapBZg==}
    engines: {node: '>=8'}

  thenify-all@1.6.0:
    resolution: {integrity: sha512-RNxQH/qI8/t3thXJDwcstUO4zeqo64+Uy/+sNVRBx4Xn2OX+OZ9oP+iJnNFqplFra2ZUVeKCSa2oVWi3T4uVmA==}
    engines: {node: '>=0.8'}

  thenify@3.3.1:
    resolution: {integrity: sha512-RVZSIV5IG10Hk3enotrhvz0T9em6cyHBLkH/YAZuKqd8hRkKhSfCGIcP2KUY0EPxndzANBmNllzWPwak+bheSw==}

  thread-stream@3.1.0:
    resolution: {integrity: sha512-OqyPZ9u96VohAyMfJykzmivOrY2wfMSf3C5TtFJVgN+Hm6aj+voFhlK+kZEIv2FBh1X6Xp3DlnCOfEQ3B2J86A==}

  throttleit@2.1.0:
    resolution: {integrity: sha512-nt6AMGKW1p/70DF/hGBdJB57B8Tspmbp5gfJ8ilhLnt7kkr2ye7hzD6NVG8GGErk2HWF34igrL2CXmNIkzKqKw==}
    engines: {node: '>=18'}

  tinybench@2.9.0:
    resolution: {integrity: sha512-0+DUvqWMValLmha6lr4kD8iAMK1HzV0/aKnCtWb9v9641TnP/MFb7Pc2bxoxQjTXAErryXVgUOfv2YqNllqGeg==}

  tinyexec@0.3.2:
    resolution: {integrity: sha512-KQQR9yN7R5+OSwaK0XQoj22pwHoTlgYqmUscPYoknOoWCWfj/5/ABTMRi69FrKU5ffPVh5QcFikpWJI/P1ocHA==}

  tinyglobby@0.2.14:
    resolution: {integrity: sha512-tX5e7OM1HnYr2+a2C/4V0htOcSQcoSTH9KgJnVvNm5zm/cyEWKJ7j7YutsH9CxMdtOkkLFy2AHrMci9IM8IPZQ==}
    engines: {node: '>=12.0.0'}

  tinypool@1.1.1:
    resolution: {integrity: sha512-Zba82s87IFq9A9XmjiX5uZA/ARWDrB03OHlq+Vw1fSdt0I+4/Kutwy8BP4Y/y/aORMo61FQ0vIb5j44vSo5Pkg==}
    engines: {node: ^18.0.0 || >=20.0.0}

  tinyrainbow@2.0.0:
    resolution: {integrity: sha512-op4nsTR47R6p0vMUUoYl/a+ljLFVtlfaXkLQmqfLR1qHma1h/ysYk4hEXZ880bf2CYgTskvTa/e196Vd5dDQXw==}
    engines: {node: '>=14.0.0'}

  tinyspy@4.0.3:
    resolution: {integrity: sha512-t2T/WLB2WRgZ9EpE4jgPJ9w+i66UZfDc8wHh0xrwiRNN+UwH98GIJkTeZqX9rg0i0ptwzqW+uYeIF0T4F8LR7A==}
    engines: {node: '>=14.0.0'}

  tmp@0.0.33:
    resolution: {integrity: sha512-jRCJlojKnZ3addtTOjdIqoRuPEKBvNXcGYqzO6zWZX8KfKEpnGY5jfggJQ3EjKuu8D4bJRr0y+cYJFmYbImXGw==}
    engines: {node: '>=0.6.0'}

  to-regex-range@5.0.1:
    resolution: {integrity: sha512-65P7iz6X5yEr1cwcgvQxbbIw7Uk3gOy5dIdtZ4rDveLqhrdJP+Li/Hx6tyK0NEb+2GCyneCMJiGqrADCSNk8sQ==}
    engines: {node: '>=8.0'}

  toidentifier@1.0.1:
    resolution: {integrity: sha512-o5sSPKEkg/DIQNmH43V0/uerLrpzVedkUh8tGNvaeXpfpuwjKenlSox/2O/BTlZUtEe+JG7s5YhEz608PlAHRA==}
    engines: {node: '>=0.6'}

  toml@3.0.0:
    resolution: {integrity: sha512-y/mWCZinnvxjTKYhJ+pYxwD0mRLVvOtdS2Awbgxln6iEnt4rk0yBxeSBHkGJcPucRiG0e55mwWp+g/05rsrd6w==}

  totalist@3.0.1:
    resolution: {integrity: sha512-sf4i37nQ2LBx4m3wB74y+ubopq6W/dIzXg0FDGjsYnZHVa1Da8FH853wlL2gtUhg+xJXjfk3kUZS3BRoQeoQBQ==}
    engines: {node: '>=6'}

  tr46@0.0.3:
    resolution: {integrity: sha512-N3WMsuqV66lT30CrXNbEjx4GEwlow3v6rr4mCcv6prnfwhS01rkgyFdjPNBYd9br7LpXV1+Emh01fHnq2Gdgrw==}

  tr46@1.0.1:
    resolution: {integrity: sha512-dTpowEjclQ7Kgx5SdBkqRzVhERQXov8/l9Ft9dVM9fmg0W0KQSVaXX9T4i6twCPNtYiZM53lpSSUAwJbFPOHxA==}

  tree-kill@1.2.2:
    resolution: {integrity: sha512-L0Orpi8qGpRG//Nd+H90vFB+3iHnue1zSSGmNOOCh1GLJ7rUKVwV2HvijphGQS2UmhUZewS9VgvxYIdgr+fG1A==}
    hasBin: true

  ts-api-utils@2.1.0:
    resolution: {integrity: sha512-CUgTZL1irw8u29bzrOD/nH85jqyc74D6SshFgujOIA7osm2Rz7dYH77agkx7H4FBNxDq7Cjf+IjaX/8zwFW+ZQ==}
    engines: {node: '>=18.12'}
    peerDependencies:
      typescript: '>=4.8.4'

  ts-interface-checker@0.1.13:
    resolution: {integrity: sha512-Y/arvbn+rrz3JCKl9C4kVNfTfSm2/mEp5FSz5EsZSANGPSlQrpRI5M4PKF+mJnE52jOO90PnPSc3Ur3bTQw0gA==}

  tslib@1.14.1:
    resolution: {integrity: sha512-Xni35NKzjgMrwevysHTCArtLDpPvye8zV/0E4EyYn43P7/7qvQwPh9BGkHewbMulVntbigmcT7rdX3BNo9wRJg==}

  tslib@2.8.1:
    resolution: {integrity: sha512-oJFu94HQb+KVduSUQL7wnpmqnfmLsOA/nAh6b6EH0wCEoK0/mPeXU6c3wKDV83MkOuHPRHtSXKKU99IBazS/2w==}

  tsup@8.5.0:
    resolution: {integrity: sha512-VmBp77lWNQq6PfuMqCHD3xWl22vEoWsKajkF8t+yMBawlUS8JzEI+vOVMeuNZIuMML8qXRizFKi9oD5glKQVcQ==}
    engines: {node: '>=18'}
    hasBin: true
    peerDependencies:
      '@microsoft/api-extractor': ^7.36.0
      '@swc/core': ^1
      postcss: ^8.4.12
      typescript: '>=4.5.0'
    peerDependenciesMeta:
      '@microsoft/api-extractor':
        optional: true
      '@swc/core':
        optional: true
      postcss:
        optional: true
      typescript:
        optional: true

  tsx@4.20.3:
    resolution: {integrity: sha512-qjbnuR9Tr+FJOMBqJCW5ehvIo/buZq7vH7qD7JziU98h6l3qGy0a/yPFjwO+y0/T7GFpNgNAvEcPPVfyT8rrPQ==}
    engines: {node: '>=18.0.0'}
    hasBin: true

  turbo-darwin-64@2.5.4:
    resolution: {integrity: sha512-ah6YnH2dErojhFooxEzmvsoZQTMImaruZhFPfMKPBq8sb+hALRdvBNLqfc8NWlZq576FkfRZ/MSi4SHvVFT9PQ==}
    cpu: [x64]
    os: [darwin]

  turbo-darwin-arm64@2.5.4:
    resolution: {integrity: sha512-2+Nx6LAyuXw2MdXb7pxqle3MYignLvS7OwtsP9SgtSBaMlnNlxl9BovzqdYAgkUW3AsYiQMJ/wBRb7d+xemM5A==}
    cpu: [arm64]
    os: [darwin]

  turbo-linux-64@2.5.4:
    resolution: {integrity: sha512-5May2kjWbc8w4XxswGAl74GZ5eM4Gr6IiroqdLhXeXyfvWEdm2mFYCSWOzz0/z5cAgqyGidF1jt1qzUR8hTmOA==}
    cpu: [x64]
    os: [linux]

  turbo-linux-arm64@2.5.4:
    resolution: {integrity: sha512-/2yqFaS3TbfxV3P5yG2JUI79P7OUQKOUvAnx4MV9Bdz6jqHsHwc9WZPpO4QseQm+NvmgY6ICORnoVPODxGUiJg==}
    cpu: [arm64]
    os: [linux]

  turbo-windows-64@2.5.4:
    resolution: {integrity: sha512-EQUO4SmaCDhO6zYohxIjJpOKRN3wlfU7jMAj3CgcyTPvQR/UFLEKAYHqJOnJtymbQmiiM/ihX6c6W6Uq0yC7mA==}
    cpu: [x64]
    os: [win32]

  turbo-windows-arm64@2.5.4:
    resolution: {integrity: sha512-oQ8RrK1VS8lrxkLriotFq+PiF7iiGgkZtfLKF4DDKsmdbPo0O9R2mQxm7jHLuXraRCuIQDWMIw6dpcr7Iykf4A==}
    cpu: [arm64]
    os: [win32]

  turbo@2.5.4:
    resolution: {integrity: sha512-kc8ZibdRcuWUG1pbYSBFWqmIjynlD8Lp7IB6U3vIzvOv9VG+6Sp8bzyeBWE3Oi8XV5KsQrznyRTBPvrf99E4mA==}
    hasBin: true

  tweetnacl@1.0.3:
    resolution: {integrity: sha512-6rt+RN7aOi1nGMyC4Xa5DdYiukl2UWCbcJft7YhxReBGQD7OAM8Pbxw6YMo4r2diNEA8FEmu32YOn9rhaiE5yw==}

  type-check@0.4.0:
    resolution: {integrity: sha512-XleUoc9uwGXqjWwXaUTZAmzMcFZ5858QA2vvx1Ur5xIcixXIP+8LnFDgRplU30us6teqdlskFfu+ae4K79Ooew==}
    engines: {node: '>= 0.8.0'}

  type-fest@0.21.3:
    resolution: {integrity: sha512-t0rzBq87m3fVcduHDUFhKmyyX+9eo6WQjZvf51Ea/M0Q7+T374Jp1aUiyUl0GKxp8M/OETVHSDvmkyPgvX+X2w==}
    engines: {node: '>=10'}

  type-fest@1.4.0:
    resolution: {integrity: sha512-yGSza74xk0UG8k+pLh5oeoYirvIiWo5t0/o3zHHAO2tRDiZcxWP7fywNlXhqb6/r6sWvwi+RsyQMWhVLe4BVuA==}
    engines: {node: '>=10'}

  type-fest@2.19.0:
    resolution: {integrity: sha512-RAH822pAdBgcNMAfWnCBU3CFZcfZ/i1eZjwFU/dsLKumyuuP3niueg2UAukXYF0E2AAoc82ZSSf9J0WQBinzHA==}
    engines: {node: '>=12.20'}

  type-is@1.6.18:
    resolution: {integrity: sha512-TkRKr9sUTxEH8MdfuCSP7VizJyzRNMjj2J2do2Jr3Kym598JVdEksuzPQCnlFPW4ky9Q+iA+ma9BGm06XQBy8g==}
    engines: {node: '>= 0.6'}

  type-is@2.0.1:
    resolution: {integrity: sha512-OZs6gsjF4vMp32qrCbiVSkrFmXtG/AZhY3t0iAMrMBiAZyV9oALtXO8hsrHbMXF9x6L3grlFuwW2oAz7cav+Gw==}
    engines: {node: '>= 0.6'}

  typedoc-plugin-markdown@4.6.4:
    resolution: {integrity: sha512-AnbToFS1T1H+n40QbO2+i0wE6L+55rWnj7zxnM1r781+2gmhMF2dB6dzFpaylWLQYkbg4D1Y13sYnne/6qZwdw==}
    engines: {node: '>= 18'}
    peerDependencies:
      typedoc: 0.28.x

  typedoc-plugin-zod@1.4.2:
    resolution: {integrity: sha512-DERrqbKyW1DAWgs+L3sgCTxrVJQuHg4whj0FZcXWIVdwtoYYSnxK2XSS9gepBwyRwlojjVux1ZjSPwDsWz9ulg==}
    peerDependencies:
      typedoc: 0.23.x || 0.24.x || 0.25.x || 0.26.x || 0.27.x || 0.28.x

  typedoc@0.28.5:
    resolution: {integrity: sha512-5PzUddaA9FbaarUzIsEc4wNXCiO4Ot3bJNeMF2qKpYlTmM9TTaSHQ7162w756ERCkXER/+o2purRG6YOAv6EMA==}
    engines: {node: '>= 18', pnpm: '>= 10'}
    hasBin: true
    peerDependencies:
      typescript: 5.0.x || 5.1.x || 5.2.x || 5.3.x || 5.4.x || 5.5.x || 5.6.x || 5.7.x || 5.8.x

  typescript-eslint@8.34.1:
    resolution: {integrity: sha512-XjS+b6Vg9oT1BaIUfkW3M3LvqZE++rbzAMEHuccCfO/YkP43ha6w3jTEMilQxMF92nVOYCcdjv1ZUhAa1D/0ow==}
    engines: {node: ^18.18.0 || ^20.9.0 || >=21.1.0}
    peerDependencies:
      eslint: ^8.57.0 || ^9.0.0
      typescript: '>=4.8.4 <5.9.0'

  typescript@5.8.3:
    resolution: {integrity: sha512-p1diW6TqL9L07nNxvRMM7hMMw4c5XOo/1ibL4aAIGmSAt9slTE1Xgw5KWuof2uTOvCg9BY7ZRi+GaF+7sfgPeQ==}
    engines: {node: '>=14.17'}
    hasBin: true

  uc.micro@2.1.0:
    resolution: {integrity: sha512-ARDJmphmdvUk6Glw7y9DQ2bFkKBHwQHLi2lsaH6PPmz/Ka9sFOBsBluozhDltWmnv9u/cF6Rt87znRTPV+yp/A==}

  ufo@1.6.1:
    resolution: {integrity: sha512-9a4/uxlTWJ4+a5i0ooc1rU7C7YOw3wT+UGqdeNNHWnOF9qcMBgLRS+4IYUqbczewFx4mLEig6gawh7X6mFlEkA==}

  undici-types@5.26.5:
    resolution: {integrity: sha512-JlCMO+ehdEIKqlFxk6IfVoAUVmgz7cU7zD/h9XZ0qzeosSHmUJVOzSQvvYSYWXkFXC+IfLKSIffhv0sVZup6pA==}

  undici-types@6.21.0:
    resolution: {integrity: sha512-iwDZqg0QAGrg9Rav5H4n0M64c3mkR59cJ6wQp+7C4nI0gsmExaedaYLNO44eT4AtBBwjbTiGPMlt2Md0T9H9JQ==}

  undici-types@7.8.0:
    resolution: {integrity: sha512-9UJ2xGDvQ43tYyVMpuHlsgApydB8ZKfVYTsLDhXkFL/6gfkp+U8xTGdh8pMJv1SpZna0zxG1DwsKZsreLbXBxw==}

  undici@7.10.0:
    resolution: {integrity: sha512-u5otvFBOBZvmdjWLVW+5DAc9Nkq8f24g0O9oY7qw2JVIF1VocIFoyz9JFkuVOS2j41AufeO0xnlweJ2RLT8nGw==}
    engines: {node: '>=20.18.1'}

  unique-string@3.0.0:
    resolution: {integrity: sha512-VGXBUVwxKMBUznyffQweQABPRRW1vHZAbadFZud4pLFAqRGvv/96vafgjWFqzourzr8YonlQiPgH0YCJfawoGQ==}
    engines: {node: '>=12'}

  universalify@0.1.2:
    resolution: {integrity: sha512-rBJeI5CXAlmy1pV+617WB9J63U6XcazHHF2f2dbJix4XzpUF0RS3Zbj0FGIOCAva5P/d/GBOYaACQ1w+0azUkg==}
    engines: {node: '>= 4.0.0'}

  unpipe@1.0.0:
    resolution: {integrity: sha512-pjy2bYhSsufwWlKwPc+l3cN7+wuJlK6uz0YdJEOlQDbl6jo/YlPi4mb8agUkVC8BF7V8NuzeyPNqRksA3hztKQ==}
    engines: {node: '>= 0.8'}

  uri-js@4.4.1:
    resolution: {integrity: sha512-7rKUyy33Q1yc98pQ1DAmLtwX109F7TIfWlW1Ydo8Wl1ii1SeHieeh0HHfPeL2fMXK6z0s8ecKs9frCuLJvndBg==}

  url-join@4.0.1:
    resolution: {integrity: sha512-jk1+QP6ZJqyOiuEI9AEWQfju/nB2Pw466kbA0LEZljHwKeMgd9WrAEgEGxjPDD2+TNbbb37rTyhEfrCXfuKXnA==}

  use-sync-external-store@1.5.0:
    resolution: {integrity: sha512-Rb46I4cGGVBmjamjphe8L/UnvJD+uPPtTkNvX5mZgqdbavhI4EbgIWJiIHXJ8bc/i9EQGPRh4DwEURJ552Do0A==}
    peerDependencies:
      react: ^16.8.0 || ^17.0.0 || ^18.0.0 || ^19.0.0

  util-deprecate@1.0.2:
    resolution: {integrity: sha512-EPD5q1uXyFxJpCrLnCc1nHnq3gOa6DZBocAIiI2TaSCA7VCJ1UJDMagCzIkXNsUYfD1daK//LTEQ8xiIbrHtcw==}

  utils-merge@1.0.1:
    resolution: {integrity: sha512-pMZTvIkT1d+TFGvDOqodOclx0QWkkgi6Tdoa8gC8ffGAAqz9pzPTZWAybbsHHoED/ztMtkv/VoYTYyShUn81hA==}
    engines: {node: '>= 0.4.0'}

  uuid@10.0.0:
    resolution: {integrity: sha512-8XkAphELsDnEGrDxUOHB3RGvXz6TeuYSGEZBOjtTtPm2lwhGBjLgOzLHB63IUWfBpNucQjND6d3AOudO+H3RWQ==}
    hasBin: true

  uuid@11.1.0:
    resolution: {integrity: sha512-0/A9rDy9P7cJ+8w1c9WD9V//9Wj15Ce2MPz8Ri6032usz+NfePxx5AcN3bN+r6ZL6jEo066/yNYB3tn4pQEx+A==}
    hasBin: true

  uuid@9.0.1:
    resolution: {integrity: sha512-b+1eJOlsR9K8HJpow9Ok3fiWOWSIcIzXodvv0rQjVoOVNpWMpxf1wZNpt4y9h10odCNrqnYp1OBzRktckBe3sA==}
    hasBin: true

  vary@1.1.2:
    resolution: {integrity: sha512-BNGbWLfd0eUPabhkXUVm0j8uuvREyTh5ovRa/dyow/BqAbZJyC+5fU+IzQOzmAKzYqYRAISoRhdQr3eIZ/PXqg==}
    engines: {node: '>= 0.8'}

  vite-node@3.2.4:
    resolution: {integrity: sha512-EbKSKh+bh1E1IFxeO0pg1n4dvoOTt0UDiXMd/qn++r98+jPO1xtJilvXldeuQ8giIB5IkpjCgMleHMNEsGH6pg==}
    engines: {node: ^18.0.0 || ^20.0.0 || >=22.0.0}
    hasBin: true

  vite@6.3.5:
    resolution: {integrity: sha512-cZn6NDFE7wdTpINgs++ZJ4N49W2vRp8LCKrn3Ob1kYNtOo21vfDoaV5GzBfLU4MovSAB8uNRm4jgzVQZ+mBzPQ==}
    engines: {node: ^18.0.0 || ^20.0.0 || >=22.0.0}
    hasBin: true
    peerDependencies:
      '@types/node': ^18.0.0 || ^20.0.0 || >=22.0.0
      jiti: '>=1.21.0'
      less: '*'
      lightningcss: ^1.21.0
      sass: '*'
      sass-embedded: '*'
      stylus: '*'
      sugarss: '*'
      terser: ^5.16.0
      tsx: ^4.8.1
      yaml: ^2.4.2
    peerDependenciesMeta:
      '@types/node':
        optional: true
      jiti:
        optional: true
      less:
        optional: true
      lightningcss:
        optional: true
      sass:
        optional: true
      sass-embedded:
        optional: true
      stylus:
        optional: true
      sugarss:
        optional: true
      terser:
        optional: true
      tsx:
        optional: true
      yaml:
        optional: true

  vitest@3.2.4:
    resolution: {integrity: sha512-LUCP5ev3GURDysTWiP47wRRUpLKMOfPh+yKTx3kVIEiu5KOMeqzpnYNsKyOoVrULivR8tLcks4+lga33Whn90A==}
    engines: {node: ^18.0.0 || ^20.0.0 || >=22.0.0}
    hasBin: true
    peerDependencies:
      '@edge-runtime/vm': '*'
      '@types/debug': ^4.1.12
      '@types/node': ^18.0.0 || ^20.0.0 || >=22.0.0
      '@vitest/browser': 3.2.4
      '@vitest/ui': 3.2.4
      happy-dom: '*'
      jsdom: '*'
    peerDependenciesMeta:
      '@edge-runtime/vm':
        optional: true
      '@types/debug':
        optional: true
      '@types/node':
        optional: true
      '@vitest/browser':
        optional: true
      '@vitest/ui':
        optional: true
      happy-dom:
        optional: true
      jsdom:
        optional: true

  web-streams-polyfill@4.0.0-beta.3:
    resolution: {integrity: sha512-QW95TCTaHmsYfHDybGMwO5IJIM93I/6vTRk+daHTWFPhwh+C8Cg7j7XyKrwrj8Ib6vYXe0ocYNrmzY4xAAN6ug==}
    engines: {node: '>= 14'}

  webidl-conversions@3.0.1:
    resolution: {integrity: sha512-2JAn3z8AR6rjK8Sm8orRC0h/bcl/DqL7tRPdGZ4I1CjdF+EaMLmYxBHyXuKL849eucPFhvBoxMsflfOb8kxaeQ==}

  webidl-conversions@4.0.2:
    resolution: {integrity: sha512-YQ+BmxuTgd6UXZW3+ICGfyqRyHXVlD5GtQr5+qjiNW7bF0cqrzX500HVXPBOvgXb5YnzDd+h0zqyv61KUD7+Sg==}

  whatwg-url@5.0.0:
    resolution: {integrity: sha512-saE57nupxk6v3HY35+jzBwYa0rKSy0XR8JSxZPwgLr7ys0IBzhGviA1/TUGJLmSVqs8pb9AnvICXEuOHLprYTw==}

  whatwg-url@7.1.0:
    resolution: {integrity: sha512-WUu7Rg1DroM7oQvGWfOiAK21n74Gg+T4elXEQYkOhtyLeWiJFoOGLXPKI/9gzIie9CtwVLm8wtw6YJdKyxSjeg==}

  which-pm-runs@1.1.0:
    resolution: {integrity: sha512-n1brCuqClxfFfq/Rb0ICg9giSZqCS+pLtccdag6C2HyufBrh3fBOiy9nb6ggRMvWOVH5GrdJskj5iGTZNxd7SA==}
    engines: {node: '>=4'}

  which@2.0.2:
    resolution: {integrity: sha512-BLI3Tl1TW3Pvl70l3yq3Y64i+awpwXqsGBYWkkqMtnbXgrMD+yj7rhW0kuEDxzJaYXGjEW5ogapKNMEKNMjibA==}
    engines: {node: '>= 8'}
    hasBin: true

  why-is-node-running@2.3.0:
    resolution: {integrity: sha512-hUrmaWBdVDcxvYqnyh09zunKzROWjbZTiNy8dBEjkS7ehEDQibXJ7XvlmtbwuTclUiIyN+CyXQD4Vmko8fNm8w==}
    engines: {node: '>=8'}
    hasBin: true

  word-wrap@1.2.5:
    resolution: {integrity: sha512-BN22B5eaMMI9UMtjrGd5g5eCYPpCPDUy0FJXbYsaT5zYxjFOckS53SQDE3pWkVoWpHXVb3BrYcEN4Twa55B5cA==}
    engines: {node: '>=0.10.0'}

  wrap-ansi@6.2.0:
    resolution: {integrity: sha512-r6lPcBGxZXlIcymEu7InxDMhdW0KDxpLgoFLcguasxCaJ/SOIZwINatK9KY/tf+ZrlywOKU0UDj3ATXUBfxJXA==}
    engines: {node: '>=8'}

  wrap-ansi@7.0.0:
    resolution: {integrity: sha512-YVGIj2kamLSTxw6NsZjoBxfSwsn0ycdesmc4p+Q21c5zPuZ1pl+NfxVdxPtdHvmNVOQ6XSYG4AUtyt/Fi7D16Q==}
    engines: {node: '>=10'}

  wrap-ansi@8.1.0:
    resolution: {integrity: sha512-si7QWI6zUMq56bESFvagtmzMdGOtoxfR+Sez11Mobfc7tm+VkUckk9bW2UeffTGVUbOksxmSw0AA2gs8g71NCQ==}
    engines: {node: '>=12'}

  wrap-ansi@9.0.0:
    resolution: {integrity: sha512-G8ura3S+3Z2G+mkgNRq8dqaFZAuxfsxpBB8OCTGRTCtp+l/v9nbFNmCUP1BZMts3G1142MsZfn6eeUKrr4PD1Q==}
    engines: {node: '>=18'}

  wrappy@1.0.2:
    resolution: {integrity: sha512-l4Sp/DRseor9wL6EvV2+TuQn63dMkPjZ/sp9XkghTEbV9KlPS1xUsZ3u7/IQO4wxtcFB4bgpQPRcR3QCvezPcQ==}

  ws@8.18.2:
    resolution: {integrity: sha512-DMricUmwGZUVr++AEAe2uiVM7UoO9MAVZMDu05UQOaUII0lp+zOzLLU4Xqh/JvTqklB1T4uELaaPBKyjE1r4fQ==}
    engines: {node: '>=10.0.0'}
    peerDependencies:
      bufferutil: ^4.0.1
      utf-8-validate: '>=5.0.2'
    peerDependenciesMeta:
      bufferutil:
        optional: true
      utf-8-validate:
        optional: true

  xstate@5.19.4:
    resolution: {integrity: sha512-h1UMSYOB564NXqAI+VpXrxwaBdOJUh6LOStooQ+Rn/+gqJWtGBfjZn265BwFI8Mp4ZoOyoLDNf8X1yp3faBUZQ==}

  xtend@4.0.2:
    resolution: {integrity: sha512-LKYU1iAXJXUgAXn9URjiu+MWhyUXHsvfp7mcuYm9dSUKK0/CjtrUwFAxD82/mCWbtLsGjFIad0wIsod4zrTAEQ==}
    engines: {node: '>=0.4'}

  y18n@5.0.8:
    resolution: {integrity: sha512-0pfFzegeDWJHJIAmTLRP2DwHjdF5s7jo9tuztdQxAhINCdvS+3nGINqPd00AphqJR/0LhANUS6/+7SCb98YOfA==}
    engines: {node: '>=10'}

  yaml@2.8.0:
    resolution: {integrity: sha512-4lLa/EcQCB0cJkyts+FpIRx5G/llPxfP6VQU5KByHEhLxY3IJCH0f0Hy1MHI8sClTvsIb8qwRJ6R/ZdlDJ/leQ==}
    engines: {node: '>= 14.6'}
    hasBin: true

  yargs-parser@20.2.9:
    resolution: {integrity: sha512-y11nGElTIV+CT3Zv9t7VKl+Q3hTQoT9a1Qzezhhl6Rp21gJ/IVTW7Z3y9EWXhuUBC2Shnf+DX0antecpAwSP8w==}
    engines: {node: '>=10'}

  yargs-parser@21.1.1:
    resolution: {integrity: sha512-tVpsJW7DdjecAiFpbIB1e3qxIQsE6NoPc5/eTdrbbIC4h0LVsWhnoa3g+m2HclBIujHzsxZ4VJVA+GUuc2/LBw==}
    engines: {node: '>=12'}

  yargs@17.7.2:
    resolution: {integrity: sha512-7dSzzRQ++CKnNI/krKnYRV7JKKPUXMEh61soaHKg9mrWEhzFWhFnxPxGl+69cD1Ou63C13NUPCnmIcrvqCuM6w==}
    engines: {node: '>=12'}

  yocto-queue@0.1.0:
    resolution: {integrity: sha512-rVksvsnNCdJ/ohGc6xgPwyN8eheCxsiLM8mxuE/t/mOVqJewPuO1miLpTHQiRgTKCLexL4MeAFVagts7HmNZ2Q==}
    engines: {node: '>=10'}

  yoctocolors-cjs@2.1.2:
    resolution: {integrity: sha512-cYVsTjKl8b+FrnidjibDWskAv7UKOfcwaVZdp/it9n1s9fU3IkgDbhdIRKCW4JDsAlECJY0ytoVPT3sK6kideA==}
    engines: {node: '>=18'}

  zod-from-json-schema@0.0.5:
    resolution: {integrity: sha512-zYEoo86M1qpA1Pq6329oSyHLS785z/mTwfr9V1Xf/ZLhuuBGaMlDGu/pDVGVUe4H4oa1EFgWZT53DP0U3oT9CQ==}

  zod-to-json-schema@3.24.5:
    resolution: {integrity: sha512-/AuWwMP+YqiPbsJx5D6TfgRTc4kTLjsh5SOcd4bLsfUg2RcEXrFMJl1DGgdHy2aCfsIA/cr/1JM0xcB2GZji8g==}
    peerDependencies:
      zod: ^3.24.1

  zod@3.25.32:
    resolution: {integrity: sha512-OSm2xTIRfW8CV5/QKgngwmQW/8aPfGdaQFlrGoErlgg/Epm7cjb6K6VEyExfe65a3VybUOnu381edLb0dfJl0g==}

  zod@3.25.67:
    resolution: {integrity: sha512-idA2YXwpCdqUSKRCACDE6ItZD9TZzy3OZMtpfLoh6oPR47lipysRrJfjzMqFxQ3uJuUPyUeWe1r9vLH33xO/Qw==}

snapshots:

  '@ai-sdk/openai@1.3.22(zod@3.25.67)':
    dependencies:
      '@ai-sdk/provider': 1.1.3
      '@ai-sdk/provider-utils': 2.2.8(zod@3.25.67)
      zod: 3.25.67

  '@ai-sdk/provider-utils@2.2.8(zod@3.25.67)':
    dependencies:
      '@ai-sdk/provider': 1.1.3
      nanoid: 3.3.11
      secure-json-parse: 2.7.0
      zod: 3.25.67

  '@ai-sdk/provider@1.1.3':
    dependencies:
      json-schema: 0.4.0

  '@ai-sdk/react@1.2.12(react@18.3.1)(zod@3.25.67)':
    dependencies:
      '@ai-sdk/provider-utils': 2.2.8(zod@3.25.67)
      '@ai-sdk/ui-utils': 1.2.11(zod@3.25.67)
      react: 18.3.1
      swr: 2.3.3(react@18.3.1)
      throttleit: 2.1.0
    optionalDependencies:
      zod: 3.25.67

  '@ai-sdk/ui-utils@1.2.11(zod@3.25.67)':
    dependencies:
      '@ai-sdk/provider': 1.1.3
      '@ai-sdk/provider-utils': 2.2.8(zod@3.25.67)
      zod: 3.25.67
      zod-to-json-schema: 3.24.5(zod@3.25.67)

  '@alloc/quick-lru@5.2.0': {}

  '@anthropic-ai/sdk@0.52.0': {}

  '@apidevtools/json-schema-ref-parser@11.9.3':
    dependencies:
      '@jsdevtools/ono': 7.1.3
      '@types/json-schema': 7.0.15
      js-yaml: 4.1.0

  '@aws-crypto/crc32@3.0.0':
    dependencies:
      '@aws-crypto/util': 3.0.0
      '@aws-sdk/types': 3.821.0
      tslib: 1.14.1

  '@aws-crypto/sha256-browser@5.2.0':
    dependencies:
      '@aws-crypto/sha256-js': 5.2.0
      '@aws-crypto/supports-web-crypto': 5.2.0
      '@aws-crypto/util': 5.2.0
      '@aws-sdk/types': 3.821.0
      '@aws-sdk/util-locate-window': 3.804.0
      '@smithy/util-utf8': 2.3.0
      tslib: 2.8.1

  '@aws-crypto/sha256-js@5.2.0':
    dependencies:
      '@aws-crypto/util': 5.2.0
      '@aws-sdk/types': 3.821.0
      tslib: 2.8.1

  '@aws-crypto/supports-web-crypto@5.2.0':
    dependencies:
      tslib: 2.8.1

  '@aws-crypto/util@3.0.0':
    dependencies:
      '@aws-sdk/types': 3.821.0
      '@aws-sdk/util-utf8-browser': 3.259.0
      tslib: 1.14.1

  '@aws-crypto/util@5.2.0':
    dependencies:
      '@aws-sdk/types': 3.821.0
      '@smithy/util-utf8': 2.3.0
      tslib: 2.8.1

  '@aws-sdk/client-cognito-identity@3.830.0':
    dependencies:
      '@aws-crypto/sha256-browser': 5.2.0
      '@aws-crypto/sha256-js': 5.2.0
      '@aws-sdk/core': 3.826.0
      '@aws-sdk/credential-provider-node': 3.830.0
      '@aws-sdk/middleware-host-header': 3.821.0
      '@aws-sdk/middleware-logger': 3.821.0
      '@aws-sdk/middleware-recursion-detection': 3.821.0
      '@aws-sdk/middleware-user-agent': 3.828.0
      '@aws-sdk/region-config-resolver': 3.821.0
      '@aws-sdk/types': 3.821.0
      '@aws-sdk/util-endpoints': 3.828.0
      '@aws-sdk/util-user-agent-browser': 3.821.0
      '@aws-sdk/util-user-agent-node': 3.828.0
      '@smithy/config-resolver': 4.1.4
      '@smithy/core': 3.5.3
      '@smithy/fetch-http-handler': 5.0.4
      '@smithy/hash-node': 4.0.4
      '@smithy/invalid-dependency': 4.0.4
      '@smithy/middleware-content-length': 4.0.4
      '@smithy/middleware-endpoint': 4.1.11
      '@smithy/middleware-retry': 4.1.12
      '@smithy/middleware-serde': 4.0.8
      '@smithy/middleware-stack': 4.0.4
      '@smithy/node-config-provider': 4.1.3
      '@smithy/node-http-handler': 4.0.6
      '@smithy/protocol-http': 5.1.2
      '@smithy/smithy-client': 4.4.3
      '@smithy/types': 4.3.1
      '@smithy/url-parser': 4.0.4
      '@smithy/util-base64': 4.0.0
      '@smithy/util-body-length-browser': 4.0.0
      '@smithy/util-body-length-node': 4.0.0
      '@smithy/util-defaults-mode-browser': 4.0.19
      '@smithy/util-defaults-mode-node': 4.0.19
      '@smithy/util-endpoints': 3.0.6
      '@smithy/util-middleware': 4.0.4
      '@smithy/util-retry': 4.0.5
      '@smithy/util-utf8': 4.0.0
      tslib: 2.8.1
    transitivePeerDependencies:
      - aws-crt

  '@aws-sdk/client-sagemaker@3.832.0':
    dependencies:
      '@aws-crypto/sha256-browser': 5.2.0
      '@aws-crypto/sha256-js': 5.2.0
      '@aws-sdk/core': 3.826.0
      '@aws-sdk/credential-provider-node': 3.830.0
      '@aws-sdk/middleware-host-header': 3.821.0
      '@aws-sdk/middleware-logger': 3.821.0
      '@aws-sdk/middleware-recursion-detection': 3.821.0
      '@aws-sdk/middleware-user-agent': 3.828.0
      '@aws-sdk/region-config-resolver': 3.821.0
      '@aws-sdk/types': 3.821.0
      '@aws-sdk/util-endpoints': 3.828.0
      '@aws-sdk/util-user-agent-browser': 3.821.0
      '@aws-sdk/util-user-agent-node': 3.828.0
      '@smithy/config-resolver': 4.1.4
      '@smithy/core': 3.5.3
      '@smithy/fetch-http-handler': 5.0.4
      '@smithy/hash-node': 4.0.4
      '@smithy/invalid-dependency': 4.0.4
      '@smithy/middleware-content-length': 4.0.4
      '@smithy/middleware-endpoint': 4.1.11
      '@smithy/middleware-retry': 4.1.12
      '@smithy/middleware-serde': 4.0.8
      '@smithy/middleware-stack': 4.0.4
      '@smithy/node-config-provider': 4.1.3
      '@smithy/node-http-handler': 4.0.6
      '@smithy/protocol-http': 5.1.2
      '@smithy/smithy-client': 4.4.3
      '@smithy/types': 4.3.1
      '@smithy/url-parser': 4.0.4
      '@smithy/util-base64': 4.0.0
      '@smithy/util-body-length-browser': 4.0.0
      '@smithy/util-body-length-node': 4.0.0
      '@smithy/util-defaults-mode-browser': 4.0.19
      '@smithy/util-defaults-mode-node': 4.0.19
      '@smithy/util-endpoints': 3.0.6
      '@smithy/util-middleware': 4.0.4
      '@smithy/util-retry': 4.0.5
      '@smithy/util-utf8': 4.0.0
      '@smithy/util-waiter': 4.0.5
      '@types/uuid': 9.0.8
      tslib: 2.8.1
      uuid: 9.0.1
    transitivePeerDependencies:
      - aws-crt

  '@aws-sdk/client-sso@3.830.0':
    dependencies:
      '@aws-crypto/sha256-browser': 5.2.0
      '@aws-crypto/sha256-js': 5.2.0
      '@aws-sdk/core': 3.826.0
      '@aws-sdk/middleware-host-header': 3.821.0
      '@aws-sdk/middleware-logger': 3.821.0
      '@aws-sdk/middleware-recursion-detection': 3.821.0
      '@aws-sdk/middleware-user-agent': 3.828.0
      '@aws-sdk/region-config-resolver': 3.821.0
      '@aws-sdk/types': 3.821.0
      '@aws-sdk/util-endpoints': 3.828.0
      '@aws-sdk/util-user-agent-browser': 3.821.0
      '@aws-sdk/util-user-agent-node': 3.828.0
      '@smithy/config-resolver': 4.1.4
      '@smithy/core': 3.5.3
      '@smithy/fetch-http-handler': 5.0.4
      '@smithy/hash-node': 4.0.4
      '@smithy/invalid-dependency': 4.0.4
      '@smithy/middleware-content-length': 4.0.4
      '@smithy/middleware-endpoint': 4.1.11
      '@smithy/middleware-retry': 4.1.12
      '@smithy/middleware-serde': 4.0.8
      '@smithy/middleware-stack': 4.0.4
      '@smithy/node-config-provider': 4.1.3
      '@smithy/node-http-handler': 4.0.6
      '@smithy/protocol-http': 5.1.2
      '@smithy/smithy-client': 4.4.3
      '@smithy/types': 4.3.1
      '@smithy/url-parser': 4.0.4
      '@smithy/util-base64': 4.0.0
      '@smithy/util-body-length-browser': 4.0.0
      '@smithy/util-body-length-node': 4.0.0
      '@smithy/util-defaults-mode-browser': 4.0.19
      '@smithy/util-defaults-mode-node': 4.0.19
      '@smithy/util-endpoints': 3.0.6
      '@smithy/util-middleware': 4.0.4
      '@smithy/util-retry': 4.0.5
      '@smithy/util-utf8': 4.0.0
      tslib: 2.8.1
    transitivePeerDependencies:
      - aws-crt

  '@aws-sdk/core@3.826.0':
    dependencies:
      '@aws-sdk/types': 3.821.0
      '@aws-sdk/xml-builder': 3.821.0
      '@smithy/core': 3.5.3
      '@smithy/node-config-provider': 4.1.3
      '@smithy/property-provider': 4.0.4
      '@smithy/protocol-http': 5.1.2
      '@smithy/signature-v4': 5.1.2
      '@smithy/smithy-client': 4.4.3
      '@smithy/types': 4.3.1
      '@smithy/util-base64': 4.0.0
      '@smithy/util-body-length-browser': 4.0.0
      '@smithy/util-middleware': 4.0.4
      '@smithy/util-utf8': 4.0.0
      fast-xml-parser: 4.4.1
      tslib: 2.8.1

  '@aws-sdk/credential-provider-cognito-identity@3.830.0':
    dependencies:
      '@aws-sdk/client-cognito-identity': 3.830.0
      '@aws-sdk/types': 3.821.0
      '@smithy/property-provider': 4.0.4
      '@smithy/types': 4.3.1
      tslib: 2.8.1
    transitivePeerDependencies:
      - aws-crt

  '@aws-sdk/credential-provider-env@3.826.0':
    dependencies:
      '@aws-sdk/core': 3.826.0
      '@aws-sdk/types': 3.821.0
      '@smithy/property-provider': 4.0.4
      '@smithy/types': 4.3.1
      tslib: 2.8.1

  '@aws-sdk/credential-provider-http@3.826.0':
    dependencies:
      '@aws-sdk/core': 3.826.0
      '@aws-sdk/types': 3.821.0
      '@smithy/fetch-http-handler': 5.0.4
      '@smithy/node-http-handler': 4.0.6
      '@smithy/property-provider': 4.0.4
      '@smithy/protocol-http': 5.1.2
      '@smithy/smithy-client': 4.4.3
      '@smithy/types': 4.3.1
      '@smithy/util-stream': 4.2.2
      tslib: 2.8.1

  '@aws-sdk/credential-provider-ini@3.830.0':
    dependencies:
      '@aws-sdk/core': 3.826.0
      '@aws-sdk/credential-provider-env': 3.826.0
      '@aws-sdk/credential-provider-http': 3.826.0
      '@aws-sdk/credential-provider-process': 3.826.0
      '@aws-sdk/credential-provider-sso': 3.830.0
      '@aws-sdk/credential-provider-web-identity': 3.830.0
      '@aws-sdk/nested-clients': 3.830.0
      '@aws-sdk/types': 3.821.0
      '@smithy/credential-provider-imds': 4.0.6
      '@smithy/property-provider': 4.0.4
      '@smithy/shared-ini-file-loader': 4.0.4
      '@smithy/types': 4.3.1
      tslib: 2.8.1
    transitivePeerDependencies:
      - aws-crt

  '@aws-sdk/credential-provider-node@3.830.0':
    dependencies:
      '@aws-sdk/credential-provider-env': 3.826.0
      '@aws-sdk/credential-provider-http': 3.826.0
      '@aws-sdk/credential-provider-ini': 3.830.0
      '@aws-sdk/credential-provider-process': 3.826.0
      '@aws-sdk/credential-provider-sso': 3.830.0
      '@aws-sdk/credential-provider-web-identity': 3.830.0
      '@aws-sdk/types': 3.821.0
      '@smithy/credential-provider-imds': 4.0.6
      '@smithy/property-provider': 4.0.4
      '@smithy/shared-ini-file-loader': 4.0.4
      '@smithy/types': 4.3.1
      tslib: 2.8.1
    transitivePeerDependencies:
      - aws-crt

  '@aws-sdk/credential-provider-process@3.826.0':
    dependencies:
      '@aws-sdk/core': 3.826.0
      '@aws-sdk/types': 3.821.0
      '@smithy/property-provider': 4.0.4
      '@smithy/shared-ini-file-loader': 4.0.4
      '@smithy/types': 4.3.1
      tslib: 2.8.1

  '@aws-sdk/credential-provider-sso@3.830.0':
    dependencies:
      '@aws-sdk/client-sso': 3.830.0
      '@aws-sdk/core': 3.826.0
      '@aws-sdk/token-providers': 3.830.0
      '@aws-sdk/types': 3.821.0
      '@smithy/property-provider': 4.0.4
      '@smithy/shared-ini-file-loader': 4.0.4
      '@smithy/types': 4.3.1
      tslib: 2.8.1
    transitivePeerDependencies:
      - aws-crt

  '@aws-sdk/credential-provider-web-identity@3.830.0':
    dependencies:
      '@aws-sdk/core': 3.826.0
      '@aws-sdk/nested-clients': 3.830.0
      '@aws-sdk/types': 3.821.0
      '@smithy/property-provider': 4.0.4
      '@smithy/types': 4.3.1
      tslib: 2.8.1
    transitivePeerDependencies:
      - aws-crt

  '@aws-sdk/credential-providers@3.830.0':
    dependencies:
      '@aws-sdk/client-cognito-identity': 3.830.0
      '@aws-sdk/core': 3.826.0
      '@aws-sdk/credential-provider-cognito-identity': 3.830.0
      '@aws-sdk/credential-provider-env': 3.826.0
      '@aws-sdk/credential-provider-http': 3.826.0
      '@aws-sdk/credential-provider-ini': 3.830.0
      '@aws-sdk/credential-provider-node': 3.830.0
      '@aws-sdk/credential-provider-process': 3.826.0
      '@aws-sdk/credential-provider-sso': 3.830.0
      '@aws-sdk/credential-provider-web-identity': 3.830.0
      '@aws-sdk/nested-clients': 3.830.0
      '@aws-sdk/types': 3.821.0
      '@smithy/config-resolver': 4.1.4
      '@smithy/core': 3.5.3
      '@smithy/credential-provider-imds': 4.0.6
      '@smithy/node-config-provider': 4.1.3
      '@smithy/property-provider': 4.0.4
      '@smithy/types': 4.3.1
      tslib: 2.8.1
    transitivePeerDependencies:
      - aws-crt

  '@aws-sdk/middleware-host-header@3.821.0':
    dependencies:
      '@aws-sdk/types': 3.821.0
      '@smithy/protocol-http': 5.1.2
      '@smithy/types': 4.3.1
      tslib: 2.8.1

  '@aws-sdk/middleware-logger@3.821.0':
    dependencies:
      '@aws-sdk/types': 3.821.0
      '@smithy/types': 4.3.1
      tslib: 2.8.1

  '@aws-sdk/middleware-recursion-detection@3.821.0':
    dependencies:
      '@aws-sdk/types': 3.821.0
      '@smithy/protocol-http': 5.1.2
      '@smithy/types': 4.3.1
      tslib: 2.8.1

  '@aws-sdk/middleware-user-agent@3.828.0':
    dependencies:
      '@aws-sdk/core': 3.826.0
      '@aws-sdk/types': 3.821.0
      '@aws-sdk/util-endpoints': 3.828.0
      '@smithy/core': 3.5.3
      '@smithy/protocol-http': 5.1.2
      '@smithy/types': 4.3.1
      tslib: 2.8.1

  '@aws-sdk/nested-clients@3.830.0':
    dependencies:
      '@aws-crypto/sha256-browser': 5.2.0
      '@aws-crypto/sha256-js': 5.2.0
      '@aws-sdk/core': 3.826.0
      '@aws-sdk/middleware-host-header': 3.821.0
      '@aws-sdk/middleware-logger': 3.821.0
      '@aws-sdk/middleware-recursion-detection': 3.821.0
      '@aws-sdk/middleware-user-agent': 3.828.0
      '@aws-sdk/region-config-resolver': 3.821.0
      '@aws-sdk/types': 3.821.0
      '@aws-sdk/util-endpoints': 3.828.0
      '@aws-sdk/util-user-agent-browser': 3.821.0
      '@aws-sdk/util-user-agent-node': 3.828.0
      '@smithy/config-resolver': 4.1.4
      '@smithy/core': 3.5.3
      '@smithy/fetch-http-handler': 5.0.4
      '@smithy/hash-node': 4.0.4
      '@smithy/invalid-dependency': 4.0.4
      '@smithy/middleware-content-length': 4.0.4
      '@smithy/middleware-endpoint': 4.1.11
      '@smithy/middleware-retry': 4.1.12
      '@smithy/middleware-serde': 4.0.8
      '@smithy/middleware-stack': 4.0.4
      '@smithy/node-config-provider': 4.1.3
      '@smithy/node-http-handler': 4.0.6
      '@smithy/protocol-http': 5.1.2
      '@smithy/smithy-client': 4.4.3
      '@smithy/types': 4.3.1
      '@smithy/url-parser': 4.0.4
      '@smithy/util-base64': 4.0.0
      '@smithy/util-body-length-browser': 4.0.0
      '@smithy/util-body-length-node': 4.0.0
      '@smithy/util-defaults-mode-browser': 4.0.19
      '@smithy/util-defaults-mode-node': 4.0.19
      '@smithy/util-endpoints': 3.0.6
      '@smithy/util-middleware': 4.0.4
      '@smithy/util-retry': 4.0.5
      '@smithy/util-utf8': 4.0.0
      tslib: 2.8.1
    transitivePeerDependencies:
      - aws-crt

  '@aws-sdk/protocol-http@3.374.0':
    dependencies:
      '@smithy/protocol-http': 1.2.0
      tslib: 2.8.1

  '@aws-sdk/region-config-resolver@3.821.0':
    dependencies:
      '@aws-sdk/types': 3.821.0
      '@smithy/node-config-provider': 4.1.3
      '@smithy/types': 4.3.1
      '@smithy/util-config-provider': 4.0.0
      '@smithy/util-middleware': 4.0.4
      tslib: 2.8.1

  '@aws-sdk/signature-v4@3.374.0':
    dependencies:
      '@smithy/signature-v4': 1.1.0
      tslib: 2.8.1

  '@aws-sdk/token-providers@3.830.0':
    dependencies:
      '@aws-sdk/core': 3.826.0
      '@aws-sdk/nested-clients': 3.830.0
      '@aws-sdk/types': 3.821.0
      '@smithy/property-provider': 4.0.4
      '@smithy/shared-ini-file-loader': 4.0.4
      '@smithy/types': 4.3.1
      tslib: 2.8.1
    transitivePeerDependencies:
      - aws-crt

  '@aws-sdk/types@3.821.0':
    dependencies:
      '@smithy/types': 4.3.1
      tslib: 2.8.1

  '@aws-sdk/util-endpoints@3.828.0':
    dependencies:
      '@aws-sdk/types': 3.821.0
      '@smithy/types': 4.3.1
      '@smithy/util-endpoints': 3.0.6
      tslib: 2.8.1

  '@aws-sdk/util-locate-window@3.804.0':
    dependencies:
      tslib: 2.8.1

  '@aws-sdk/util-user-agent-browser@3.821.0':
    dependencies:
      '@aws-sdk/types': 3.821.0
      '@smithy/types': 4.3.1
      bowser: 2.11.0
      tslib: 2.8.1

  '@aws-sdk/util-user-agent-node@3.828.0':
    dependencies:
      '@aws-sdk/middleware-user-agent': 3.828.0
      '@aws-sdk/types': 3.821.0
      '@smithy/node-config-provider': 4.1.3
      '@smithy/types': 4.3.1
      tslib: 2.8.1

  '@aws-sdk/util-utf8-browser@3.259.0':
    dependencies:
      tslib: 2.8.1

  '@aws-sdk/xml-builder@3.821.0':
    dependencies:
      '@smithy/types': 4.3.1
      tslib: 2.8.1

  '@babel/helper-validator-identifier@7.27.1': {}

  '@babel/runtime@7.27.6': {}

  '@cfworker/json-schema@4.1.1': {}

  '@changesets/apply-release-plan@7.0.12':
    dependencies:
      '@changesets/config': 3.1.1
      '@changesets/get-version-range-type': 0.4.0
      '@changesets/git': 3.0.4
      '@changesets/should-skip-package': 0.1.2
      '@changesets/types': 6.1.0
      '@manypkg/get-packages': 1.1.3
      detect-indent: 6.1.0
      fs-extra: 7.0.1
      lodash.startcase: 4.4.0
      outdent: 0.5.0
      prettier: 2.8.8
      resolve-from: 5.0.0
      semver: 7.7.2

  '@changesets/assemble-release-plan@6.0.8':
    dependencies:
      '@changesets/errors': 0.2.0
      '@changesets/get-dependents-graph': 2.1.3
      '@changesets/should-skip-package': 0.1.2
      '@changesets/types': 6.1.0
      '@manypkg/get-packages': 1.1.3
      semver: 7.7.2

  '@changesets/changelog-git@0.2.1':
    dependencies:
      '@changesets/types': 6.1.0

  '@changesets/cli@2.29.4':
    dependencies:
      '@changesets/apply-release-plan': 7.0.12
      '@changesets/assemble-release-plan': 6.0.8
      '@changesets/changelog-git': 0.2.1
      '@changesets/config': 3.1.1
      '@changesets/errors': 0.2.0
      '@changesets/get-dependents-graph': 2.1.3
      '@changesets/get-release-plan': 4.0.12
      '@changesets/git': 3.0.4
      '@changesets/logger': 0.1.1
      '@changesets/pre': 2.0.2
      '@changesets/read': 0.6.5
      '@changesets/should-skip-package': 0.1.2
      '@changesets/types': 6.1.0
      '@changesets/write': 0.4.0
      '@manypkg/get-packages': 1.1.3
      ansi-colors: 4.1.3
      ci-info: 3.9.0
      enquirer: 2.4.1
      external-editor: 3.1.0
      fs-extra: 7.0.1
      mri: 1.2.0
      p-limit: 2.3.0
      package-manager-detector: 0.2.11
      picocolors: 1.1.1
      resolve-from: 5.0.0
      semver: 7.7.2
      spawndamnit: 3.0.1
      term-size: 2.2.1

  '@changesets/config@3.1.1':
    dependencies:
      '@changesets/errors': 0.2.0
      '@changesets/get-dependents-graph': 2.1.3
      '@changesets/logger': 0.1.1
      '@changesets/types': 6.1.0
      '@manypkg/get-packages': 1.1.3
      fs-extra: 7.0.1
      micromatch: 4.0.8

  '@changesets/errors@0.2.0':
    dependencies:
      extendable-error: 0.1.7

  '@changesets/get-dependents-graph@2.1.3':
    dependencies:
      '@changesets/types': 6.1.0
      '@manypkg/get-packages': 1.1.3
      picocolors: 1.1.1
      semver: 7.7.2

  '@changesets/get-release-plan@4.0.12':
    dependencies:
      '@changesets/assemble-release-plan': 6.0.8
      '@changesets/config': 3.1.1
      '@changesets/pre': 2.0.2
      '@changesets/read': 0.6.5
      '@changesets/types': 6.1.0
      '@manypkg/get-packages': 1.1.3

  '@changesets/get-version-range-type@0.4.0': {}

  '@changesets/git@3.0.4':
    dependencies:
      '@changesets/errors': 0.2.0
      '@manypkg/get-packages': 1.1.3
      is-subdir: 1.2.0
      micromatch: 4.0.8
      spawndamnit: 3.0.1

  '@changesets/logger@0.1.1':
    dependencies:
      picocolors: 1.1.1

  '@changesets/parse@0.4.1':
    dependencies:
      '@changesets/types': 6.1.0
      js-yaml: 3.14.1

  '@changesets/pre@2.0.2':
    dependencies:
      '@changesets/errors': 0.2.0
      '@changesets/types': 6.1.0
      '@manypkg/get-packages': 1.1.3
      fs-extra: 7.0.1

  '@changesets/read@0.6.5':
    dependencies:
      '@changesets/git': 3.0.4
      '@changesets/logger': 0.1.1
      '@changesets/parse': 0.4.1
      '@changesets/types': 6.1.0
      fs-extra: 7.0.1
      p-filter: 2.1.0
      picocolors: 1.1.1

  '@changesets/should-skip-package@0.1.2':
    dependencies:
      '@changesets/types': 6.1.0
      '@manypkg/get-packages': 1.1.3

  '@changesets/types@4.1.0': {}

  '@changesets/types@6.1.0': {}

  '@changesets/write@0.4.0':
    dependencies:
      '@changesets/types': 6.1.0
      fs-extra: 7.0.1
      human-id: 4.1.1
      prettier: 2.8.8

  '@cloudflare/workers-types@4.20250619.0': {}

  '@composio/anthropic@0.1.26(@anthropic-ai/sdk@0.52.0)(@composio/core@0.1.26(ws@8.18.2))':
    dependencies:
      '@anthropic-ai/sdk': 0.52.0
      '@composio/core': 0.1.26(ws@8.18.2)

  '@composio/client@0.1.0-alpha.17': {}

<<<<<<< HEAD
  '@composio/client@0.1.0-alpha.23': {}
=======
  '@composio/client@0.1.0-alpha.22': {}

  '@composio/client@0.1.0-alpha.24': {}
>>>>>>> 4d783368

  '@composio/core@0.1.26(ws@8.18.2)':
    dependencies:
      '@composio/client': 0.1.0-alpha.23
      '@composio/json-schema-to-zod': 0.1.9
      chalk: 5.4.1
      openai: 4.104.0(ws@8.18.2)(zod@3.25.67)
      pusher-js: 8.4.0
      semver: 7.7.2
      uuid: 11.1.0
      zod: 3.25.67
      zod-to-json-schema: 3.24.5(zod@3.25.67)
    transitivePeerDependencies:
      - encoding
      - ws

  '@composio/json-schema-to-zod@0.1.9':
    dependencies:
      '@types/json-schema': 7.0.15
      zod: 3.25.67

  '@composio/mcp@1.0.3-0': {}

  '@dprint/formatter@0.4.1': {}

  '@dprint/typescript@0.91.8': {}

  '@effect/cli@0.63.11(@effect/platform@0.84.11(effect@3.16.8))(@effect/printer-ansi@0.44.8(@effect/typeclass@0.35.8(effect@3.16.8))(effect@3.16.8))(@effect/printer@0.44.8(@effect/typeclass@0.35.8(effect@3.16.8))(effect@3.16.8))(effect@3.16.8)':
    dependencies:
      '@effect/platform': 0.84.11(effect@3.16.8)
      '@effect/printer': 0.44.8(@effect/typeclass@0.35.8(effect@3.16.8))(effect@3.16.8)
      '@effect/printer-ansi': 0.44.8(@effect/typeclass@0.35.8(effect@3.16.8))(effect@3.16.8)
      effect: 3.16.8
      ini: 4.1.3
      toml: 3.0.0
      yaml: 2.8.0

  '@effect/cluster@0.39.4(@effect/platform@0.84.11(effect@3.16.8))(@effect/rpc@0.62.4(@effect/platform@0.84.11(effect@3.16.8))(effect@3.16.8))(@effect/sql@0.38.2(@effect/experimental@0.49.2(@effect/platform@0.84.11(effect@3.16.8))(effect@3.16.8))(@effect/platform@0.84.11(effect@3.16.8))(effect@3.16.8))(@effect/workflow@0.2.4(@effect/platform@0.84.11(effect@3.16.8))(@effect/rpc@0.62.4(@effect/platform@0.84.11(effect@3.16.8))(effect@3.16.8))(effect@3.16.8))(effect@3.16.8)':
    dependencies:
      '@effect/platform': 0.84.11(effect@3.16.8)
      '@effect/rpc': 0.62.4(@effect/platform@0.84.11(effect@3.16.8))(effect@3.16.8)
      '@effect/sql': 0.38.2(@effect/experimental@0.49.2(@effect/platform@0.84.11(effect@3.16.8))(effect@3.16.8))(@effect/platform@0.84.11(effect@3.16.8))(effect@3.16.8)
      '@effect/workflow': 0.2.4(@effect/platform@0.84.11(effect@3.16.8))(@effect/rpc@0.62.4(@effect/platform@0.84.11(effect@3.16.8))(effect@3.16.8))(effect@3.16.8)
      effect: 3.16.8

  '@effect/eslint-plugin@0.3.2':
    dependencies:
      '@dprint/formatter': 0.4.1
      '@dprint/typescript': 0.91.8
      prettier-linter-helpers: 1.0.0

  '@effect/experimental@0.49.2(@effect/platform@0.84.11(effect@3.16.8))(effect@3.16.8)':
    dependencies:
      '@effect/platform': 0.84.11(effect@3.16.8)
      effect: 3.16.8
      uuid: 11.1.0

  '@effect/platform-bun@0.69.16(@effect/cluster@0.39.4(@effect/platform@0.84.11(effect@3.16.8))(@effect/rpc@0.62.4(@effect/platform@0.84.11(effect@3.16.8))(effect@3.16.8))(@effect/sql@0.38.2(@effect/experimental@0.49.2(@effect/platform@0.84.11(effect@3.16.8))(effect@3.16.8))(@effect/platform@0.84.11(effect@3.16.8))(effect@3.16.8))(@effect/workflow@0.2.4(@effect/platform@0.84.11(effect@3.16.8))(@effect/rpc@0.62.4(@effect/platform@0.84.11(effect@3.16.8))(effect@3.16.8))(effect@3.16.8))(effect@3.16.8))(@effect/platform@0.84.11(effect@3.16.8))(@effect/rpc@0.62.4(@effect/platform@0.84.11(effect@3.16.8))(effect@3.16.8))(@effect/sql@0.38.2(@effect/experimental@0.49.2(@effect/platform@0.84.11(effect@3.16.8))(effect@3.16.8))(@effect/platform@0.84.11(effect@3.16.8))(effect@3.16.8))(effect@3.16.8)':
    dependencies:
      '@effect/cluster': 0.39.4(@effect/platform@0.84.11(effect@3.16.8))(@effect/rpc@0.62.4(@effect/platform@0.84.11(effect@3.16.8))(effect@3.16.8))(@effect/sql@0.38.2(@effect/experimental@0.49.2(@effect/platform@0.84.11(effect@3.16.8))(effect@3.16.8))(@effect/platform@0.84.11(effect@3.16.8))(effect@3.16.8))(@effect/workflow@0.2.4(@effect/platform@0.84.11(effect@3.16.8))(@effect/rpc@0.62.4(@effect/platform@0.84.11(effect@3.16.8))(effect@3.16.8))(effect@3.16.8))(effect@3.16.8)
      '@effect/platform': 0.84.11(effect@3.16.8)
      '@effect/platform-node-shared': 0.39.16(@effect/cluster@0.39.4(@effect/platform@0.84.11(effect@3.16.8))(@effect/rpc@0.62.4(@effect/platform@0.84.11(effect@3.16.8))(effect@3.16.8))(@effect/sql@0.38.2(@effect/experimental@0.49.2(@effect/platform@0.84.11(effect@3.16.8))(effect@3.16.8))(@effect/platform@0.84.11(effect@3.16.8))(effect@3.16.8))(@effect/workflow@0.2.4(@effect/platform@0.84.11(effect@3.16.8))(@effect/rpc@0.62.4(@effect/platform@0.84.11(effect@3.16.8))(effect@3.16.8))(effect@3.16.8))(effect@3.16.8))(@effect/platform@0.84.11(effect@3.16.8))(@effect/rpc@0.62.4(@effect/platform@0.84.11(effect@3.16.8))(effect@3.16.8))(@effect/sql@0.38.2(@effect/experimental@0.49.2(@effect/platform@0.84.11(effect@3.16.8))(effect@3.16.8))(@effect/platform@0.84.11(effect@3.16.8))(effect@3.16.8))(effect@3.16.8)
      '@effect/rpc': 0.62.4(@effect/platform@0.84.11(effect@3.16.8))(effect@3.16.8)
      '@effect/sql': 0.38.2(@effect/experimental@0.49.2(@effect/platform@0.84.11(effect@3.16.8))(effect@3.16.8))(@effect/platform@0.84.11(effect@3.16.8))(effect@3.16.8)
      effect: 3.16.8
      multipasta: 0.2.5
    transitivePeerDependencies:
      - bufferutil
      - utf-8-validate

  '@effect/platform-node-shared@0.39.16(@effect/cluster@0.39.4(@effect/platform@0.84.11(effect@3.16.8))(@effect/rpc@0.62.4(@effect/platform@0.84.11(effect@3.16.8))(effect@3.16.8))(@effect/sql@0.38.2(@effect/experimental@0.49.2(@effect/platform@0.84.11(effect@3.16.8))(effect@3.16.8))(@effect/platform@0.84.11(effect@3.16.8))(effect@3.16.8))(@effect/workflow@0.2.4(@effect/platform@0.84.11(effect@3.16.8))(@effect/rpc@0.62.4(@effect/platform@0.84.11(effect@3.16.8))(effect@3.16.8))(effect@3.16.8))(effect@3.16.8))(@effect/platform@0.84.11(effect@3.16.8))(@effect/rpc@0.62.4(@effect/platform@0.84.11(effect@3.16.8))(effect@3.16.8))(@effect/sql@0.38.2(@effect/experimental@0.49.2(@effect/platform@0.84.11(effect@3.16.8))(effect@3.16.8))(@effect/platform@0.84.11(effect@3.16.8))(effect@3.16.8))(effect@3.16.8)':
    dependencies:
      '@effect/cluster': 0.39.4(@effect/platform@0.84.11(effect@3.16.8))(@effect/rpc@0.62.4(@effect/platform@0.84.11(effect@3.16.8))(effect@3.16.8))(@effect/sql@0.38.2(@effect/experimental@0.49.2(@effect/platform@0.84.11(effect@3.16.8))(effect@3.16.8))(@effect/platform@0.84.11(effect@3.16.8))(effect@3.16.8))(@effect/workflow@0.2.4(@effect/platform@0.84.11(effect@3.16.8))(@effect/rpc@0.62.4(@effect/platform@0.84.11(effect@3.16.8))(effect@3.16.8))(effect@3.16.8))(effect@3.16.8)
      '@effect/platform': 0.84.11(effect@3.16.8)
      '@effect/rpc': 0.62.4(@effect/platform@0.84.11(effect@3.16.8))(effect@3.16.8)
      '@effect/sql': 0.38.2(@effect/experimental@0.49.2(@effect/platform@0.84.11(effect@3.16.8))(effect@3.16.8))(@effect/platform@0.84.11(effect@3.16.8))(effect@3.16.8)
      '@parcel/watcher': 2.5.1
      effect: 3.16.8
      multipasta: 0.2.5
      ws: 8.18.2
    transitivePeerDependencies:
      - bufferutil
      - utf-8-validate

  '@effect/platform-node-shared@0.40.4(@effect/cluster@0.39.4(@effect/platform@0.84.11(effect@3.16.8))(@effect/rpc@0.62.4(@effect/platform@0.84.11(effect@3.16.8))(effect@3.16.8))(@effect/sql@0.38.2(@effect/experimental@0.49.2(@effect/platform@0.84.11(effect@3.16.8))(effect@3.16.8))(@effect/platform@0.84.11(effect@3.16.8))(effect@3.16.8))(@effect/workflow@0.2.4(@effect/platform@0.84.11(effect@3.16.8))(@effect/rpc@0.62.4(@effect/platform@0.84.11(effect@3.16.8))(effect@3.16.8))(effect@3.16.8))(effect@3.16.8))(@effect/platform@0.84.11(effect@3.16.8))(@effect/rpc@0.62.4(@effect/platform@0.84.11(effect@3.16.8))(effect@3.16.8))(@effect/sql@0.38.2(@effect/experimental@0.49.2(@effect/platform@0.84.11(effect@3.16.8))(effect@3.16.8))(@effect/platform@0.84.11(effect@3.16.8))(effect@3.16.8))(effect@3.16.8)':
    dependencies:
      '@effect/cluster': 0.39.4(@effect/platform@0.84.11(effect@3.16.8))(@effect/rpc@0.62.4(@effect/platform@0.84.11(effect@3.16.8))(effect@3.16.8))(@effect/sql@0.38.2(@effect/experimental@0.49.2(@effect/platform@0.84.11(effect@3.16.8))(effect@3.16.8))(@effect/platform@0.84.11(effect@3.16.8))(effect@3.16.8))(@effect/workflow@0.2.4(@effect/platform@0.84.11(effect@3.16.8))(@effect/rpc@0.62.4(@effect/platform@0.84.11(effect@3.16.8))(effect@3.16.8))(effect@3.16.8))(effect@3.16.8)
      '@effect/platform': 0.84.11(effect@3.16.8)
      '@effect/rpc': 0.62.4(@effect/platform@0.84.11(effect@3.16.8))(effect@3.16.8)
      '@effect/sql': 0.38.2(@effect/experimental@0.49.2(@effect/platform@0.84.11(effect@3.16.8))(effect@3.16.8))(@effect/platform@0.84.11(effect@3.16.8))(effect@3.16.8)
      '@parcel/watcher': 2.5.1
      effect: 3.16.8
      multipasta: 0.2.5
      ws: 8.18.2
    transitivePeerDependencies:
      - bufferutil
      - utf-8-validate

  '@effect/platform-node@0.86.4(@effect/cluster@0.39.4(@effect/platform@0.84.11(effect@3.16.8))(@effect/rpc@0.62.4(@effect/platform@0.84.11(effect@3.16.8))(effect@3.16.8))(@effect/sql@0.38.2(@effect/experimental@0.49.2(@effect/platform@0.84.11(effect@3.16.8))(effect@3.16.8))(@effect/platform@0.84.11(effect@3.16.8))(effect@3.16.8))(@effect/workflow@0.2.4(@effect/platform@0.84.11(effect@3.16.8))(@effect/rpc@0.62.4(@effect/platform@0.84.11(effect@3.16.8))(effect@3.16.8))(effect@3.16.8))(effect@3.16.8))(@effect/platform@0.84.11(effect@3.16.8))(@effect/rpc@0.62.4(@effect/platform@0.84.11(effect@3.16.8))(effect@3.16.8))(@effect/sql@0.38.2(@effect/experimental@0.49.2(@effect/platform@0.84.11(effect@3.16.8))(effect@3.16.8))(@effect/platform@0.84.11(effect@3.16.8))(effect@3.16.8))(effect@3.16.8)':
    dependencies:
      '@effect/cluster': 0.39.4(@effect/platform@0.84.11(effect@3.16.8))(@effect/rpc@0.62.4(@effect/platform@0.84.11(effect@3.16.8))(effect@3.16.8))(@effect/sql@0.38.2(@effect/experimental@0.49.2(@effect/platform@0.84.11(effect@3.16.8))(effect@3.16.8))(@effect/platform@0.84.11(effect@3.16.8))(effect@3.16.8))(@effect/workflow@0.2.4(@effect/platform@0.84.11(effect@3.16.8))(@effect/rpc@0.62.4(@effect/platform@0.84.11(effect@3.16.8))(effect@3.16.8))(effect@3.16.8))(effect@3.16.8)
      '@effect/platform': 0.84.11(effect@3.16.8)
      '@effect/platform-node-shared': 0.40.4(@effect/cluster@0.39.4(@effect/platform@0.84.11(effect@3.16.8))(@effect/rpc@0.62.4(@effect/platform@0.84.11(effect@3.16.8))(effect@3.16.8))(@effect/sql@0.38.2(@effect/experimental@0.49.2(@effect/platform@0.84.11(effect@3.16.8))(effect@3.16.8))(@effect/platform@0.84.11(effect@3.16.8))(effect@3.16.8))(@effect/workflow@0.2.4(@effect/platform@0.84.11(effect@3.16.8))(@effect/rpc@0.62.4(@effect/platform@0.84.11(effect@3.16.8))(effect@3.16.8))(effect@3.16.8))(effect@3.16.8))(@effect/platform@0.84.11(effect@3.16.8))(@effect/rpc@0.62.4(@effect/platform@0.84.11(effect@3.16.8))(effect@3.16.8))(@effect/sql@0.38.2(@effect/experimental@0.49.2(@effect/platform@0.84.11(effect@3.16.8))(effect@3.16.8))(@effect/platform@0.84.11(effect@3.16.8))(effect@3.16.8))(effect@3.16.8)
      '@effect/rpc': 0.62.4(@effect/platform@0.84.11(effect@3.16.8))(effect@3.16.8)
      '@effect/sql': 0.38.2(@effect/experimental@0.49.2(@effect/platform@0.84.11(effect@3.16.8))(effect@3.16.8))(@effect/platform@0.84.11(effect@3.16.8))(effect@3.16.8)
      effect: 3.16.8
      mime: 3.0.0
      undici: 7.10.0
      ws: 8.18.2
    transitivePeerDependencies:
      - bufferutil
      - utf-8-validate

  '@effect/platform@0.84.11(effect@3.16.8)':
    dependencies:
      effect: 3.16.8
      find-my-way-ts: 0.1.5
      msgpackr: 1.11.4
      multipasta: 0.2.5

  '@effect/printer-ansi@0.44.8(@effect/typeclass@0.35.8(effect@3.16.8))(effect@3.16.8)':
    dependencies:
      '@effect/printer': 0.44.8(@effect/typeclass@0.35.8(effect@3.16.8))(effect@3.16.8)
      '@effect/typeclass': 0.35.8(effect@3.16.8)
      effect: 3.16.8

  '@effect/printer@0.44.8(@effect/typeclass@0.35.8(effect@3.16.8))(effect@3.16.8)':
    dependencies:
      '@effect/typeclass': 0.35.8(effect@3.16.8)
      effect: 3.16.8

  '@effect/rpc@0.62.4(@effect/platform@0.84.11(effect@3.16.8))(effect@3.16.8)':
    dependencies:
      '@effect/platform': 0.84.11(effect@3.16.8)
      effect: 3.16.8

  '@effect/sql@0.38.2(@effect/experimental@0.49.2(@effect/platform@0.84.11(effect@3.16.8))(effect@3.16.8))(@effect/platform@0.84.11(effect@3.16.8))(effect@3.16.8)':
    dependencies:
      '@effect/experimental': 0.49.2(@effect/platform@0.84.11(effect@3.16.8))(effect@3.16.8)
      '@effect/platform': 0.84.11(effect@3.16.8)
      '@opentelemetry/semantic-conventions': 1.34.0
      effect: 3.16.8
      uuid: 11.1.0

  '@effect/typeclass@0.35.8(effect@3.16.8)':
    dependencies:
      effect: 3.16.8

  '@effect/vitest@0.23.8(effect@3.16.8)(vitest@3.2.4(@types/node@24.0.3)(@vitest/ui@3.2.4)(jiti@1.21.7)(tsx@4.20.3)(yaml@2.8.0))':
    dependencies:
      effect: 3.16.8
      vitest: 3.2.4(@types/node@24.0.3)(@vitest/ui@3.2.4)(jiti@1.21.7)(tsx@4.20.3)(yaml@2.8.0)

  '@effect/workflow@0.2.4(@effect/platform@0.84.11(effect@3.16.8))(@effect/rpc@0.62.4(@effect/platform@0.84.11(effect@3.16.8))(effect@3.16.8))(effect@3.16.8)':
    dependencies:
      '@effect/platform': 0.84.11(effect@3.16.8)
      '@effect/rpc': 0.62.4(@effect/platform@0.84.11(effect@3.16.8))(effect@3.16.8)
      effect: 3.16.8

  '@emnapi/runtime@1.4.3':
    dependencies:
      tslib: 2.8.1
    optional: true

  '@esbuild/aix-ppc64@0.25.5':
    optional: true

  '@esbuild/android-arm64@0.25.5':
    optional: true

  '@esbuild/android-arm@0.25.5':
    optional: true

  '@esbuild/android-x64@0.25.5':
    optional: true

  '@esbuild/darwin-arm64@0.25.5':
    optional: true

  '@esbuild/darwin-x64@0.25.5':
    optional: true

  '@esbuild/freebsd-arm64@0.25.5':
    optional: true

  '@esbuild/freebsd-x64@0.25.5':
    optional: true

  '@esbuild/linux-arm64@0.25.5':
    optional: true

  '@esbuild/linux-arm@0.25.5':
    optional: true

  '@esbuild/linux-ia32@0.25.5':
    optional: true

  '@esbuild/linux-loong64@0.25.5':
    optional: true

  '@esbuild/linux-mips64el@0.25.5':
    optional: true

  '@esbuild/linux-ppc64@0.25.5':
    optional: true

  '@esbuild/linux-riscv64@0.25.5':
    optional: true

  '@esbuild/linux-s390x@0.25.5':
    optional: true

  '@esbuild/linux-x64@0.25.5':
    optional: true

  '@esbuild/netbsd-arm64@0.25.5':
    optional: true

  '@esbuild/netbsd-x64@0.25.5':
    optional: true

  '@esbuild/openbsd-arm64@0.25.5':
    optional: true

  '@esbuild/openbsd-x64@0.25.5':
    optional: true

  '@esbuild/sunos-x64@0.25.5':
    optional: true

  '@esbuild/win32-arm64@0.25.5':
    optional: true

  '@esbuild/win32-ia32@0.25.5':
    optional: true

  '@esbuild/win32-x64@0.25.5':
    optional: true

  '@eslint-community/eslint-utils@4.7.0(eslint@9.29.0(jiti@1.21.7))':
    dependencies:
      eslint: 9.29.0(jiti@1.21.7)
      eslint-visitor-keys: 3.4.3

  '@eslint-community/regexpp@4.12.1': {}

  '@eslint/config-array@0.20.1':
    dependencies:
      '@eslint/object-schema': 2.1.6
      debug: 4.4.1
      minimatch: 3.1.2
    transitivePeerDependencies:
      - supports-color

  '@eslint/config-helpers@0.2.3': {}

  '@eslint/core@0.14.0':
    dependencies:
      '@types/json-schema': 7.0.15

  '@eslint/core@0.15.0':
    dependencies:
      '@types/json-schema': 7.0.15

  '@eslint/eslintrc@3.3.1':
    dependencies:
      ajv: 6.12.6
      debug: 4.4.1
      espree: 10.4.0
      globals: 14.0.0
      ignore: 5.3.2
      import-fresh: 3.3.1
      js-yaml: 4.1.0
      minimatch: 3.1.2
      strip-json-comments: 3.1.1
    transitivePeerDependencies:
      - supports-color

  '@eslint/js@9.29.0': {}

  '@eslint/object-schema@2.1.6': {}

  '@eslint/plugin-kit@0.3.2':
    dependencies:
      '@eslint/core': 0.15.0
      levn: 0.4.1

  '@gerrit0/mini-shiki@3.6.0':
    dependencies:
      '@shikijs/engine-oniguruma': 3.6.0
      '@shikijs/langs': 3.6.0
      '@shikijs/themes': 3.6.0
      '@shikijs/types': 3.6.0
      '@shikijs/vscode-textmate': 10.0.2

  '@google/genai@1.5.1(@modelcontextprotocol/sdk@1.13.0)':
    dependencies:
      google-auth-library: 9.15.1
      ws: 8.18.2
      zod: 3.25.67
      zod-to-json-schema: 3.24.5(zod@3.25.67)
    optionalDependencies:
      '@modelcontextprotocol/sdk': 1.13.0
    transitivePeerDependencies:
      - bufferutil
      - encoding
      - supports-color
      - utf-8-validate

  '@grpc/grpc-js@1.13.4':
    dependencies:
      '@grpc/proto-loader': 0.7.15
      '@js-sdsl/ordered-map': 4.4.2

  '@grpc/proto-loader@0.7.15':
    dependencies:
      lodash.camelcase: 4.3.0
      long: 5.3.2
      protobufjs: 7.5.3
      yargs: 17.7.2

  '@hey-api/client-axios@0.2.12(axios@1.10.0)':
    dependencies:
      axios: 1.10.0

  '@humanfs/core@0.19.1': {}

  '@humanfs/node@0.16.6':
    dependencies:
      '@humanfs/core': 0.19.1
      '@humanwhocodes/retry': 0.3.1

  '@humanwhocodes/module-importer@1.0.1': {}

  '@humanwhocodes/retry@0.3.1': {}

  '@humanwhocodes/retry@0.4.3': {}

  '@img/sharp-darwin-arm64@0.34.2':
    optionalDependencies:
      '@img/sharp-libvips-darwin-arm64': 1.1.0
    optional: true

  '@img/sharp-darwin-x64@0.34.2':
    optionalDependencies:
      '@img/sharp-libvips-darwin-x64': 1.1.0
    optional: true

  '@img/sharp-libvips-darwin-arm64@1.1.0':
    optional: true

  '@img/sharp-libvips-darwin-x64@1.1.0':
    optional: true

  '@img/sharp-libvips-linux-arm64@1.1.0':
    optional: true

  '@img/sharp-libvips-linux-arm@1.1.0':
    optional: true

  '@img/sharp-libvips-linux-ppc64@1.1.0':
    optional: true

  '@img/sharp-libvips-linux-s390x@1.1.0':
    optional: true

  '@img/sharp-libvips-linux-x64@1.1.0':
    optional: true

  '@img/sharp-libvips-linuxmusl-arm64@1.1.0':
    optional: true

  '@img/sharp-libvips-linuxmusl-x64@1.1.0':
    optional: true

  '@img/sharp-linux-arm64@0.34.2':
    optionalDependencies:
      '@img/sharp-libvips-linux-arm64': 1.1.0
    optional: true

  '@img/sharp-linux-arm@0.34.2':
    optionalDependencies:
      '@img/sharp-libvips-linux-arm': 1.1.0
    optional: true

  '@img/sharp-linux-s390x@0.34.2':
    optionalDependencies:
      '@img/sharp-libvips-linux-s390x': 1.1.0
    optional: true

  '@img/sharp-linux-x64@0.34.2':
    optionalDependencies:
      '@img/sharp-libvips-linux-x64': 1.1.0
    optional: true

  '@img/sharp-linuxmusl-arm64@0.34.2':
    optionalDependencies:
      '@img/sharp-libvips-linuxmusl-arm64': 1.1.0
    optional: true

  '@img/sharp-linuxmusl-x64@0.34.2':
    optionalDependencies:
      '@img/sharp-libvips-linuxmusl-x64': 1.1.0
    optional: true

  '@img/sharp-wasm32@0.34.2':
    dependencies:
      '@emnapi/runtime': 1.4.3
    optional: true

  '@img/sharp-win32-arm64@0.34.2':
    optional: true

  '@img/sharp-win32-ia32@0.34.2':
    optional: true

  '@img/sharp-win32-x64@0.34.2':
    optional: true

  '@inquirer/checkbox@2.5.0':
    dependencies:
      '@inquirer/core': 9.2.1
      '@inquirer/figures': 1.0.12
      '@inquirer/type': 1.5.5
      ansi-escapes: 4.3.2
      yoctocolors-cjs: 2.1.2

  '@inquirer/confirm@3.2.0':
    dependencies:
      '@inquirer/core': 9.2.1
      '@inquirer/type': 1.5.5

  '@inquirer/core@9.2.1':
    dependencies:
      '@inquirer/figures': 1.0.12
      '@inquirer/type': 2.0.0
      '@types/mute-stream': 0.0.4
      '@types/node': 22.15.32
      '@types/wrap-ansi': 3.0.0
      ansi-escapes: 4.3.2
      cli-width: 4.1.0
      mute-stream: 1.0.0
      signal-exit: 4.1.0
      strip-ansi: 6.0.1
      wrap-ansi: 6.2.0
      yoctocolors-cjs: 2.1.2

  '@inquirer/editor@2.2.0':
    dependencies:
      '@inquirer/core': 9.2.1
      '@inquirer/type': 1.5.5
      external-editor: 3.1.0

  '@inquirer/expand@2.3.0':
    dependencies:
      '@inquirer/core': 9.2.1
      '@inquirer/type': 1.5.5
      yoctocolors-cjs: 2.1.2

  '@inquirer/figures@1.0.12': {}

  '@inquirer/input@2.3.0':
    dependencies:
      '@inquirer/core': 9.2.1
      '@inquirer/type': 1.5.5

  '@inquirer/number@1.1.0':
    dependencies:
      '@inquirer/core': 9.2.1
      '@inquirer/type': 1.5.5

  '@inquirer/password@2.2.0':
    dependencies:
      '@inquirer/core': 9.2.1
      '@inquirer/type': 1.5.5
      ansi-escapes: 4.3.2

  '@inquirer/prompts@5.5.0':
    dependencies:
      '@inquirer/checkbox': 2.5.0
      '@inquirer/confirm': 3.2.0
      '@inquirer/editor': 2.2.0
      '@inquirer/expand': 2.3.0
      '@inquirer/input': 2.3.0
      '@inquirer/number': 1.1.0
      '@inquirer/password': 2.2.0
      '@inquirer/rawlist': 2.3.0
      '@inquirer/search': 1.1.0
      '@inquirer/select': 2.5.0

  '@inquirer/rawlist@2.3.0':
    dependencies:
      '@inquirer/core': 9.2.1
      '@inquirer/type': 1.5.5
      yoctocolors-cjs: 2.1.2

  '@inquirer/search@1.1.0':
    dependencies:
      '@inquirer/core': 9.2.1
      '@inquirer/figures': 1.0.12
      '@inquirer/type': 1.5.5
      yoctocolors-cjs: 2.1.2

  '@inquirer/select@2.5.0':
    dependencies:
      '@inquirer/core': 9.2.1
      '@inquirer/figures': 1.0.12
      '@inquirer/type': 1.5.5
      ansi-escapes: 4.3.2
      yoctocolors-cjs: 2.1.2

  '@inquirer/type@1.5.5':
    dependencies:
      mute-stream: 1.0.0

  '@inquirer/type@2.0.0':
    dependencies:
      mute-stream: 1.0.0

  '@isaacs/cliui@8.0.2':
    dependencies:
      string-width: 5.1.2
      string-width-cjs: string-width@4.2.3
      strip-ansi: 7.1.0
      strip-ansi-cjs: strip-ansi@6.0.1
      wrap-ansi: 8.1.0
      wrap-ansi-cjs: wrap-ansi@7.0.0

  '@jridgewell/gen-mapping@0.3.8':
    dependencies:
      '@jridgewell/set-array': 1.2.1
      '@jridgewell/sourcemap-codec': 1.5.0
      '@jridgewell/trace-mapping': 0.3.25

  '@jridgewell/resolve-uri@3.1.2': {}

  '@jridgewell/set-array@1.2.1': {}

  '@jridgewell/sourcemap-codec@1.5.0': {}

  '@jridgewell/trace-mapping@0.3.25':
    dependencies:
      '@jridgewell/resolve-uri': 3.1.2
      '@jridgewell/sourcemap-codec': 1.5.0

  '@js-sdsl/ordered-map@4.4.2': {}

  '@jsdevtools/ono@7.1.3': {}

  '@langchain/core@0.3.59(openai@4.104.0(ws@8.18.2)(zod@3.25.32))':
    dependencies:
      '@cfworker/json-schema': 4.1.1
      ansi-styles: 5.2.0
      camelcase: 6.3.0
      decamelize: 1.2.0
      js-tiktoken: 1.0.20
      langsmith: 0.3.33(openai@4.104.0(ws@8.18.2)(zod@3.25.32))
      mustache: 4.2.0
      p-queue: 6.6.2
      p-retry: 4.6.2
      uuid: 10.0.0
      zod: 3.25.67
      zod-to-json-schema: 3.24.5(zod@3.25.67)
    transitivePeerDependencies:
      - openai

  '@langchain/core@0.3.59(openai@4.104.0(ws@8.18.2)(zod@3.25.67))':
    dependencies:
      '@cfworker/json-schema': 4.1.1
      ansi-styles: 5.2.0
      camelcase: 6.3.0
      decamelize: 1.2.0
      js-tiktoken: 1.0.20
      langsmith: 0.3.33(openai@4.104.0(ws@8.18.2)(zod@3.25.67))
      mustache: 4.2.0
      p-queue: 6.6.2
      p-retry: 4.6.2
      uuid: 10.0.0
      zod: 3.25.67
      zod-to-json-schema: 3.24.5(zod@3.25.67)
    transitivePeerDependencies:
      - openai

<<<<<<< HEAD
  '@langchain/core@0.3.59(openai@5.5.1(ws@8.18.2)(zod@3.25.67))':
=======
  '@langchain/core@0.3.58(openai@5.3.0(ws@8.18.2)(zod@3.25.62))':
>>>>>>> 4d783368
    dependencies:
      '@cfworker/json-schema': 4.1.1
      ansi-styles: 5.2.0
      camelcase: 6.3.0
      decamelize: 1.2.0
      js-tiktoken: 1.0.20
<<<<<<< HEAD
      langsmith: 0.3.33(openai@5.5.1(ws@8.18.2)(zod@3.25.67))
=======
      langsmith: 0.3.31(openai@5.3.0(ws@8.18.2)(zod@3.25.62))
>>>>>>> 4d783368
      mustache: 4.2.0
      p-queue: 6.6.2
      p-retry: 4.6.2
      uuid: 10.0.0
      zod: 3.25.67
      zod-to-json-schema: 3.24.5(zod@3.25.67)
    transitivePeerDependencies:
      - openai

  '@langchain/langgraph-checkpoint@0.0.18(@langchain/core@0.3.59(openai@4.104.0(ws@8.18.2)(zod@3.25.32)))':
    dependencies:
      '@langchain/core': 0.3.59(openai@4.104.0(ws@8.18.2)(zod@3.25.32))
      uuid: 10.0.0

  '@langchain/langgraph-sdk@0.0.84(@langchain/core@0.3.59(openai@4.104.0(ws@8.18.2)(zod@3.25.32)))(react@18.3.1)':
    dependencies:
      '@types/json-schema': 7.0.15
      p-queue: 6.6.2
      p-retry: 4.6.2
      uuid: 9.0.1
    optionalDependencies:
      '@langchain/core': 0.3.59(openai@4.104.0(ws@8.18.2)(zod@3.25.32))
      react: 18.3.1

  '@langchain/langgraph@0.2.74(@langchain/core@0.3.59(openai@4.104.0(ws@8.18.2)(zod@3.25.32)))(react@18.3.1)(zod-to-json-schema@3.24.5(zod@3.25.32))':
    dependencies:
      '@langchain/core': 0.3.59(openai@4.104.0(ws@8.18.2)(zod@3.25.32))
      '@langchain/langgraph-checkpoint': 0.0.18(@langchain/core@0.3.59(openai@4.104.0(ws@8.18.2)(zod@3.25.32)))
      '@langchain/langgraph-sdk': 0.0.84(@langchain/core@0.3.59(openai@4.104.0(ws@8.18.2)(zod@3.25.32)))(react@18.3.1)
      uuid: 10.0.0
      zod: 3.25.67
    optionalDependencies:
      zod-to-json-schema: 3.24.5(zod@3.25.32)
    transitivePeerDependencies:
      - react

  '@langchain/openai@0.5.13(@langchain/core@0.3.59(openai@4.104.0(ws@8.18.2)(zod@3.25.32)))(ws@8.18.2)':
    dependencies:
      '@langchain/core': 0.3.59(openai@4.104.0(ws@8.18.2)(zod@3.25.32))
      js-tiktoken: 1.0.20
      openai: 4.104.0(ws@8.18.2)(zod@3.25.32)
      zod: 3.25.32
    transitivePeerDependencies:
      - encoding
      - ws

  '@langchain/openai@0.5.13(@langchain/core@0.3.59(openai@4.104.0(ws@8.18.2)(zod@3.25.67)))(ws@8.18.2)':
    dependencies:
      '@langchain/core': 0.3.59(openai@4.104.0(ws@8.18.2)(zod@3.25.67))
      js-tiktoken: 1.0.20
      openai: 4.104.0(ws@8.18.2)(zod@3.25.32)
      zod: 3.25.32
    transitivePeerDependencies:
      - encoding
      - ws

  '@langchain/textsplitters@0.1.0(@langchain/core@0.3.59(openai@4.104.0(ws@8.18.2)(zod@3.25.67)))':
    dependencies:
      '@langchain/core': 0.3.59(openai@4.104.0(ws@8.18.2)(zod@3.25.67))
      js-tiktoken: 1.0.20

  '@manypkg/find-root@1.1.0':
    dependencies:
      '@babel/runtime': 7.27.6
      '@types/node': 12.20.55
      find-up: 4.1.0
      fs-extra: 8.1.0

  '@manypkg/get-packages@1.1.3':
    dependencies:
      '@babel/runtime': 7.27.6
      '@changesets/types': 4.1.0
      '@manypkg/find-root': 1.1.0
      fs-extra: 8.1.0
      globby: 11.1.0
      read-yaml-file: 1.1.0

  '@mastra/core@0.10.6(effect@3.16.8)(openapi-types@12.1.3)(react@18.3.1)(zod@3.25.67)':
    dependencies:
      '@ai-sdk/provider': 1.1.3
      '@ai-sdk/provider-utils': 2.2.8(zod@3.25.67)
      '@ai-sdk/ui-utils': 1.2.11(zod@3.25.67)
      '@mastra/schema-compat': 0.10.2(ai@4.3.16(react@18.3.1)(zod@3.25.67))(zod@3.25.67)
      '@opentelemetry/api': 1.9.0
      '@opentelemetry/auto-instrumentations-node': 0.59.0(@opentelemetry/api@1.9.0)(@opentelemetry/core@2.0.1(@opentelemetry/api@1.9.0))
      '@opentelemetry/core': 2.0.1(@opentelemetry/api@1.9.0)
      '@opentelemetry/exporter-trace-otlp-grpc': 0.201.1(@opentelemetry/api@1.9.0)
      '@opentelemetry/exporter-trace-otlp-http': 0.201.1(@opentelemetry/api@1.9.0)
      '@opentelemetry/otlp-exporter-base': 0.201.1(@opentelemetry/api@1.9.0)
      '@opentelemetry/otlp-transformer': 0.201.1(@opentelemetry/api@1.9.0)
      '@opentelemetry/resources': 2.0.1(@opentelemetry/api@1.9.0)
      '@opentelemetry/sdk-metrics': 2.0.1(@opentelemetry/api@1.9.0)
      '@opentelemetry/sdk-node': 0.201.1(@opentelemetry/api@1.9.0)
      '@opentelemetry/sdk-trace-base': 2.0.1(@opentelemetry/api@1.9.0)
      '@opentelemetry/sdk-trace-node': 2.0.1(@opentelemetry/api@1.9.0)
      '@opentelemetry/semantic-conventions': 1.34.0
      '@sindresorhus/slugify': 2.2.1
      ai: 4.3.16(react@18.3.1)(zod@3.25.67)
      cohere-ai: 7.17.1
      date-fns: 3.6.0
      dotenv: 16.5.0
      hono: 4.8.0
      hono-openapi: 0.4.8(effect@3.16.8)(hono@4.8.0)(openapi-types@12.1.3)(zod@3.25.67)
      json-schema: 0.4.0
      json-schema-to-zod: 2.6.1
      pino: 9.7.0
      pino-pretty: 13.0.0
      radash: 12.1.1
      sift: 17.1.3
      xstate: 5.19.4
      zod: 3.25.67
    transitivePeerDependencies:
      - '@hono/arktype-validator'
      - '@hono/effect-validator'
      - '@hono/typebox-validator'
      - '@hono/valibot-validator'
      - '@hono/zod-validator'
      - '@sinclair/typebox'
      - '@valibot/to-json-schema'
      - arktype
      - aws-crt
      - effect
      - encoding
      - openapi-types
      - react
      - supports-color
      - valibot
      - zod-openapi

  '@mastra/mcp@0.10.4(@mastra/core@0.10.6(effect@3.16.8)(openapi-types@12.1.3)(react@18.3.1)(zod@3.25.67))(zod@3.25.67)':
    dependencies:
      '@mastra/core': 0.10.6(effect@3.16.8)(openapi-types@12.1.3)(react@18.3.1)(zod@3.25.67)
      '@modelcontextprotocol/sdk': 1.13.0
      date-fns: 4.1.0
      exit-hook: 4.0.0
      fast-deep-equal: 3.1.3
      hono: 4.8.0
      uuid: 11.1.0
      zod: 3.25.67
      zod-from-json-schema: 0.0.5
    transitivePeerDependencies:
      - supports-color

  '@mastra/schema-compat@0.10.2(ai@4.3.16(react@18.3.1)(zod@3.25.67))(zod@3.25.67)':
    dependencies:
      ai: 4.3.16(react@18.3.1)(zod@3.25.67)
      json-schema: 0.4.0
      zod: 3.25.67
      zod-from-json-schema: 0.0.5
      zod-to-json-schema: 3.24.5(zod@3.25.67)

  '@modelcontextprotocol/sdk@1.13.0':
    dependencies:
      ajv: 6.12.6
      content-type: 1.0.5
      cors: 2.8.5
      cross-spawn: 7.0.6
      eventsource: 3.0.7
      express: 5.1.0
      express-rate-limit: 7.5.0(express@5.1.0)
      pkce-challenge: 5.0.0
      raw-body: 3.0.0
      zod: 3.25.67
      zod-to-json-schema: 3.24.5(zod@3.25.67)
    transitivePeerDependencies:
      - supports-color

  '@msgpackr-extract/msgpackr-extract-darwin-arm64@3.0.3':
    optional: true

  '@msgpackr-extract/msgpackr-extract-darwin-x64@3.0.3':
    optional: true

  '@msgpackr-extract/msgpackr-extract-linux-arm64@3.0.3':
    optional: true

  '@msgpackr-extract/msgpackr-extract-linux-arm@3.0.3':
    optional: true

  '@msgpackr-extract/msgpackr-extract-linux-x64@3.0.3':
    optional: true

  '@msgpackr-extract/msgpackr-extract-win32-x64@3.0.3':
    optional: true

  '@next/env@15.3.4': {}

  '@next/swc-darwin-arm64@15.3.4':
    optional: true

  '@next/swc-darwin-x64@15.3.4':
    optional: true

  '@next/swc-linux-arm64-gnu@15.3.4':
    optional: true

  '@next/swc-linux-arm64-musl@15.3.4':
    optional: true

  '@next/swc-linux-x64-gnu@15.3.4':
    optional: true

  '@next/swc-linux-x64-musl@15.3.4':
    optional: true

  '@next/swc-win32-arm64-msvc@15.3.4':
    optional: true

  '@next/swc-win32-x64-msvc@15.3.4':
    optional: true

  '@nodelib/fs.scandir@2.1.5':
    dependencies:
      '@nodelib/fs.stat': 2.0.5
      run-parallel: 1.2.0

  '@nodelib/fs.stat@2.0.5': {}

  '@nodelib/fs.walk@1.2.8':
    dependencies:
      '@nodelib/fs.scandir': 2.1.5
      fastq: 1.19.1

  '@openai/agents-core@0.0.7(ws@8.18.2)(zod@3.25.67)':
    dependencies:
      '@openai/zod': zod@3.25.67
      debug: 4.4.1
      openai: 5.5.1(ws@8.18.2)(zod@3.25.67)
    optionalDependencies:
      '@modelcontextprotocol/sdk': 1.13.0
      zod: 3.25.67
    transitivePeerDependencies:
      - supports-color
      - ws

  '@openai/agents-openai@0.0.7(ws@8.18.2)(zod@3.25.67)':
    dependencies:
      '@openai/agents-core': 0.0.7(ws@8.18.2)(zod@3.25.67)
      '@openai/zod': zod@3.25.67
      debug: 4.4.1
      openai: 5.5.1(ws@8.18.2)(zod@3.25.67)
    transitivePeerDependencies:
      - supports-color
      - ws
      - zod

  '@openai/agents-realtime@0.0.7(zod@3.25.67)':
    dependencies:
      '@openai/agents-core': 0.0.7(ws@8.18.2)(zod@3.25.67)
      '@openai/zod': zod@3.25.67
      '@types/ws': 8.18.1
      debug: 4.4.1
      ws: 8.18.2
    transitivePeerDependencies:
      - bufferutil
      - supports-color
      - utf-8-validate
      - zod

  '@openai/agents@0.0.7(ws@8.18.2)(zod@3.25.67)':
    dependencies:
      '@openai/agents-core': 0.0.7(ws@8.18.2)(zod@3.25.67)
      '@openai/agents-openai': 0.0.7(ws@8.18.2)(zod@3.25.67)
      '@openai/agents-realtime': 0.0.7(zod@3.25.67)
      debug: 4.4.1
      openai: 5.5.1(ws@8.18.2)(zod@3.25.67)
    transitivePeerDependencies:
      - bufferutil
      - supports-color
      - utf-8-validate
      - ws
      - zod

  '@opentelemetry/api-logs@0.201.1':
    dependencies:
      '@opentelemetry/api': 1.9.0

  '@opentelemetry/api@1.9.0': {}

  '@opentelemetry/auto-instrumentations-node@0.59.0(@opentelemetry/api@1.9.0)(@opentelemetry/core@2.0.1(@opentelemetry/api@1.9.0))':
    dependencies:
      '@opentelemetry/api': 1.9.0
      '@opentelemetry/core': 2.0.1(@opentelemetry/api@1.9.0)
      '@opentelemetry/instrumentation': 0.201.1(@opentelemetry/api@1.9.0)
      '@opentelemetry/instrumentation-amqplib': 0.48.0(@opentelemetry/api@1.9.0)
      '@opentelemetry/instrumentation-aws-lambda': 0.52.0(@opentelemetry/api@1.9.0)
      '@opentelemetry/instrumentation-aws-sdk': 0.53.0(@opentelemetry/api@1.9.0)
      '@opentelemetry/instrumentation-bunyan': 0.47.0(@opentelemetry/api@1.9.0)
      '@opentelemetry/instrumentation-cassandra-driver': 0.47.0(@opentelemetry/api@1.9.0)
      '@opentelemetry/instrumentation-connect': 0.45.0(@opentelemetry/api@1.9.0)
      '@opentelemetry/instrumentation-cucumber': 0.16.0(@opentelemetry/api@1.9.0)
      '@opentelemetry/instrumentation-dataloader': 0.18.0(@opentelemetry/api@1.9.0)
      '@opentelemetry/instrumentation-dns': 0.45.0(@opentelemetry/api@1.9.0)
      '@opentelemetry/instrumentation-express': 0.50.0(@opentelemetry/api@1.9.0)
      '@opentelemetry/instrumentation-fastify': 0.46.0(@opentelemetry/api@1.9.0)
      '@opentelemetry/instrumentation-fs': 0.21.0(@opentelemetry/api@1.9.0)
      '@opentelemetry/instrumentation-generic-pool': 0.45.0(@opentelemetry/api@1.9.0)
      '@opentelemetry/instrumentation-graphql': 0.49.0(@opentelemetry/api@1.9.0)
      '@opentelemetry/instrumentation-grpc': 0.201.1(@opentelemetry/api@1.9.0)
      '@opentelemetry/instrumentation-hapi': 0.47.0(@opentelemetry/api@1.9.0)
      '@opentelemetry/instrumentation-http': 0.201.1(@opentelemetry/api@1.9.0)
      '@opentelemetry/instrumentation-ioredis': 0.49.0(@opentelemetry/api@1.9.0)
      '@opentelemetry/instrumentation-kafkajs': 0.10.0(@opentelemetry/api@1.9.0)
      '@opentelemetry/instrumentation-knex': 0.46.0(@opentelemetry/api@1.9.0)
      '@opentelemetry/instrumentation-koa': 0.49.0(@opentelemetry/api@1.9.0)
      '@opentelemetry/instrumentation-lru-memoizer': 0.46.0(@opentelemetry/api@1.9.0)
      '@opentelemetry/instrumentation-memcached': 0.45.0(@opentelemetry/api@1.9.0)
      '@opentelemetry/instrumentation-mongodb': 0.54.0(@opentelemetry/api@1.9.0)
      '@opentelemetry/instrumentation-mongoose': 0.48.0(@opentelemetry/api@1.9.0)
      '@opentelemetry/instrumentation-mysql': 0.47.0(@opentelemetry/api@1.9.0)
      '@opentelemetry/instrumentation-mysql2': 0.47.0(@opentelemetry/api@1.9.0)
      '@opentelemetry/instrumentation-nestjs-core': 0.47.0(@opentelemetry/api@1.9.0)
      '@opentelemetry/instrumentation-net': 0.45.0(@opentelemetry/api@1.9.0)
      '@opentelemetry/instrumentation-oracledb': 0.27.0(@opentelemetry/api@1.9.0)
      '@opentelemetry/instrumentation-pg': 0.53.0(@opentelemetry/api@1.9.0)
      '@opentelemetry/instrumentation-pino': 0.48.0(@opentelemetry/api@1.9.0)
      '@opentelemetry/instrumentation-redis': 0.48.0(@opentelemetry/api@1.9.0)
      '@opentelemetry/instrumentation-redis-4': 0.48.0(@opentelemetry/api@1.9.0)
      '@opentelemetry/instrumentation-restify': 0.47.0(@opentelemetry/api@1.9.0)
      '@opentelemetry/instrumentation-router': 0.46.0(@opentelemetry/api@1.9.0)
      '@opentelemetry/instrumentation-runtime-node': 0.15.0(@opentelemetry/api@1.9.0)
      '@opentelemetry/instrumentation-socket.io': 0.48.0(@opentelemetry/api@1.9.0)
      '@opentelemetry/instrumentation-tedious': 0.20.0(@opentelemetry/api@1.9.0)
      '@opentelemetry/instrumentation-undici': 0.12.0(@opentelemetry/api@1.9.0)
      '@opentelemetry/instrumentation-winston': 0.46.0(@opentelemetry/api@1.9.0)
      '@opentelemetry/resource-detector-alibaba-cloud': 0.31.2(@opentelemetry/api@1.9.0)
      '@opentelemetry/resource-detector-aws': 2.2.0(@opentelemetry/api@1.9.0)
      '@opentelemetry/resource-detector-azure': 0.8.0(@opentelemetry/api@1.9.0)
      '@opentelemetry/resource-detector-container': 0.7.2(@opentelemetry/api@1.9.0)
      '@opentelemetry/resource-detector-gcp': 0.35.0(@opentelemetry/api@1.9.0)
      '@opentelemetry/resources': 2.0.1(@opentelemetry/api@1.9.0)
      '@opentelemetry/sdk-node': 0.201.1(@opentelemetry/api@1.9.0)
    transitivePeerDependencies:
      - encoding
      - supports-color

  '@opentelemetry/context-async-hooks@2.0.1(@opentelemetry/api@1.9.0)':
    dependencies:
      '@opentelemetry/api': 1.9.0

  '@opentelemetry/core@2.0.1(@opentelemetry/api@1.9.0)':
    dependencies:
      '@opentelemetry/api': 1.9.0
      '@opentelemetry/semantic-conventions': 1.34.0

  '@opentelemetry/exporter-logs-otlp-grpc@0.201.1(@opentelemetry/api@1.9.0)':
    dependencies:
      '@grpc/grpc-js': 1.13.4
      '@opentelemetry/api': 1.9.0
      '@opentelemetry/core': 2.0.1(@opentelemetry/api@1.9.0)
      '@opentelemetry/otlp-exporter-base': 0.201.1(@opentelemetry/api@1.9.0)
      '@opentelemetry/otlp-grpc-exporter-base': 0.201.1(@opentelemetry/api@1.9.0)
      '@opentelemetry/otlp-transformer': 0.201.1(@opentelemetry/api@1.9.0)
      '@opentelemetry/sdk-logs': 0.201.1(@opentelemetry/api@1.9.0)

  '@opentelemetry/exporter-logs-otlp-http@0.201.1(@opentelemetry/api@1.9.0)':
    dependencies:
      '@opentelemetry/api': 1.9.0
      '@opentelemetry/api-logs': 0.201.1
      '@opentelemetry/core': 2.0.1(@opentelemetry/api@1.9.0)
      '@opentelemetry/otlp-exporter-base': 0.201.1(@opentelemetry/api@1.9.0)
      '@opentelemetry/otlp-transformer': 0.201.1(@opentelemetry/api@1.9.0)
      '@opentelemetry/sdk-logs': 0.201.1(@opentelemetry/api@1.9.0)

  '@opentelemetry/exporter-logs-otlp-proto@0.201.1(@opentelemetry/api@1.9.0)':
    dependencies:
      '@opentelemetry/api': 1.9.0
      '@opentelemetry/api-logs': 0.201.1
      '@opentelemetry/core': 2.0.1(@opentelemetry/api@1.9.0)
      '@opentelemetry/otlp-exporter-base': 0.201.1(@opentelemetry/api@1.9.0)
      '@opentelemetry/otlp-transformer': 0.201.1(@opentelemetry/api@1.9.0)
      '@opentelemetry/resources': 2.0.1(@opentelemetry/api@1.9.0)
      '@opentelemetry/sdk-logs': 0.201.1(@opentelemetry/api@1.9.0)
      '@opentelemetry/sdk-trace-base': 2.0.1(@opentelemetry/api@1.9.0)

  '@opentelemetry/exporter-metrics-otlp-grpc@0.201.1(@opentelemetry/api@1.9.0)':
    dependencies:
      '@grpc/grpc-js': 1.13.4
      '@opentelemetry/api': 1.9.0
      '@opentelemetry/core': 2.0.1(@opentelemetry/api@1.9.0)
      '@opentelemetry/exporter-metrics-otlp-http': 0.201.1(@opentelemetry/api@1.9.0)
      '@opentelemetry/otlp-exporter-base': 0.201.1(@opentelemetry/api@1.9.0)
      '@opentelemetry/otlp-grpc-exporter-base': 0.201.1(@opentelemetry/api@1.9.0)
      '@opentelemetry/otlp-transformer': 0.201.1(@opentelemetry/api@1.9.0)
      '@opentelemetry/resources': 2.0.1(@opentelemetry/api@1.9.0)
      '@opentelemetry/sdk-metrics': 2.0.1(@opentelemetry/api@1.9.0)

  '@opentelemetry/exporter-metrics-otlp-http@0.201.1(@opentelemetry/api@1.9.0)':
    dependencies:
      '@opentelemetry/api': 1.9.0
      '@opentelemetry/core': 2.0.1(@opentelemetry/api@1.9.0)
      '@opentelemetry/otlp-exporter-base': 0.201.1(@opentelemetry/api@1.9.0)
      '@opentelemetry/otlp-transformer': 0.201.1(@opentelemetry/api@1.9.0)
      '@opentelemetry/resources': 2.0.1(@opentelemetry/api@1.9.0)
      '@opentelemetry/sdk-metrics': 2.0.1(@opentelemetry/api@1.9.0)

  '@opentelemetry/exporter-metrics-otlp-proto@0.201.1(@opentelemetry/api@1.9.0)':
    dependencies:
      '@opentelemetry/api': 1.9.0
      '@opentelemetry/core': 2.0.1(@opentelemetry/api@1.9.0)
      '@opentelemetry/exporter-metrics-otlp-http': 0.201.1(@opentelemetry/api@1.9.0)
      '@opentelemetry/otlp-exporter-base': 0.201.1(@opentelemetry/api@1.9.0)
      '@opentelemetry/otlp-transformer': 0.201.1(@opentelemetry/api@1.9.0)
      '@opentelemetry/resources': 2.0.1(@opentelemetry/api@1.9.0)
      '@opentelemetry/sdk-metrics': 2.0.1(@opentelemetry/api@1.9.0)

  '@opentelemetry/exporter-prometheus@0.201.1(@opentelemetry/api@1.9.0)':
    dependencies:
      '@opentelemetry/api': 1.9.0
      '@opentelemetry/core': 2.0.1(@opentelemetry/api@1.9.0)
      '@opentelemetry/resources': 2.0.1(@opentelemetry/api@1.9.0)
      '@opentelemetry/sdk-metrics': 2.0.1(@opentelemetry/api@1.9.0)

  '@opentelemetry/exporter-trace-otlp-grpc@0.201.1(@opentelemetry/api@1.9.0)':
    dependencies:
      '@grpc/grpc-js': 1.13.4
      '@opentelemetry/api': 1.9.0
      '@opentelemetry/core': 2.0.1(@opentelemetry/api@1.9.0)
      '@opentelemetry/otlp-exporter-base': 0.201.1(@opentelemetry/api@1.9.0)
      '@opentelemetry/otlp-grpc-exporter-base': 0.201.1(@opentelemetry/api@1.9.0)
      '@opentelemetry/otlp-transformer': 0.201.1(@opentelemetry/api@1.9.0)
      '@opentelemetry/resources': 2.0.1(@opentelemetry/api@1.9.0)
      '@opentelemetry/sdk-trace-base': 2.0.1(@opentelemetry/api@1.9.0)

  '@opentelemetry/exporter-trace-otlp-http@0.201.1(@opentelemetry/api@1.9.0)':
    dependencies:
      '@opentelemetry/api': 1.9.0
      '@opentelemetry/core': 2.0.1(@opentelemetry/api@1.9.0)
      '@opentelemetry/otlp-exporter-base': 0.201.1(@opentelemetry/api@1.9.0)
      '@opentelemetry/otlp-transformer': 0.201.1(@opentelemetry/api@1.9.0)
      '@opentelemetry/resources': 2.0.1(@opentelemetry/api@1.9.0)
      '@opentelemetry/sdk-trace-base': 2.0.1(@opentelemetry/api@1.9.0)

  '@opentelemetry/exporter-trace-otlp-proto@0.201.1(@opentelemetry/api@1.9.0)':
    dependencies:
      '@opentelemetry/api': 1.9.0
      '@opentelemetry/core': 2.0.1(@opentelemetry/api@1.9.0)
      '@opentelemetry/otlp-exporter-base': 0.201.1(@opentelemetry/api@1.9.0)
      '@opentelemetry/otlp-transformer': 0.201.1(@opentelemetry/api@1.9.0)
      '@opentelemetry/resources': 2.0.1(@opentelemetry/api@1.9.0)
      '@opentelemetry/sdk-trace-base': 2.0.1(@opentelemetry/api@1.9.0)

  '@opentelemetry/exporter-zipkin@2.0.1(@opentelemetry/api@1.9.0)':
    dependencies:
      '@opentelemetry/api': 1.9.0
      '@opentelemetry/core': 2.0.1(@opentelemetry/api@1.9.0)
      '@opentelemetry/resources': 2.0.1(@opentelemetry/api@1.9.0)
      '@opentelemetry/sdk-trace-base': 2.0.1(@opentelemetry/api@1.9.0)
      '@opentelemetry/semantic-conventions': 1.34.0

  '@opentelemetry/instrumentation-amqplib@0.48.0(@opentelemetry/api@1.9.0)':
    dependencies:
      '@opentelemetry/api': 1.9.0
      '@opentelemetry/core': 2.0.1(@opentelemetry/api@1.9.0)
      '@opentelemetry/instrumentation': 0.201.1(@opentelemetry/api@1.9.0)
      '@opentelemetry/semantic-conventions': 1.34.0
    transitivePeerDependencies:
      - supports-color

  '@opentelemetry/instrumentation-aws-lambda@0.52.0(@opentelemetry/api@1.9.0)':
    dependencies:
      '@opentelemetry/api': 1.9.0
      '@opentelemetry/instrumentation': 0.201.1(@opentelemetry/api@1.9.0)
      '@opentelemetry/semantic-conventions': 1.34.0
      '@types/aws-lambda': 8.10.147
    transitivePeerDependencies:
      - supports-color

  '@opentelemetry/instrumentation-aws-sdk@0.53.0(@opentelemetry/api@1.9.0)':
    dependencies:
      '@opentelemetry/api': 1.9.0
      '@opentelemetry/core': 2.0.1(@opentelemetry/api@1.9.0)
      '@opentelemetry/instrumentation': 0.201.1(@opentelemetry/api@1.9.0)
      '@opentelemetry/propagation-utils': 0.31.2(@opentelemetry/api@1.9.0)
      '@opentelemetry/semantic-conventions': 1.34.0
    transitivePeerDependencies:
      - supports-color

  '@opentelemetry/instrumentation-bunyan@0.47.0(@opentelemetry/api@1.9.0)':
    dependencies:
      '@opentelemetry/api': 1.9.0
      '@opentelemetry/api-logs': 0.201.1
      '@opentelemetry/instrumentation': 0.201.1(@opentelemetry/api@1.9.0)
      '@types/bunyan': 1.8.11
    transitivePeerDependencies:
      - supports-color

  '@opentelemetry/instrumentation-cassandra-driver@0.47.0(@opentelemetry/api@1.9.0)':
    dependencies:
      '@opentelemetry/api': 1.9.0
      '@opentelemetry/instrumentation': 0.201.1(@opentelemetry/api@1.9.0)
      '@opentelemetry/semantic-conventions': 1.34.0
    transitivePeerDependencies:
      - supports-color

  '@opentelemetry/instrumentation-connect@0.45.0(@opentelemetry/api@1.9.0)':
    dependencies:
      '@opentelemetry/api': 1.9.0
      '@opentelemetry/core': 2.0.1(@opentelemetry/api@1.9.0)
      '@opentelemetry/instrumentation': 0.201.1(@opentelemetry/api@1.9.0)
      '@opentelemetry/semantic-conventions': 1.34.0
      '@types/connect': 3.4.38
    transitivePeerDependencies:
      - supports-color

  '@opentelemetry/instrumentation-cucumber@0.16.0(@opentelemetry/api@1.9.0)':
    dependencies:
      '@opentelemetry/api': 1.9.0
      '@opentelemetry/instrumentation': 0.201.1(@opentelemetry/api@1.9.0)
      '@opentelemetry/semantic-conventions': 1.34.0
    transitivePeerDependencies:
      - supports-color

  '@opentelemetry/instrumentation-dataloader@0.18.0(@opentelemetry/api@1.9.0)':
    dependencies:
      '@opentelemetry/api': 1.9.0
      '@opentelemetry/instrumentation': 0.201.1(@opentelemetry/api@1.9.0)
    transitivePeerDependencies:
      - supports-color

  '@opentelemetry/instrumentation-dns@0.45.0(@opentelemetry/api@1.9.0)':
    dependencies:
      '@opentelemetry/api': 1.9.0
      '@opentelemetry/instrumentation': 0.201.1(@opentelemetry/api@1.9.0)
    transitivePeerDependencies:
      - supports-color

  '@opentelemetry/instrumentation-express@0.50.0(@opentelemetry/api@1.9.0)':
    dependencies:
      '@opentelemetry/api': 1.9.0
      '@opentelemetry/core': 2.0.1(@opentelemetry/api@1.9.0)
      '@opentelemetry/instrumentation': 0.201.1(@opentelemetry/api@1.9.0)
      '@opentelemetry/semantic-conventions': 1.34.0
    transitivePeerDependencies:
      - supports-color

  '@opentelemetry/instrumentation-fastify@0.46.0(@opentelemetry/api@1.9.0)':
    dependencies:
      '@opentelemetry/api': 1.9.0
      '@opentelemetry/core': 2.0.1(@opentelemetry/api@1.9.0)
      '@opentelemetry/instrumentation': 0.201.1(@opentelemetry/api@1.9.0)
      '@opentelemetry/semantic-conventions': 1.34.0
    transitivePeerDependencies:
      - supports-color

  '@opentelemetry/instrumentation-fs@0.21.0(@opentelemetry/api@1.9.0)':
    dependencies:
      '@opentelemetry/api': 1.9.0
      '@opentelemetry/core': 2.0.1(@opentelemetry/api@1.9.0)
      '@opentelemetry/instrumentation': 0.201.1(@opentelemetry/api@1.9.0)
    transitivePeerDependencies:
      - supports-color

  '@opentelemetry/instrumentation-generic-pool@0.45.0(@opentelemetry/api@1.9.0)':
    dependencies:
      '@opentelemetry/api': 1.9.0
      '@opentelemetry/instrumentation': 0.201.1(@opentelemetry/api@1.9.0)
    transitivePeerDependencies:
      - supports-color

  '@opentelemetry/instrumentation-graphql@0.49.0(@opentelemetry/api@1.9.0)':
    dependencies:
      '@opentelemetry/api': 1.9.0
      '@opentelemetry/instrumentation': 0.201.1(@opentelemetry/api@1.9.0)
    transitivePeerDependencies:
      - supports-color

  '@opentelemetry/instrumentation-grpc@0.201.1(@opentelemetry/api@1.9.0)':
    dependencies:
      '@opentelemetry/api': 1.9.0
      '@opentelemetry/instrumentation': 0.201.1(@opentelemetry/api@1.9.0)
      '@opentelemetry/semantic-conventions': 1.34.0
    transitivePeerDependencies:
      - supports-color

  '@opentelemetry/instrumentation-hapi@0.47.0(@opentelemetry/api@1.9.0)':
    dependencies:
      '@opentelemetry/api': 1.9.0
      '@opentelemetry/core': 2.0.1(@opentelemetry/api@1.9.0)
      '@opentelemetry/instrumentation': 0.201.1(@opentelemetry/api@1.9.0)
      '@opentelemetry/semantic-conventions': 1.34.0
    transitivePeerDependencies:
      - supports-color

  '@opentelemetry/instrumentation-http@0.201.1(@opentelemetry/api@1.9.0)':
    dependencies:
      '@opentelemetry/api': 1.9.0
      '@opentelemetry/core': 2.0.1(@opentelemetry/api@1.9.0)
      '@opentelemetry/instrumentation': 0.201.1(@opentelemetry/api@1.9.0)
      '@opentelemetry/semantic-conventions': 1.34.0
      forwarded-parse: 2.1.2
    transitivePeerDependencies:
      - supports-color

  '@opentelemetry/instrumentation-ioredis@0.49.0(@opentelemetry/api@1.9.0)':
    dependencies:
      '@opentelemetry/api': 1.9.0
      '@opentelemetry/instrumentation': 0.201.1(@opentelemetry/api@1.9.0)
      '@opentelemetry/redis-common': 0.37.0
      '@opentelemetry/semantic-conventions': 1.34.0
    transitivePeerDependencies:
      - supports-color

  '@opentelemetry/instrumentation-kafkajs@0.10.0(@opentelemetry/api@1.9.0)':
    dependencies:
      '@opentelemetry/api': 1.9.0
      '@opentelemetry/instrumentation': 0.201.1(@opentelemetry/api@1.9.0)
      '@opentelemetry/semantic-conventions': 1.34.0
    transitivePeerDependencies:
      - supports-color

  '@opentelemetry/instrumentation-knex@0.46.0(@opentelemetry/api@1.9.0)':
    dependencies:
      '@opentelemetry/api': 1.9.0
      '@opentelemetry/instrumentation': 0.201.1(@opentelemetry/api@1.9.0)
      '@opentelemetry/semantic-conventions': 1.34.0
    transitivePeerDependencies:
      - supports-color

  '@opentelemetry/instrumentation-koa@0.49.0(@opentelemetry/api@1.9.0)':
    dependencies:
      '@opentelemetry/api': 1.9.0
      '@opentelemetry/core': 2.0.1(@opentelemetry/api@1.9.0)
      '@opentelemetry/instrumentation': 0.201.1(@opentelemetry/api@1.9.0)
      '@opentelemetry/semantic-conventions': 1.34.0
    transitivePeerDependencies:
      - supports-color

  '@opentelemetry/instrumentation-lru-memoizer@0.46.0(@opentelemetry/api@1.9.0)':
    dependencies:
      '@opentelemetry/api': 1.9.0
      '@opentelemetry/instrumentation': 0.201.1(@opentelemetry/api@1.9.0)
    transitivePeerDependencies:
      - supports-color

  '@opentelemetry/instrumentation-memcached@0.45.0(@opentelemetry/api@1.9.0)':
    dependencies:
      '@opentelemetry/api': 1.9.0
      '@opentelemetry/instrumentation': 0.201.1(@opentelemetry/api@1.9.0)
      '@opentelemetry/semantic-conventions': 1.34.0
      '@types/memcached': 2.2.10
    transitivePeerDependencies:
      - supports-color

  '@opentelemetry/instrumentation-mongodb@0.54.0(@opentelemetry/api@1.9.0)':
    dependencies:
      '@opentelemetry/api': 1.9.0
      '@opentelemetry/instrumentation': 0.201.1(@opentelemetry/api@1.9.0)
      '@opentelemetry/semantic-conventions': 1.34.0
    transitivePeerDependencies:
      - supports-color

  '@opentelemetry/instrumentation-mongoose@0.48.0(@opentelemetry/api@1.9.0)':
    dependencies:
      '@opentelemetry/api': 1.9.0
      '@opentelemetry/core': 2.0.1(@opentelemetry/api@1.9.0)
      '@opentelemetry/instrumentation': 0.201.1(@opentelemetry/api@1.9.0)
      '@opentelemetry/semantic-conventions': 1.34.0
    transitivePeerDependencies:
      - supports-color

  '@opentelemetry/instrumentation-mysql2@0.47.0(@opentelemetry/api@1.9.0)':
    dependencies:
      '@opentelemetry/api': 1.9.0
      '@opentelemetry/instrumentation': 0.201.1(@opentelemetry/api@1.9.0)
      '@opentelemetry/semantic-conventions': 1.34.0
      '@opentelemetry/sql-common': 0.41.0(@opentelemetry/api@1.9.0)
    transitivePeerDependencies:
      - supports-color

  '@opentelemetry/instrumentation-mysql@0.47.0(@opentelemetry/api@1.9.0)':
    dependencies:
      '@opentelemetry/api': 1.9.0
      '@opentelemetry/instrumentation': 0.201.1(@opentelemetry/api@1.9.0)
      '@opentelemetry/semantic-conventions': 1.34.0
      '@types/mysql': 2.15.26
    transitivePeerDependencies:
      - supports-color

  '@opentelemetry/instrumentation-nestjs-core@0.47.0(@opentelemetry/api@1.9.0)':
    dependencies:
      '@opentelemetry/api': 1.9.0
      '@opentelemetry/instrumentation': 0.201.1(@opentelemetry/api@1.9.0)
      '@opentelemetry/semantic-conventions': 1.34.0
    transitivePeerDependencies:
      - supports-color

  '@opentelemetry/instrumentation-net@0.45.0(@opentelemetry/api@1.9.0)':
    dependencies:
      '@opentelemetry/api': 1.9.0
      '@opentelemetry/instrumentation': 0.201.1(@opentelemetry/api@1.9.0)
      '@opentelemetry/semantic-conventions': 1.34.0
    transitivePeerDependencies:
      - supports-color

  '@opentelemetry/instrumentation-oracledb@0.27.0(@opentelemetry/api@1.9.0)':
    dependencies:
      '@opentelemetry/api': 1.9.0
      '@opentelemetry/instrumentation': 0.201.1(@opentelemetry/api@1.9.0)
      '@opentelemetry/semantic-conventions': 1.34.0
      '@types/oracledb': 6.5.2
    transitivePeerDependencies:
      - supports-color

  '@opentelemetry/instrumentation-pg@0.53.0(@opentelemetry/api@1.9.0)':
    dependencies:
      '@opentelemetry/api': 1.9.0
      '@opentelemetry/core': 2.0.1(@opentelemetry/api@1.9.0)
      '@opentelemetry/instrumentation': 0.201.1(@opentelemetry/api@1.9.0)
      '@opentelemetry/semantic-conventions': 1.34.0
      '@opentelemetry/sql-common': 0.41.0(@opentelemetry/api@1.9.0)
      '@types/pg': 8.6.1
      '@types/pg-pool': 2.0.6
    transitivePeerDependencies:
      - supports-color

  '@opentelemetry/instrumentation-pino@0.48.0(@opentelemetry/api@1.9.0)':
    dependencies:
      '@opentelemetry/api': 1.9.0
      '@opentelemetry/api-logs': 0.201.1
      '@opentelemetry/core': 2.0.1(@opentelemetry/api@1.9.0)
      '@opentelemetry/instrumentation': 0.201.1(@opentelemetry/api@1.9.0)
    transitivePeerDependencies:
      - supports-color

  '@opentelemetry/instrumentation-redis-4@0.48.0(@opentelemetry/api@1.9.0)':
    dependencies:
      '@opentelemetry/api': 1.9.0
      '@opentelemetry/instrumentation': 0.201.1(@opentelemetry/api@1.9.0)
      '@opentelemetry/redis-common': 0.37.0
      '@opentelemetry/semantic-conventions': 1.34.0
    transitivePeerDependencies:
      - supports-color

  '@opentelemetry/instrumentation-redis@0.48.0(@opentelemetry/api@1.9.0)':
    dependencies:
      '@opentelemetry/api': 1.9.0
      '@opentelemetry/instrumentation': 0.201.1(@opentelemetry/api@1.9.0)
      '@opentelemetry/redis-common': 0.37.0
      '@opentelemetry/semantic-conventions': 1.34.0
    transitivePeerDependencies:
      - supports-color

  '@opentelemetry/instrumentation-restify@0.47.0(@opentelemetry/api@1.9.0)':
    dependencies:
      '@opentelemetry/api': 1.9.0
      '@opentelemetry/core': 2.0.1(@opentelemetry/api@1.9.0)
      '@opentelemetry/instrumentation': 0.201.1(@opentelemetry/api@1.9.0)
      '@opentelemetry/semantic-conventions': 1.34.0
    transitivePeerDependencies:
      - supports-color

  '@opentelemetry/instrumentation-router@0.46.0(@opentelemetry/api@1.9.0)':
    dependencies:
      '@opentelemetry/api': 1.9.0
      '@opentelemetry/instrumentation': 0.201.1(@opentelemetry/api@1.9.0)
      '@opentelemetry/semantic-conventions': 1.34.0
    transitivePeerDependencies:
      - supports-color

  '@opentelemetry/instrumentation-runtime-node@0.15.0(@opentelemetry/api@1.9.0)':
    dependencies:
      '@opentelemetry/api': 1.9.0
      '@opentelemetry/instrumentation': 0.201.1(@opentelemetry/api@1.9.0)
    transitivePeerDependencies:
      - supports-color

  '@opentelemetry/instrumentation-socket.io@0.48.0(@opentelemetry/api@1.9.0)':
    dependencies:
      '@opentelemetry/api': 1.9.0
      '@opentelemetry/instrumentation': 0.201.1(@opentelemetry/api@1.9.0)
      '@opentelemetry/semantic-conventions': 1.34.0
    transitivePeerDependencies:
      - supports-color

  '@opentelemetry/instrumentation-tedious@0.20.0(@opentelemetry/api@1.9.0)':
    dependencies:
      '@opentelemetry/api': 1.9.0
      '@opentelemetry/instrumentation': 0.201.1(@opentelemetry/api@1.9.0)
      '@opentelemetry/semantic-conventions': 1.34.0
      '@types/tedious': 4.0.14
    transitivePeerDependencies:
      - supports-color

  '@opentelemetry/instrumentation-undici@0.12.0(@opentelemetry/api@1.9.0)':
    dependencies:
      '@opentelemetry/api': 1.9.0
      '@opentelemetry/core': 2.0.1(@opentelemetry/api@1.9.0)
      '@opentelemetry/instrumentation': 0.201.1(@opentelemetry/api@1.9.0)
    transitivePeerDependencies:
      - supports-color

  '@opentelemetry/instrumentation-winston@0.46.0(@opentelemetry/api@1.9.0)':
    dependencies:
      '@opentelemetry/api': 1.9.0
      '@opentelemetry/api-logs': 0.201.1
      '@opentelemetry/instrumentation': 0.201.1(@opentelemetry/api@1.9.0)
    transitivePeerDependencies:
      - supports-color

  '@opentelemetry/instrumentation@0.201.1(@opentelemetry/api@1.9.0)':
    dependencies:
      '@opentelemetry/api': 1.9.0
      '@opentelemetry/api-logs': 0.201.1
      '@types/shimmer': 1.2.0
      import-in-the-middle: 1.14.2
      require-in-the-middle: 7.5.2
      shimmer: 1.2.1
    transitivePeerDependencies:
      - supports-color

  '@opentelemetry/otlp-exporter-base@0.201.1(@opentelemetry/api@1.9.0)':
    dependencies:
      '@opentelemetry/api': 1.9.0
      '@opentelemetry/core': 2.0.1(@opentelemetry/api@1.9.0)
      '@opentelemetry/otlp-transformer': 0.201.1(@opentelemetry/api@1.9.0)

  '@opentelemetry/otlp-grpc-exporter-base@0.201.1(@opentelemetry/api@1.9.0)':
    dependencies:
      '@grpc/grpc-js': 1.13.4
      '@opentelemetry/api': 1.9.0
      '@opentelemetry/core': 2.0.1(@opentelemetry/api@1.9.0)
      '@opentelemetry/otlp-exporter-base': 0.201.1(@opentelemetry/api@1.9.0)
      '@opentelemetry/otlp-transformer': 0.201.1(@opentelemetry/api@1.9.0)

  '@opentelemetry/otlp-transformer@0.201.1(@opentelemetry/api@1.9.0)':
    dependencies:
      '@opentelemetry/api': 1.9.0
      '@opentelemetry/api-logs': 0.201.1
      '@opentelemetry/core': 2.0.1(@opentelemetry/api@1.9.0)
      '@opentelemetry/resources': 2.0.1(@opentelemetry/api@1.9.0)
      '@opentelemetry/sdk-logs': 0.201.1(@opentelemetry/api@1.9.0)
      '@opentelemetry/sdk-metrics': 2.0.1(@opentelemetry/api@1.9.0)
      '@opentelemetry/sdk-trace-base': 2.0.1(@opentelemetry/api@1.9.0)
      protobufjs: 7.5.3

  '@opentelemetry/propagation-utils@0.31.2(@opentelemetry/api@1.9.0)':
    dependencies:
      '@opentelemetry/api': 1.9.0

  '@opentelemetry/propagator-b3@2.0.1(@opentelemetry/api@1.9.0)':
    dependencies:
      '@opentelemetry/api': 1.9.0
      '@opentelemetry/core': 2.0.1(@opentelemetry/api@1.9.0)

  '@opentelemetry/propagator-jaeger@2.0.1(@opentelemetry/api@1.9.0)':
    dependencies:
      '@opentelemetry/api': 1.9.0
      '@opentelemetry/core': 2.0.1(@opentelemetry/api@1.9.0)

  '@opentelemetry/redis-common@0.37.0': {}

  '@opentelemetry/resource-detector-alibaba-cloud@0.31.2(@opentelemetry/api@1.9.0)':
    dependencies:
      '@opentelemetry/api': 1.9.0
      '@opentelemetry/core': 2.0.1(@opentelemetry/api@1.9.0)
      '@opentelemetry/resources': 2.0.1(@opentelemetry/api@1.9.0)
      '@opentelemetry/semantic-conventions': 1.34.0

  '@opentelemetry/resource-detector-aws@2.2.0(@opentelemetry/api@1.9.0)':
    dependencies:
      '@opentelemetry/api': 1.9.0
      '@opentelemetry/core': 2.0.1(@opentelemetry/api@1.9.0)
      '@opentelemetry/resources': 2.0.1(@opentelemetry/api@1.9.0)
      '@opentelemetry/semantic-conventions': 1.34.0

  '@opentelemetry/resource-detector-azure@0.8.0(@opentelemetry/api@1.9.0)':
    dependencies:
      '@opentelemetry/api': 1.9.0
      '@opentelemetry/core': 2.0.1(@opentelemetry/api@1.9.0)
      '@opentelemetry/resources': 2.0.1(@opentelemetry/api@1.9.0)
      '@opentelemetry/semantic-conventions': 1.34.0

  '@opentelemetry/resource-detector-container@0.7.2(@opentelemetry/api@1.9.0)':
    dependencies:
      '@opentelemetry/api': 1.9.0
      '@opentelemetry/core': 2.0.1(@opentelemetry/api@1.9.0)
      '@opentelemetry/resources': 2.0.1(@opentelemetry/api@1.9.0)
      '@opentelemetry/semantic-conventions': 1.34.0

  '@opentelemetry/resource-detector-gcp@0.35.0(@opentelemetry/api@1.9.0)':
    dependencies:
      '@opentelemetry/api': 1.9.0
      '@opentelemetry/core': 2.0.1(@opentelemetry/api@1.9.0)
      '@opentelemetry/resources': 2.0.1(@opentelemetry/api@1.9.0)
      '@opentelemetry/semantic-conventions': 1.34.0
      gcp-metadata: 6.1.1
    transitivePeerDependencies:
      - encoding
      - supports-color

  '@opentelemetry/resources@2.0.1(@opentelemetry/api@1.9.0)':
    dependencies:
      '@opentelemetry/api': 1.9.0
      '@opentelemetry/core': 2.0.1(@opentelemetry/api@1.9.0)
      '@opentelemetry/semantic-conventions': 1.34.0

  '@opentelemetry/sdk-logs@0.201.1(@opentelemetry/api@1.9.0)':
    dependencies:
      '@opentelemetry/api': 1.9.0
      '@opentelemetry/api-logs': 0.201.1
      '@opentelemetry/core': 2.0.1(@opentelemetry/api@1.9.0)
      '@opentelemetry/resources': 2.0.1(@opentelemetry/api@1.9.0)

  '@opentelemetry/sdk-metrics@2.0.1(@opentelemetry/api@1.9.0)':
    dependencies:
      '@opentelemetry/api': 1.9.0
      '@opentelemetry/core': 2.0.1(@opentelemetry/api@1.9.0)
      '@opentelemetry/resources': 2.0.1(@opentelemetry/api@1.9.0)

  '@opentelemetry/sdk-node@0.201.1(@opentelemetry/api@1.9.0)':
    dependencies:
      '@opentelemetry/api': 1.9.0
      '@opentelemetry/api-logs': 0.201.1
      '@opentelemetry/core': 2.0.1(@opentelemetry/api@1.9.0)
      '@opentelemetry/exporter-logs-otlp-grpc': 0.201.1(@opentelemetry/api@1.9.0)
      '@opentelemetry/exporter-logs-otlp-http': 0.201.1(@opentelemetry/api@1.9.0)
      '@opentelemetry/exporter-logs-otlp-proto': 0.201.1(@opentelemetry/api@1.9.0)
      '@opentelemetry/exporter-metrics-otlp-grpc': 0.201.1(@opentelemetry/api@1.9.0)
      '@opentelemetry/exporter-metrics-otlp-http': 0.201.1(@opentelemetry/api@1.9.0)
      '@opentelemetry/exporter-metrics-otlp-proto': 0.201.1(@opentelemetry/api@1.9.0)
      '@opentelemetry/exporter-prometheus': 0.201.1(@opentelemetry/api@1.9.0)
      '@opentelemetry/exporter-trace-otlp-grpc': 0.201.1(@opentelemetry/api@1.9.0)
      '@opentelemetry/exporter-trace-otlp-http': 0.201.1(@opentelemetry/api@1.9.0)
      '@opentelemetry/exporter-trace-otlp-proto': 0.201.1(@opentelemetry/api@1.9.0)
      '@opentelemetry/exporter-zipkin': 2.0.1(@opentelemetry/api@1.9.0)
      '@opentelemetry/instrumentation': 0.201.1(@opentelemetry/api@1.9.0)
      '@opentelemetry/propagator-b3': 2.0.1(@opentelemetry/api@1.9.0)
      '@opentelemetry/propagator-jaeger': 2.0.1(@opentelemetry/api@1.9.0)
      '@opentelemetry/resources': 2.0.1(@opentelemetry/api@1.9.0)
      '@opentelemetry/sdk-logs': 0.201.1(@opentelemetry/api@1.9.0)
      '@opentelemetry/sdk-metrics': 2.0.1(@opentelemetry/api@1.9.0)
      '@opentelemetry/sdk-trace-base': 2.0.1(@opentelemetry/api@1.9.0)
      '@opentelemetry/sdk-trace-node': 2.0.1(@opentelemetry/api@1.9.0)
      '@opentelemetry/semantic-conventions': 1.34.0
    transitivePeerDependencies:
      - supports-color

  '@opentelemetry/sdk-trace-base@2.0.1(@opentelemetry/api@1.9.0)':
    dependencies:
      '@opentelemetry/api': 1.9.0
      '@opentelemetry/core': 2.0.1(@opentelemetry/api@1.9.0)
      '@opentelemetry/resources': 2.0.1(@opentelemetry/api@1.9.0)
      '@opentelemetry/semantic-conventions': 1.34.0

  '@opentelemetry/sdk-trace-node@2.0.1(@opentelemetry/api@1.9.0)':
    dependencies:
      '@opentelemetry/api': 1.9.0
      '@opentelemetry/context-async-hooks': 2.0.1(@opentelemetry/api@1.9.0)
      '@opentelemetry/core': 2.0.1(@opentelemetry/api@1.9.0)
      '@opentelemetry/sdk-trace-base': 2.0.1(@opentelemetry/api@1.9.0)

  '@opentelemetry/semantic-conventions@1.34.0': {}

  '@opentelemetry/sql-common@0.41.0(@opentelemetry/api@1.9.0)':
    dependencies:
      '@opentelemetry/api': 1.9.0
      '@opentelemetry/core': 2.0.1(@opentelemetry/api@1.9.0)

  '@parcel/watcher-android-arm64@2.5.1':
    optional: true

  '@parcel/watcher-darwin-arm64@2.5.1':
    optional: true

  '@parcel/watcher-darwin-x64@2.5.1':
    optional: true

  '@parcel/watcher-freebsd-x64@2.5.1':
    optional: true

  '@parcel/watcher-linux-arm-glibc@2.5.1':
    optional: true

  '@parcel/watcher-linux-arm-musl@2.5.1':
    optional: true

  '@parcel/watcher-linux-arm64-glibc@2.5.1':
    optional: true

  '@parcel/watcher-linux-arm64-musl@2.5.1':
    optional: true

  '@parcel/watcher-linux-x64-glibc@2.5.1':
    optional: true

  '@parcel/watcher-linux-x64-musl@2.5.1':
    optional: true

  '@parcel/watcher-win32-arm64@2.5.1':
    optional: true

  '@parcel/watcher-win32-ia32@2.5.1':
    optional: true

  '@parcel/watcher-win32-x64@2.5.1':
    optional: true

  '@parcel/watcher@2.5.1':
    dependencies:
      detect-libc: 1.0.3
      is-glob: 4.0.3
      micromatch: 4.0.8
      node-addon-api: 7.1.1
    optionalDependencies:
      '@parcel/watcher-android-arm64': 2.5.1
      '@parcel/watcher-darwin-arm64': 2.5.1
      '@parcel/watcher-darwin-x64': 2.5.1
      '@parcel/watcher-freebsd-x64': 2.5.1
      '@parcel/watcher-linux-arm-glibc': 2.5.1
      '@parcel/watcher-linux-arm-musl': 2.5.1
      '@parcel/watcher-linux-arm64-glibc': 2.5.1
      '@parcel/watcher-linux-arm64-musl': 2.5.1
      '@parcel/watcher-linux-x64-glibc': 2.5.1
      '@parcel/watcher-linux-x64-musl': 2.5.1
      '@parcel/watcher-win32-arm64': 2.5.1
      '@parcel/watcher-win32-ia32': 2.5.1
      '@parcel/watcher-win32-x64': 2.5.1

  '@pkgjs/parseargs@0.11.0':
    optional: true

  '@polka/url@1.0.0-next.29': {}

  '@protobufjs/aspromise@1.1.2': {}

  '@protobufjs/base64@1.1.2': {}

  '@protobufjs/codegen@2.0.4': {}

  '@protobufjs/eventemitter@1.1.0': {}

  '@protobufjs/fetch@1.1.0':
    dependencies:
      '@protobufjs/aspromise': 1.1.2
      '@protobufjs/inquire': 1.1.0

  '@protobufjs/float@1.0.2': {}

  '@protobufjs/inquire@1.1.0': {}

  '@protobufjs/path@1.1.2': {}

  '@protobufjs/pool@1.1.0': {}

  '@protobufjs/utf8@1.1.0': {}

  '@rollup/rollup-android-arm-eabi@4.43.0':
    optional: true

  '@rollup/rollup-android-arm64@4.43.0':
    optional: true

  '@rollup/rollup-darwin-arm64@4.43.0':
    optional: true

  '@rollup/rollup-darwin-x64@4.43.0':
    optional: true

  '@rollup/rollup-freebsd-arm64@4.43.0':
    optional: true

  '@rollup/rollup-freebsd-x64@4.43.0':
    optional: true

  '@rollup/rollup-linux-arm-gnueabihf@4.43.0':
    optional: true

  '@rollup/rollup-linux-arm-musleabihf@4.43.0':
    optional: true

  '@rollup/rollup-linux-arm64-gnu@4.43.0':
    optional: true

  '@rollup/rollup-linux-arm64-musl@4.43.0':
    optional: true

  '@rollup/rollup-linux-loongarch64-gnu@4.43.0':
    optional: true

  '@rollup/rollup-linux-powerpc64le-gnu@4.43.0':
    optional: true

  '@rollup/rollup-linux-riscv64-gnu@4.43.0':
    optional: true

  '@rollup/rollup-linux-riscv64-musl@4.43.0':
    optional: true

  '@rollup/rollup-linux-s390x-gnu@4.43.0':
    optional: true

  '@rollup/rollup-linux-x64-gnu@4.43.0':
    optional: true

  '@rollup/rollup-linux-x64-musl@4.43.0':
    optional: true

  '@rollup/rollup-win32-arm64-msvc@4.43.0':
    optional: true

  '@rollup/rollup-win32-ia32-msvc@4.43.0':
    optional: true

  '@rollup/rollup-win32-x64-msvc@4.43.0':
    optional: true

  '@shikijs/engine-oniguruma@3.6.0':
    dependencies:
      '@shikijs/types': 3.6.0
      '@shikijs/vscode-textmate': 10.0.2

  '@shikijs/langs@3.6.0':
    dependencies:
      '@shikijs/types': 3.6.0

  '@shikijs/themes@3.6.0':
    dependencies:
      '@shikijs/types': 3.6.0

  '@shikijs/types@3.6.0':
    dependencies:
      '@shikijs/vscode-textmate': 10.0.2
      '@types/hast': 3.0.4

  '@shikijs/vscode-textmate@10.0.2': {}

  '@sindresorhus/slugify@2.2.1':
    dependencies:
      '@sindresorhus/transliterate': 1.6.0
      escape-string-regexp: 5.0.0

  '@sindresorhus/transliterate@1.6.0':
    dependencies:
      escape-string-regexp: 5.0.0

  '@smithy/abort-controller@4.0.4':
    dependencies:
      '@smithy/types': 4.3.1
      tslib: 2.8.1

  '@smithy/config-resolver@4.1.4':
    dependencies:
      '@smithy/node-config-provider': 4.1.3
      '@smithy/types': 4.3.1
      '@smithy/util-config-provider': 4.0.0
      '@smithy/util-middleware': 4.0.4
      tslib: 2.8.1

  '@smithy/core@3.5.3':
    dependencies:
      '@smithy/middleware-serde': 4.0.8
      '@smithy/protocol-http': 5.1.2
      '@smithy/types': 4.3.1
      '@smithy/util-base64': 4.0.0
      '@smithy/util-body-length-browser': 4.0.0
      '@smithy/util-middleware': 4.0.4
      '@smithy/util-stream': 4.2.2
      '@smithy/util-utf8': 4.0.0
      tslib: 2.8.1

  '@smithy/credential-provider-imds@4.0.6':
    dependencies:
      '@smithy/node-config-provider': 4.1.3
      '@smithy/property-provider': 4.0.4
      '@smithy/types': 4.3.1
      '@smithy/url-parser': 4.0.4
      tslib: 2.8.1

  '@smithy/eventstream-codec@1.1.0':
    dependencies:
      '@aws-crypto/crc32': 3.0.0
      '@smithy/types': 1.2.0
      '@smithy/util-hex-encoding': 1.1.0
      tslib: 2.8.1

  '@smithy/fetch-http-handler@5.0.4':
    dependencies:
      '@smithy/protocol-http': 5.1.2
      '@smithy/querystring-builder': 4.0.4
      '@smithy/types': 4.3.1
      '@smithy/util-base64': 4.0.0
      tslib: 2.8.1

  '@smithy/hash-node@4.0.4':
    dependencies:
      '@smithy/types': 4.3.1
      '@smithy/util-buffer-from': 4.0.0
      '@smithy/util-utf8': 4.0.0
      tslib: 2.8.1

  '@smithy/invalid-dependency@4.0.4':
    dependencies:
      '@smithy/types': 4.3.1
      tslib: 2.8.1

  '@smithy/is-array-buffer@1.1.0':
    dependencies:
      tslib: 2.8.1

  '@smithy/is-array-buffer@2.2.0':
    dependencies:
      tslib: 2.8.1

  '@smithy/is-array-buffer@4.0.0':
    dependencies:
      tslib: 2.8.1

  '@smithy/middleware-content-length@4.0.4':
    dependencies:
      '@smithy/protocol-http': 5.1.2
      '@smithy/types': 4.3.1
      tslib: 2.8.1

  '@smithy/middleware-endpoint@4.1.11':
    dependencies:
      '@smithy/core': 3.5.3
      '@smithy/middleware-serde': 4.0.8
      '@smithy/node-config-provider': 4.1.3
      '@smithy/shared-ini-file-loader': 4.0.4
      '@smithy/types': 4.3.1
      '@smithy/url-parser': 4.0.4
      '@smithy/util-middleware': 4.0.4
      tslib: 2.8.1

  '@smithy/middleware-retry@4.1.12':
    dependencies:
      '@smithy/node-config-provider': 4.1.3
      '@smithy/protocol-http': 5.1.2
      '@smithy/service-error-classification': 4.0.5
      '@smithy/smithy-client': 4.4.3
      '@smithy/types': 4.3.1
      '@smithy/util-middleware': 4.0.4
      '@smithy/util-retry': 4.0.5
      tslib: 2.8.1
      uuid: 9.0.1

  '@smithy/middleware-serde@4.0.8':
    dependencies:
      '@smithy/protocol-http': 5.1.2
      '@smithy/types': 4.3.1
      tslib: 2.8.1

  '@smithy/middleware-stack@4.0.4':
    dependencies:
      '@smithy/types': 4.3.1
      tslib: 2.8.1

  '@smithy/node-config-provider@4.1.3':
    dependencies:
      '@smithy/property-provider': 4.0.4
      '@smithy/shared-ini-file-loader': 4.0.4
      '@smithy/types': 4.3.1
      tslib: 2.8.1

  '@smithy/node-http-handler@4.0.6':
    dependencies:
      '@smithy/abort-controller': 4.0.4
      '@smithy/protocol-http': 5.1.2
      '@smithy/querystring-builder': 4.0.4
      '@smithy/types': 4.3.1
      tslib: 2.8.1

  '@smithy/property-provider@4.0.4':
    dependencies:
      '@smithy/types': 4.3.1
      tslib: 2.8.1

  '@smithy/protocol-http@1.2.0':
    dependencies:
      '@smithy/types': 1.2.0
      tslib: 2.8.1

  '@smithy/protocol-http@5.1.2':
    dependencies:
      '@smithy/types': 4.3.1
      tslib: 2.8.1

  '@smithy/querystring-builder@4.0.4':
    dependencies:
      '@smithy/types': 4.3.1
      '@smithy/util-uri-escape': 4.0.0
      tslib: 2.8.1

  '@smithy/querystring-parser@4.0.4':
    dependencies:
      '@smithy/types': 4.3.1
      tslib: 2.8.1

  '@smithy/service-error-classification@4.0.5':
    dependencies:
      '@smithy/types': 4.3.1

  '@smithy/shared-ini-file-loader@4.0.4':
    dependencies:
      '@smithy/types': 4.3.1
      tslib: 2.8.1

  '@smithy/signature-v4@1.1.0':
    dependencies:
      '@smithy/eventstream-codec': 1.1.0
      '@smithy/is-array-buffer': 1.1.0
      '@smithy/types': 1.2.0
      '@smithy/util-hex-encoding': 1.1.0
      '@smithy/util-middleware': 1.1.0
      '@smithy/util-uri-escape': 1.1.0
      '@smithy/util-utf8': 1.1.0
      tslib: 2.8.1

  '@smithy/signature-v4@5.1.2':
    dependencies:
      '@smithy/is-array-buffer': 4.0.0
      '@smithy/protocol-http': 5.1.2
      '@smithy/types': 4.3.1
      '@smithy/util-hex-encoding': 4.0.0
      '@smithy/util-middleware': 4.0.4
      '@smithy/util-uri-escape': 4.0.0
      '@smithy/util-utf8': 4.0.0
      tslib: 2.8.1

  '@smithy/smithy-client@4.4.3':
    dependencies:
      '@smithy/core': 3.5.3
      '@smithy/middleware-endpoint': 4.1.11
      '@smithy/middleware-stack': 4.0.4
      '@smithy/protocol-http': 5.1.2
      '@smithy/types': 4.3.1
      '@smithy/util-stream': 4.2.2
      tslib: 2.8.1

  '@smithy/types@1.2.0':
    dependencies:
      tslib: 2.8.1

  '@smithy/types@4.3.1':
    dependencies:
      tslib: 2.8.1

  '@smithy/url-parser@4.0.4':
    dependencies:
      '@smithy/querystring-parser': 4.0.4
      '@smithy/types': 4.3.1
      tslib: 2.8.1

  '@smithy/util-base64@4.0.0':
    dependencies:
      '@smithy/util-buffer-from': 4.0.0
      '@smithy/util-utf8': 4.0.0
      tslib: 2.8.1

  '@smithy/util-body-length-browser@4.0.0':
    dependencies:
      tslib: 2.8.1

  '@smithy/util-body-length-node@4.0.0':
    dependencies:
      tslib: 2.8.1

  '@smithy/util-buffer-from@1.1.0':
    dependencies:
      '@smithy/is-array-buffer': 1.1.0
      tslib: 2.8.1

  '@smithy/util-buffer-from@2.2.0':
    dependencies:
      '@smithy/is-array-buffer': 2.2.0
      tslib: 2.8.1

  '@smithy/util-buffer-from@4.0.0':
    dependencies:
      '@smithy/is-array-buffer': 4.0.0
      tslib: 2.8.1

  '@smithy/util-config-provider@4.0.0':
    dependencies:
      tslib: 2.8.1

  '@smithy/util-defaults-mode-browser@4.0.19':
    dependencies:
      '@smithy/property-provider': 4.0.4
      '@smithy/smithy-client': 4.4.3
      '@smithy/types': 4.3.1
      bowser: 2.11.0
      tslib: 2.8.1

  '@smithy/util-defaults-mode-node@4.0.19':
    dependencies:
      '@smithy/config-resolver': 4.1.4
      '@smithy/credential-provider-imds': 4.0.6
      '@smithy/node-config-provider': 4.1.3
      '@smithy/property-provider': 4.0.4
      '@smithy/smithy-client': 4.4.3
      '@smithy/types': 4.3.1
      tslib: 2.8.1

  '@smithy/util-endpoints@3.0.6':
    dependencies:
      '@smithy/node-config-provider': 4.1.3
      '@smithy/types': 4.3.1
      tslib: 2.8.1

  '@smithy/util-hex-encoding@1.1.0':
    dependencies:
      tslib: 2.8.1

  '@smithy/util-hex-encoding@4.0.0':
    dependencies:
      tslib: 2.8.1

  '@smithy/util-middleware@1.1.0':
    dependencies:
      tslib: 2.8.1

  '@smithy/util-middleware@4.0.4':
    dependencies:
      '@smithy/types': 4.3.1
      tslib: 2.8.1

  '@smithy/util-retry@4.0.5':
    dependencies:
      '@smithy/service-error-classification': 4.0.5
      '@smithy/types': 4.3.1
      tslib: 2.8.1

  '@smithy/util-stream@4.2.2':
    dependencies:
      '@smithy/fetch-http-handler': 5.0.4
      '@smithy/node-http-handler': 4.0.6
      '@smithy/types': 4.3.1
      '@smithy/util-base64': 4.0.0
      '@smithy/util-buffer-from': 4.0.0
      '@smithy/util-hex-encoding': 4.0.0
      '@smithy/util-utf8': 4.0.0
      tslib: 2.8.1

  '@smithy/util-uri-escape@1.1.0':
    dependencies:
      tslib: 2.8.1

  '@smithy/util-uri-escape@4.0.0':
    dependencies:
      tslib: 2.8.1

  '@smithy/util-utf8@1.1.0':
    dependencies:
      '@smithy/util-buffer-from': 1.1.0
      tslib: 2.8.1

  '@smithy/util-utf8@2.3.0':
    dependencies:
      '@smithy/util-buffer-from': 2.2.0
      tslib: 2.8.1

  '@smithy/util-utf8@4.0.0':
    dependencies:
      '@smithy/util-buffer-from': 4.0.0
      tslib: 2.8.1

  '@smithy/util-waiter@4.0.5':
    dependencies:
      '@smithy/abort-controller': 4.0.4
      '@smithy/types': 4.3.1
      tslib: 2.8.1

  '@standard-schema/spec@1.0.0': {}

  '@swc/counter@0.1.3': {}

  '@swc/helpers@0.5.15':
    dependencies:
      tslib: 2.8.1

  '@types/aws-lambda@8.10.147': {}

  '@types/babel__helper-validator-identifier@7.15.2': {}

  '@types/bun@1.2.16':
    dependencies:
      bun-types: 1.2.16

  '@types/bunyan@1.8.11':
    dependencies:
      '@types/node': 24.0.3

  '@types/chai@5.2.2':
    dependencies:
      '@types/deep-eql': 4.0.2

  '@types/connect@3.4.38':
    dependencies:
      '@types/node': 24.0.3

  '@types/convict@6.1.6':
    dependencies:
      '@types/node': 20.19.1

  '@types/deep-eql@4.0.2': {}

  '@types/diff-match-patch@1.0.36': {}

  '@types/estree@1.0.7': {}

  '@types/estree@1.0.8': {}

  '@types/glob@8.1.0':
    dependencies:
      '@types/minimatch': 5.1.2
      '@types/node': 20.19.1

  '@types/hast@3.0.4':
    dependencies:
      '@types/unist': 3.0.3

  '@types/json-schema@7.0.15': {}

  '@types/memcached@2.2.10':
    dependencies:
      '@types/node': 24.0.3

  '@types/minimatch@5.1.2': {}

  '@types/mute-stream@0.0.4':
    dependencies:
      '@types/node': 20.19.1

  '@types/mysql@2.15.26':
    dependencies:
      '@types/node': 24.0.3

  '@types/node-fetch@2.6.12':
    dependencies:
      '@types/node': 20.19.1
      form-data: 4.0.3

  '@types/node@12.20.55': {}

  '@types/node@18.19.112':
    dependencies:
      undici-types: 5.26.5

  '@types/node@20.19.1':
    dependencies:
      undici-types: 6.21.0

  '@types/node@22.15.32':
    dependencies:
      undici-types: 6.21.0

  '@types/node@24.0.3':
    dependencies:
      undici-types: 7.8.0

  '@types/oracledb@6.5.2':
    dependencies:
      '@types/node': 24.0.3

  '@types/pg-pool@2.0.6':
    dependencies:
      '@types/pg': 8.6.1

  '@types/pg@8.6.1':
    dependencies:
      '@types/node': 24.0.3
      pg-protocol: 1.10.1
      pg-types: 2.2.0

  '@types/prop-types@15.7.15': {}

  '@types/react@18.3.23':
    dependencies:
      '@types/prop-types': 15.7.15
      csstype: 3.1.3

  '@types/retry@0.12.0': {}

  '@types/semver@7.7.0': {}

  '@types/shimmer@1.2.0': {}

  '@types/tedious@4.0.14':
    dependencies:
      '@types/node': 24.0.3

  '@types/unist@3.0.3': {}

  '@types/uuid@10.0.0': {}

  '@types/uuid@9.0.8': {}

  '@types/wrap-ansi@3.0.0': {}

  '@types/ws@8.18.1':
    dependencies:
      '@types/node': 24.0.3

  '@types/yaml@1.9.7':
    dependencies:
      yaml: 2.8.0

  '@typescript-eslint/eslint-plugin@8.34.1(@typescript-eslint/parser@8.34.1(eslint@9.29.0(jiti@1.21.7))(typescript@5.8.3))(eslint@9.29.0(jiti@1.21.7))(typescript@5.8.3)':
    dependencies:
      '@eslint-community/regexpp': 4.12.1
      '@typescript-eslint/parser': 8.34.1(eslint@9.29.0(jiti@1.21.7))(typescript@5.8.3)
      '@typescript-eslint/scope-manager': 8.34.1
      '@typescript-eslint/type-utils': 8.34.1(eslint@9.29.0(jiti@1.21.7))(typescript@5.8.3)
      '@typescript-eslint/utils': 8.34.1(eslint@9.29.0(jiti@1.21.7))(typescript@5.8.3)
      '@typescript-eslint/visitor-keys': 8.34.1
      eslint: 9.29.0(jiti@1.21.7)
      graphemer: 1.4.0
      ignore: 7.0.5
      natural-compare: 1.4.0
      ts-api-utils: 2.1.0(typescript@5.8.3)
      typescript: 5.8.3
    transitivePeerDependencies:
      - supports-color

  '@typescript-eslint/parser@8.34.1(eslint@9.29.0(jiti@1.21.7))(typescript@5.8.3)':
    dependencies:
      '@typescript-eslint/scope-manager': 8.34.1
      '@typescript-eslint/types': 8.34.1
      '@typescript-eslint/typescript-estree': 8.34.1(typescript@5.8.3)
      '@typescript-eslint/visitor-keys': 8.34.1
      debug: 4.4.1
      eslint: 9.29.0(jiti@1.21.7)
      typescript: 5.8.3
    transitivePeerDependencies:
      - supports-color

  '@typescript-eslint/project-service@8.34.1(typescript@5.8.3)':
    dependencies:
      '@typescript-eslint/tsconfig-utils': 8.34.1(typescript@5.8.3)
      '@typescript-eslint/types': 8.34.1
      debug: 4.4.1
      typescript: 5.8.3
    transitivePeerDependencies:
      - supports-color

  '@typescript-eslint/scope-manager@8.34.1':
    dependencies:
      '@typescript-eslint/types': 8.34.1
      '@typescript-eslint/visitor-keys': 8.34.1

  '@typescript-eslint/tsconfig-utils@8.34.1(typescript@5.8.3)':
    dependencies:
      typescript: 5.8.3

  '@typescript-eslint/type-utils@8.34.1(eslint@9.29.0(jiti@1.21.7))(typescript@5.8.3)':
    dependencies:
      '@typescript-eslint/typescript-estree': 8.34.1(typescript@5.8.3)
      '@typescript-eslint/utils': 8.34.1(eslint@9.29.0(jiti@1.21.7))(typescript@5.8.3)
      debug: 4.4.1
      eslint: 9.29.0(jiti@1.21.7)
      ts-api-utils: 2.1.0(typescript@5.8.3)
      typescript: 5.8.3
    transitivePeerDependencies:
      - supports-color

  '@typescript-eslint/types@8.34.1': {}

  '@typescript-eslint/typescript-estree@8.34.1(typescript@5.8.3)':
    dependencies:
      '@typescript-eslint/project-service': 8.34.1(typescript@5.8.3)
      '@typescript-eslint/tsconfig-utils': 8.34.1(typescript@5.8.3)
      '@typescript-eslint/types': 8.34.1
      '@typescript-eslint/visitor-keys': 8.34.1
      debug: 4.4.1
      fast-glob: 3.3.3
      is-glob: 4.0.3
      minimatch: 9.0.5
      semver: 7.7.2
      ts-api-utils: 2.1.0(typescript@5.8.3)
      typescript: 5.8.3
    transitivePeerDependencies:
      - supports-color

  '@typescript-eslint/utils@8.34.1(eslint@9.29.0(jiti@1.21.7))(typescript@5.8.3)':
    dependencies:
      '@eslint-community/eslint-utils': 4.7.0(eslint@9.29.0(jiti@1.21.7))
      '@typescript-eslint/scope-manager': 8.34.1
      '@typescript-eslint/types': 8.34.1
      '@typescript-eslint/typescript-estree': 8.34.1(typescript@5.8.3)
      eslint: 9.29.0(jiti@1.21.7)
      typescript: 5.8.3
    transitivePeerDependencies:
      - supports-color

  '@typescript-eslint/visitor-keys@8.34.1':
    dependencies:
      '@typescript-eslint/types': 8.34.1
      eslint-visitor-keys: 4.2.1

  '@vitest/expect@3.2.4':
    dependencies:
      '@types/chai': 5.2.2
      '@vitest/spy': 3.2.4
      '@vitest/utils': 3.2.4
      chai: 5.2.0
      tinyrainbow: 2.0.0

<<<<<<< HEAD
  '@vitest/mocker@3.2.4(vite@6.3.5(@types/node@20.19.1)(jiti@1.21.7)(tsx@4.20.3)(yaml@2.8.0))':
    dependencies:
      '@vitest/spy': 3.2.4
      estree-walker: 3.0.3
      magic-string: 0.30.17
    optionalDependencies:
      vite: 6.3.5(@types/node@20.19.1)(jiti@1.21.7)(tsx@4.20.3)(yaml@2.8.0)

  '@vitest/mocker@3.2.4(vite@6.3.5(@types/node@22.15.32)(jiti@1.21.7)(tsx@4.20.3)(yaml@2.8.0))':
    dependencies:
      '@vitest/spy': 3.2.4
      estree-walker: 3.0.3
      magic-string: 0.30.17
    optionalDependencies:
      vite: 6.3.5(@types/node@22.15.32)(jiti@1.21.7)(tsx@4.20.3)(yaml@2.8.0)
=======
  '@vitest/mocker@3.2.3(vite@6.3.5(@types/node@22.15.31)(jiti@1.21.7)(tsx@4.20.1)(yaml@2.8.0))':
    dependencies:
      '@vitest/spy': 3.2.3
      estree-walker: 3.0.3
      magic-string: 0.30.17
    optionalDependencies:
      vite: 6.3.5(@types/node@22.15.31)(jiti@1.21.7)(tsx@4.20.1)(yaml@2.8.0)
>>>>>>> 4d783368

  '@vitest/mocker@3.2.4(vite@6.3.5(@types/node@24.0.3)(jiti@1.21.7)(tsx@4.20.3)(yaml@2.8.0))':
    dependencies:
      '@vitest/spy': 3.2.4
      estree-walker: 3.0.3
      magic-string: 0.30.17
    optionalDependencies:
      vite: 6.3.5(@types/node@24.0.3)(jiti@1.21.7)(tsx@4.20.3)(yaml@2.8.0)

  '@vitest/pretty-format@3.2.4':
    dependencies:
      tinyrainbow: 2.0.0

  '@vitest/runner@3.2.4':
    dependencies:
      '@vitest/utils': 3.2.4
      pathe: 2.0.3
      strip-literal: 3.0.0

  '@vitest/snapshot@3.2.4':
    dependencies:
      '@vitest/pretty-format': 3.2.4
      magic-string: 0.30.17
      pathe: 2.0.3

  '@vitest/spy@3.2.4':
    dependencies:
      tinyspy: 4.0.3

  '@vitest/ui@3.2.4(vitest@3.2.4)':
    dependencies:
      '@vitest/utils': 3.2.4
      fflate: 0.8.2
      flatted: 3.3.3
      pathe: 2.0.3
      sirv: 3.0.1
      tinyglobby: 0.2.14
      tinyrainbow: 2.0.0
<<<<<<< HEAD
      vitest: 3.2.4(@types/node@22.15.32)(@vitest/ui@3.2.4)(jiti@1.21.7)(tsx@4.20.3)(yaml@2.8.0)
=======
      vitest: 3.2.3(@types/node@22.15.31)(@vitest/ui@3.2.3)(jiti@1.21.7)(tsx@4.20.1)(yaml@2.8.0)

  '@vitest/utils@3.2.3':
    dependencies:
      '@vitest/pretty-format': 3.2.3
      loupe: 3.1.3
      tinyrainbow: 2.0.0
>>>>>>> 4d783368

  '@vitest/utils@3.2.4':
    dependencies:
      '@vitest/pretty-format': 3.2.4
      loupe: 3.1.4
      tinyrainbow: 2.0.0

  abort-controller@3.0.0:
    dependencies:
      event-target-shim: 5.0.1

  accepts@1.3.8:
    dependencies:
      mime-types: 2.1.35
      negotiator: 0.6.3

  accepts@2.0.0:
    dependencies:
      mime-types: 3.0.1
      negotiator: 1.0.0

  acorn-import-attributes@1.9.5(acorn@8.15.0):
    dependencies:
      acorn: 8.15.0

  acorn-jsx@5.3.2(acorn@8.15.0):
    dependencies:
      acorn: 8.15.0

  acorn@8.15.0: {}

  agent-base@7.1.3: {}

  agentkeepalive@4.6.0:
    dependencies:
      humanize-ms: 1.2.1

  ai@4.3.16(react@18.3.1)(zod@3.25.67):
    dependencies:
      '@ai-sdk/provider': 1.1.3
      '@ai-sdk/provider-utils': 2.2.8(zod@3.25.67)
      '@ai-sdk/react': 1.2.12(react@18.3.1)(zod@3.25.67)
      '@ai-sdk/ui-utils': 1.2.11(zod@3.25.67)
      '@opentelemetry/api': 1.9.0
      jsondiffpatch: 0.6.0
      zod: 3.25.67
    optionalDependencies:
      react: 18.3.1

  ajv@6.12.6:
    dependencies:
      fast-deep-equal: 3.1.3
      fast-json-stable-stringify: 2.1.0
      json-schema-traverse: 0.4.1
      uri-js: 4.4.1

  ansi-colors@4.1.3: {}

  ansi-escapes@4.3.2:
    dependencies:
      type-fest: 0.21.3

  ansi-escapes@7.0.0:
    dependencies:
      environment: 1.1.0

  ansi-regex@5.0.1: {}

  ansi-regex@6.1.0: {}

  ansi-styles@4.3.0:
    dependencies:
      color-convert: 2.0.1

  ansi-styles@5.2.0: {}

  ansi-styles@6.2.1: {}

  any-promise@1.3.0: {}

  anymatch@3.1.3:
    dependencies:
      normalize-path: 3.0.0
      picomatch: 2.3.1

  arg@5.0.2: {}

  argparse@1.0.10:
    dependencies:
      sprintf-js: 1.0.3

  argparse@2.0.1: {}

  array-flatten@1.1.1: {}

  array-timsort@1.0.3: {}

  array-union@2.1.0: {}

  assertion-error@2.0.1: {}

  asynckit@0.4.0: {}

  atomic-sleep@1.0.0: {}

  axios@1.10.0:
    dependencies:
      follow-redirects: 1.15.9
      form-data: 4.0.3
      proxy-from-env: 1.1.0
    transitivePeerDependencies:
      - debug

  balanced-match@1.0.2: {}

  base64-js@1.5.1: {}

  better-path-resolve@1.0.0:
    dependencies:
      is-windows: 1.0.2

  bignumber.js@9.3.0: {}

  binary-extensions@2.3.0: {}

  body-parser@1.20.3:
    dependencies:
      bytes: 3.1.2
      content-type: 1.0.5
      debug: 2.6.9
      depd: 2.0.0
      destroy: 1.2.0
      http-errors: 2.0.0
      iconv-lite: 0.4.24
      on-finished: 2.4.1
      qs: 6.13.0
      raw-body: 2.5.2
      type-is: 1.6.18
      unpipe: 1.0.0
    transitivePeerDependencies:
      - supports-color

  body-parser@2.2.0:
    dependencies:
      bytes: 3.1.2
      content-type: 1.0.5
      debug: 4.4.1
      http-errors: 2.0.0
      iconv-lite: 0.6.3
      on-finished: 2.4.1
      qs: 6.14.0
      raw-body: 3.0.0
      type-is: 2.0.1
    transitivePeerDependencies:
      - supports-color

  bowser@2.11.0: {}

  brace-expansion@1.1.12:
    dependencies:
      balanced-match: 1.0.2
      concat-map: 0.0.1

  brace-expansion@2.0.2:
    dependencies:
      balanced-match: 1.0.2

  braces@3.0.3:
    dependencies:
      fill-range: 7.1.1

  buffer-equal-constant-time@1.0.1: {}

  buffer@6.0.3:
    dependencies:
      base64-js: 1.5.1
      ieee754: 1.2.1

  bun-types@1.2.16:
    dependencies:
      '@types/node': 24.0.3

  bundle-require@5.1.0(esbuild@0.25.5):
    dependencies:
      esbuild: 0.25.5
      load-tsconfig: 0.2.5

  busboy@1.6.0:
    dependencies:
      streamsearch: 1.1.0

  bytes@3.1.2: {}

  cac@6.7.14: {}

  call-bind-apply-helpers@1.0.2:
    dependencies:
      es-errors: 1.3.0
      function-bind: 1.1.2

  call-bound@1.0.4:
    dependencies:
      call-bind-apply-helpers: 1.0.2
      get-intrinsic: 1.3.0

  callsites@3.1.0: {}

  camelcase-css@2.0.1: {}

  camelcase@6.3.0: {}

  caniuse-lite@1.0.30001723: {}

  chai@5.2.0:
    dependencies:
      assertion-error: 2.0.1
      check-error: 2.1.1
      deep-eql: 5.0.2
      loupe: 3.1.4
      pathval: 2.0.0

  chalk@4.1.2:
    dependencies:
      ansi-styles: 4.3.0
      supports-color: 7.2.0

  chalk@5.4.1: {}

  chardet@0.7.0: {}

  check-error@2.1.1: {}

  chokidar@3.6.0:
    dependencies:
      anymatch: 3.1.3
      braces: 3.0.3
      glob-parent: 5.1.2
      is-binary-path: 2.1.0
      is-glob: 4.0.3
      normalize-path: 3.0.0
      readdirp: 3.6.0
    optionalDependencies:
      fsevents: 2.3.3

  chokidar@4.0.3:
    dependencies:
      readdirp: 4.1.2

  ci-info@3.9.0: {}

  cjs-module-lexer@1.4.3: {}

  cli-cursor@5.0.0:
    dependencies:
      restore-cursor: 5.1.0

  cli-progress@3.12.0:
    dependencies:
      string-width: 4.2.3

  cli-truncate@4.0.0:
    dependencies:
      slice-ansi: 5.0.0
      string-width: 7.2.0

  cli-width@4.1.0: {}

  client-only@0.0.1: {}

  cliui@8.0.1:
    dependencies:
      string-width: 4.2.3
      strip-ansi: 6.0.1
      wrap-ansi: 7.0.0

  clone@2.1.2: {}

  cohere-ai@7.17.1:
    dependencies:
      '@aws-sdk/client-sagemaker': 3.832.0
      '@aws-sdk/credential-providers': 3.830.0
      '@aws-sdk/protocol-http': 3.374.0
      '@aws-sdk/signature-v4': 3.374.0
      convict: 6.2.4
      form-data: 4.0.3
      form-data-encoder: 4.1.0
      formdata-node: 6.0.3
      js-base64: 3.7.2
      node-fetch: 2.7.0
      qs: 6.11.2
      readable-stream: 4.7.0
      url-join: 4.0.1
    transitivePeerDependencies:
      - aws-crt
      - encoding

  color-convert@2.0.1:
    dependencies:
      color-name: 1.1.4

  color-name@1.1.4: {}

  color-string@1.9.1:
    dependencies:
      color-name: 1.1.4
      simple-swizzle: 0.2.2
    optional: true

  color@4.2.3:
    dependencies:
      color-convert: 2.0.1
      color-string: 1.9.1
    optional: true

  colorette@2.0.20: {}

  combined-stream@1.0.8:
    dependencies:
      delayed-stream: 1.0.0

  commander@12.1.0: {}

  commander@13.1.0: {}

  commander@4.1.1: {}

  comment-json@4.2.5:
    dependencies:
      array-timsort: 1.0.3
      core-util-is: 1.0.3
      esprima: 4.0.1
      has-own-prop: 2.0.0
      repeat-string: 1.6.1

  composio-core@0.5.39(@ai-sdk/openai@1.3.22(zod@3.25.67))(@cloudflare/workers-types@4.20250619.0)(@langchain/core@0.3.59(openai@4.104.0(ws@8.18.2)(zod@3.25.67)))(@langchain/openai@0.5.13(@langchain/core@0.3.59(openai@4.104.0(ws@8.18.2)(zod@3.25.67)))(ws@8.18.2))(ai@4.3.16(react@18.3.1)(zod@3.25.67))(langchain@0.3.28(@langchain/core@0.3.59(openai@4.104.0(ws@8.18.2)(zod@3.25.67)))(axios@1.10.0)(openai@4.104.0(ws@8.18.2)(zod@3.25.67))(ws@8.18.2))(openai@4.104.0(ws@8.18.2)(zod@3.25.67)):
    dependencies:
      '@ai-sdk/openai': 1.3.22(zod@3.25.67)
      '@cloudflare/workers-types': 4.20250619.0
      '@composio/mcp': 1.0.3-0
      '@hey-api/client-axios': 0.2.12(axios@1.10.0)
      '@langchain/core': 0.3.59(openai@4.104.0(ws@8.18.2)(zod@3.25.67))
      '@langchain/openai': 0.5.13(@langchain/core@0.3.59(openai@4.104.0(ws@8.18.2)(zod@3.25.67)))(ws@8.18.2)
      ai: 4.3.16(react@18.3.1)(zod@3.25.67)
      axios: 1.10.0
      chalk: 4.1.2
      cli-progress: 3.12.0
      commander: 12.1.0
      inquirer: 10.2.2
      langchain: 0.3.28(@langchain/core@0.3.59(openai@4.104.0(ws@8.18.2)(zod@3.25.67)))(axios@1.10.0)(openai@4.104.0(ws@8.18.2)(zod@3.25.67))(ws@8.18.2)
      open: 8.4.2
      openai: 4.104.0(ws@8.18.2)(zod@3.25.67)
      pusher-js: 8.4.0-rc2
      resolve-package-path: 4.0.3
      uuid: 10.0.0
      zod: 3.25.67
      zod-to-json-schema: 3.24.5(zod@3.25.67)
    transitivePeerDependencies:
      - debug

  concat-map@0.0.1: {}

  confbox@0.1.8: {}

  consola@3.4.2: {}

  console-table-printer@2.14.3:
    dependencies:
      simple-wcswidth: 1.1.1

  content-disposition@0.5.4:
    dependencies:
      safe-buffer: 5.2.1

  content-disposition@1.0.0:
    dependencies:
      safe-buffer: 5.2.1

  content-type@1.0.5: {}

  convict@6.2.4:
    dependencies:
      lodash.clonedeep: 4.5.0
      yargs-parser: 20.2.9

  cookie-signature@1.0.6: {}

  cookie-signature@1.2.2: {}

  cookie@0.7.1: {}

  cookie@0.7.2: {}

  copy-anything@3.0.5:
    dependencies:
      is-what: 4.1.16

  core-util-is@1.0.3: {}

  cors@2.8.5:
    dependencies:
      object-assign: 4.1.1
      vary: 1.1.2

  cross-spawn@7.0.6:
    dependencies:
      path-key: 3.1.1
      shebang-command: 2.0.0
      which: 2.0.2

  crypto-random-string@4.0.0:
    dependencies:
      type-fest: 1.4.0

  cssesc@3.0.0: {}

  csstype@3.1.3: {}

  date-fns@3.6.0: {}

  date-fns@4.1.0: {}

  dateformat@4.6.3: {}

  debug@2.6.9:
    dependencies:
      ms: 2.0.0

  debug@4.4.1:
    dependencies:
      ms: 2.1.3

  decamelize@1.2.0: {}

  deep-eql@5.0.2: {}

  deep-is@0.1.4: {}

  define-lazy-prop@2.0.0: {}

  delayed-stream@1.0.0: {}

  depd@2.0.0: {}

  dequal@2.0.3: {}

  destroy@1.2.0: {}

  detect-indent@6.1.0: {}

  detect-libc@1.0.3: {}

  detect-libc@2.0.4:
    optional: true

  didyoumean@1.2.2: {}

  diff-match-patch@1.0.5: {}

  dir-glob@3.0.1:
    dependencies:
      path-type: 4.0.0

  dlv@1.1.3: {}

  dotenv@16.5.0: {}

  dunder-proto@1.0.1:
    dependencies:
      call-bind-apply-helpers: 1.0.2
      es-errors: 1.3.0
      gopd: 1.2.0

  eastasianwidth@0.2.0: {}

  ecdsa-sig-formatter@1.0.11:
    dependencies:
      safe-buffer: 5.2.1

  ee-first@1.1.1: {}

<<<<<<< HEAD
  effect-errors@1.10.11(belzt22ekwptqr7tzcbumfngca):
=======
  effect-errors@1.10.11(ff5edfb43a1891ed491370151a2c33b9):
>>>>>>> 4d783368
    dependencies:
      '@effect/cluster': 0.39.4(@effect/platform@0.84.11(effect@3.16.8))(@effect/rpc@0.62.4(@effect/platform@0.84.11(effect@3.16.8))(effect@3.16.8))(@effect/sql@0.38.2(@effect/experimental@0.49.2(@effect/platform@0.84.11(effect@3.16.8))(effect@3.16.8))(@effect/platform@0.84.11(effect@3.16.8))(effect@3.16.8))(@effect/workflow@0.2.4(@effect/platform@0.84.11(effect@3.16.8))(@effect/rpc@0.62.4(@effect/platform@0.84.11(effect@3.16.8))(effect@3.16.8))(effect@3.16.8))(effect@3.16.8)
      '@effect/platform': 0.84.11(effect@3.16.8)
      '@effect/platform-node': 0.86.4(@effect/cluster@0.39.4(@effect/platform@0.84.11(effect@3.16.8))(@effect/rpc@0.62.4(@effect/platform@0.84.11(effect@3.16.8))(effect@3.16.8))(@effect/sql@0.38.2(@effect/experimental@0.49.2(@effect/platform@0.84.11(effect@3.16.8))(effect@3.16.8))(@effect/platform@0.84.11(effect@3.16.8))(effect@3.16.8))(@effect/workflow@0.2.4(@effect/platform@0.84.11(effect@3.16.8))(@effect/rpc@0.62.4(@effect/platform@0.84.11(effect@3.16.8))(effect@3.16.8))(effect@3.16.8))(effect@3.16.8))(@effect/platform@0.84.11(effect@3.16.8))(@effect/rpc@0.62.4(@effect/platform@0.84.11(effect@3.16.8))(effect@3.16.8))(@effect/sql@0.38.2(@effect/experimental@0.49.2(@effect/platform@0.84.11(effect@3.16.8))(effect@3.16.8))(@effect/platform@0.84.11(effect@3.16.8))(effect@3.16.8))(effect@3.16.8)
      '@effect/rpc': 0.62.4(@effect/platform@0.84.11(effect@3.16.8))(effect@3.16.8)
      '@effect/sql': 0.38.2(@effect/experimental@0.49.2(@effect/platform@0.84.11(effect@3.16.8))(effect@3.16.8))(@effect/platform@0.84.11(effect@3.16.8))(effect@3.16.8)
      comment-json: 4.2.5
      effect: 3.16.8
      picocolors: 1.1.1
      source-map-js: 1.2.1

  effect@3.16.8:
    dependencies:
      '@standard-schema/spec': 1.0.0
      fast-check: 3.23.2

  emoji-regex@10.4.0: {}

  emoji-regex@8.0.0: {}

  emoji-regex@9.2.2: {}

  encodeurl@1.0.2: {}

  encodeurl@2.0.0: {}

  end-of-stream@1.4.5:
    dependencies:
      once: 1.4.0

  enquirer@2.4.1:
    dependencies:
      ansi-colors: 4.1.3
      strip-ansi: 6.0.1

  entities@4.5.0: {}

  environment@1.1.0: {}

  es-define-property@1.0.1: {}

  es-errors@1.3.0: {}

  es-module-lexer@1.7.0: {}

  es-object-atoms@1.1.1:
    dependencies:
      es-errors: 1.3.0

  es-set-tostringtag@2.1.0:
    dependencies:
      es-errors: 1.3.0
      get-intrinsic: 1.3.0
      has-tostringtag: 1.0.2
      hasown: 2.0.2

  esbuild@0.25.5:
    optionalDependencies:
      '@esbuild/aix-ppc64': 0.25.5
      '@esbuild/android-arm': 0.25.5
      '@esbuild/android-arm64': 0.25.5
      '@esbuild/android-x64': 0.25.5
      '@esbuild/darwin-arm64': 0.25.5
      '@esbuild/darwin-x64': 0.25.5
      '@esbuild/freebsd-arm64': 0.25.5
      '@esbuild/freebsd-x64': 0.25.5
      '@esbuild/linux-arm': 0.25.5
      '@esbuild/linux-arm64': 0.25.5
      '@esbuild/linux-ia32': 0.25.5
      '@esbuild/linux-loong64': 0.25.5
      '@esbuild/linux-mips64el': 0.25.5
      '@esbuild/linux-ppc64': 0.25.5
      '@esbuild/linux-riscv64': 0.25.5
      '@esbuild/linux-s390x': 0.25.5
      '@esbuild/linux-x64': 0.25.5
      '@esbuild/netbsd-arm64': 0.25.5
      '@esbuild/netbsd-x64': 0.25.5
      '@esbuild/openbsd-arm64': 0.25.5
      '@esbuild/openbsd-x64': 0.25.5
      '@esbuild/sunos-x64': 0.25.5
      '@esbuild/win32-arm64': 0.25.5
      '@esbuild/win32-ia32': 0.25.5
      '@esbuild/win32-x64': 0.25.5

  escalade@3.2.0: {}

  escape-html@1.0.3: {}

  escape-string-regexp@4.0.0: {}

  escape-string-regexp@5.0.0: {}

  eslint-scope@8.4.0:
    dependencies:
      esrecurse: 4.3.0
      estraverse: 5.3.0

  eslint-visitor-keys@3.4.3: {}

  eslint-visitor-keys@4.2.1: {}

  eslint@9.29.0(jiti@1.21.7):
    dependencies:
      '@eslint-community/eslint-utils': 4.7.0(eslint@9.29.0(jiti@1.21.7))
      '@eslint-community/regexpp': 4.12.1
      '@eslint/config-array': 0.20.1
      '@eslint/config-helpers': 0.2.3
      '@eslint/core': 0.14.0
      '@eslint/eslintrc': 3.3.1
      '@eslint/js': 9.29.0
      '@eslint/plugin-kit': 0.3.2
      '@humanfs/node': 0.16.6
      '@humanwhocodes/module-importer': 1.0.1
      '@humanwhocodes/retry': 0.4.3
      '@types/estree': 1.0.8
      '@types/json-schema': 7.0.15
      ajv: 6.12.6
      chalk: 4.1.2
      cross-spawn: 7.0.6
      debug: 4.4.1
      escape-string-regexp: 4.0.0
      eslint-scope: 8.4.0
      eslint-visitor-keys: 4.2.1
      espree: 10.4.0
      esquery: 1.6.0
      esutils: 2.0.3
      fast-deep-equal: 3.1.3
      file-entry-cache: 8.0.0
      find-up: 5.0.0
      glob-parent: 6.0.2
      ignore: 5.3.2
      imurmurhash: 0.1.4
      is-glob: 4.0.3
      json-stable-stringify-without-jsonify: 1.0.1
      lodash.merge: 4.6.2
      minimatch: 3.1.2
      natural-compare: 1.4.0
      optionator: 0.9.4
    optionalDependencies:
      jiti: 1.21.7
    transitivePeerDependencies:
      - supports-color

  espree@10.4.0:
    dependencies:
      acorn: 8.15.0
      acorn-jsx: 5.3.2(acorn@8.15.0)
      eslint-visitor-keys: 4.2.1

  esprima@4.0.1: {}

  esquery@1.6.0:
    dependencies:
      estraverse: 5.3.0

  esrecurse@4.3.0:
    dependencies:
      estraverse: 5.3.0

  estraverse@5.3.0: {}

  estree-walker@3.0.3:
    dependencies:
      '@types/estree': 1.0.8

  esutils@2.0.3: {}

  etag@1.8.1: {}

  event-target-shim@5.0.1: {}

  eventemitter3@4.0.7: {}

  eventemitter3@5.0.1: {}

  events@3.3.0: {}

  eventsource-parser@3.0.2: {}

  eventsource@3.0.7:
    dependencies:
      eventsource-parser: 3.0.2

  execa@8.0.1:
    dependencies:
      cross-spawn: 7.0.6
      get-stream: 8.0.1
      human-signals: 5.0.0
      is-stream: 3.0.0
      merge-stream: 2.0.0
      npm-run-path: 5.3.0
      onetime: 6.0.0
      signal-exit: 4.1.0
      strip-final-newline: 3.0.0

  exit-hook@4.0.0: {}

  expect-type@1.2.1: {}

  express-rate-limit@7.5.0(express@5.1.0):
    dependencies:
      express: 5.1.0

  express@4.21.2:
    dependencies:
      accepts: 1.3.8
      array-flatten: 1.1.1
      body-parser: 1.20.3
      content-disposition: 0.5.4
      content-type: 1.0.5
      cookie: 0.7.1
      cookie-signature: 1.0.6
      debug: 2.6.9
      depd: 2.0.0
      encodeurl: 2.0.0
      escape-html: 1.0.3
      etag: 1.8.1
      finalhandler: 1.3.1
      fresh: 0.5.2
      http-errors: 2.0.0
      merge-descriptors: 1.0.3
      methods: 1.1.2
      on-finished: 2.4.1
      parseurl: 1.3.3
      path-to-regexp: 0.1.12
      proxy-addr: 2.0.7
      qs: 6.13.0
      range-parser: 1.2.1
      safe-buffer: 5.2.1
      send: 0.19.0
      serve-static: 1.16.2
      setprototypeof: 1.2.0
      statuses: 2.0.1
      type-is: 1.6.18
      utils-merge: 1.0.1
      vary: 1.1.2
    transitivePeerDependencies:
      - supports-color

  express@5.1.0:
    dependencies:
      accepts: 2.0.0
      body-parser: 2.2.0
      content-disposition: 1.0.0
      content-type: 1.0.5
      cookie: 0.7.2
      cookie-signature: 1.2.2
      debug: 4.4.1
      encodeurl: 2.0.0
      escape-html: 1.0.3
      etag: 1.8.1
      finalhandler: 2.1.0
      fresh: 2.0.0
      http-errors: 2.0.0
      merge-descriptors: 2.0.0
      mime-types: 3.0.1
      on-finished: 2.4.1
      once: 1.4.0
      parseurl: 1.3.3
      proxy-addr: 2.0.7
      qs: 6.14.0
      range-parser: 1.2.1
      router: 2.2.0
      send: 1.2.0
      serve-static: 2.2.0
      statuses: 2.0.2
      type-is: 2.0.1
      vary: 1.1.2
    transitivePeerDependencies:
      - supports-color

  extend-shallow@2.0.1:
    dependencies:
      is-extendable: 0.1.1

  extend@3.0.2: {}

  extendable-error@0.1.7: {}

  external-editor@3.1.0:
    dependencies:
      chardet: 0.7.0
      iconv-lite: 0.4.24
      tmp: 0.0.33

  fast-check@3.23.2:
    dependencies:
      pure-rand: 6.1.0

  fast-copy@3.0.2: {}

  fast-deep-equal@3.1.3: {}

  fast-diff@1.3.0: {}

  fast-glob@3.3.3:
    dependencies:
      '@nodelib/fs.stat': 2.0.5
      '@nodelib/fs.walk': 1.2.8
      glob-parent: 5.1.2
      merge2: 1.4.1
      micromatch: 4.0.8

  fast-json-stable-stringify@2.1.0: {}

  fast-levenshtein@2.0.6: {}

  fast-redact@3.5.0: {}

  fast-safe-stringify@2.1.1: {}

  fast-xml-parser@4.4.1:
    dependencies:
      strnum: 1.1.2

  fastq@1.19.1:
    dependencies:
      reusify: 1.1.0

  fdir@6.4.6(picomatch@4.0.2):
    optionalDependencies:
      picomatch: 4.0.2

  fern-api@0.51.39: {}

  fflate@0.8.2: {}

  file-entry-cache@8.0.0:
    dependencies:
      flat-cache: 4.0.1

  fill-range@7.1.1:
    dependencies:
      to-regex-range: 5.0.1

  finalhandler@1.3.1:
    dependencies:
      debug: 2.6.9
      encodeurl: 2.0.0
      escape-html: 1.0.3
      on-finished: 2.4.1
      parseurl: 1.3.3
      statuses: 2.0.1
      unpipe: 1.0.0
    transitivePeerDependencies:
      - supports-color

  finalhandler@2.1.0:
    dependencies:
      debug: 4.4.1
      encodeurl: 2.0.0
      escape-html: 1.0.3
      on-finished: 2.4.1
      parseurl: 1.3.3
      statuses: 2.0.2
    transitivePeerDependencies:
      - supports-color

  find-my-way-ts@0.1.5: {}

  find-up@4.1.0:
    dependencies:
      locate-path: 5.0.0
      path-exists: 4.0.0

  find-up@5.0.0:
    dependencies:
      locate-path: 6.0.0
      path-exists: 4.0.0

  fix-dts-default-cjs-exports@1.0.1:
    dependencies:
      magic-string: 0.30.17
      mlly: 1.7.4
      rollup: 4.43.0

  flat-cache@4.0.1:
    dependencies:
      flatted: 3.3.3
      keyv: 4.5.4

  flatted@3.3.3: {}

  follow-redirects@1.15.9: {}

  foreground-child@3.3.1:
    dependencies:
      cross-spawn: 7.0.6
      signal-exit: 4.1.0

  form-data-encoder@1.7.2: {}

  form-data-encoder@4.1.0: {}

  form-data@4.0.3:
    dependencies:
      asynckit: 0.4.0
      combined-stream: 1.0.8
      es-set-tostringtag: 2.1.0
      hasown: 2.0.2
      mime-types: 2.1.35

  formdata-node@4.4.1:
    dependencies:
      node-domexception: 1.0.0
      web-streams-polyfill: 4.0.0-beta.3

  formdata-node@6.0.3: {}

  forwarded-parse@2.1.2: {}

  forwarded@0.2.0: {}

  fresh@0.5.2: {}

  fresh@2.0.0: {}

  fs-extra@7.0.1:
    dependencies:
      graceful-fs: 4.2.11
      jsonfile: 4.0.0
      universalify: 0.1.2

  fs-extra@8.1.0:
    dependencies:
      graceful-fs: 4.2.11
      jsonfile: 4.0.0
      universalify: 0.1.2

  fsevents@2.3.3:
    optional: true

  function-bind@1.1.2: {}

  gaxios@6.7.1:
    dependencies:
      extend: 3.0.2
      https-proxy-agent: 7.0.6
      is-stream: 2.0.1
      node-fetch: 2.7.0
      uuid: 9.0.1
    transitivePeerDependencies:
      - encoding
      - supports-color

  gcp-metadata@6.1.1:
    dependencies:
      gaxios: 6.7.1
      google-logging-utils: 0.0.2
      json-bigint: 1.0.0
    transitivePeerDependencies:
      - encoding
      - supports-color

  get-caller-file@2.0.5: {}

  get-east-asian-width@1.3.0: {}

  get-intrinsic@1.3.0:
    dependencies:
      call-bind-apply-helpers: 1.0.2
      es-define-property: 1.0.1
      es-errors: 1.3.0
      es-object-atoms: 1.1.1
      function-bind: 1.1.2
      get-proto: 1.0.1
      gopd: 1.2.0
      has-symbols: 1.1.0
      hasown: 2.0.2
      math-intrinsics: 1.1.0

  get-proto@1.0.1:
    dependencies:
      dunder-proto: 1.0.1
      es-object-atoms: 1.1.1

  get-stream@8.0.1: {}

  get-tsconfig@4.10.1:
    dependencies:
      resolve-pkg-maps: 1.0.0

  glob-parent@5.1.2:
    dependencies:
      is-glob: 4.0.3

  glob-parent@6.0.2:
    dependencies:
      is-glob: 4.0.3

  glob@10.4.5:
    dependencies:
      foreground-child: 3.3.1
      jackspeak: 3.4.3
      minimatch: 9.0.5
      minipass: 7.1.2
      package-json-from-dist: 1.0.1
      path-scurry: 1.11.1

  globals@14.0.0: {}

  globals@16.2.0: {}

  globby@11.1.0:
    dependencies:
      array-union: 2.1.0
      dir-glob: 3.0.1
      fast-glob: 3.3.3
      ignore: 5.3.2
      merge2: 1.4.1
      slash: 3.0.0

  google-auth-library@9.15.1:
    dependencies:
      base64-js: 1.5.1
      ecdsa-sig-formatter: 1.0.11
      gaxios: 6.7.1
      gcp-metadata: 6.1.1
      gtoken: 7.1.0
      jws: 4.0.0
    transitivePeerDependencies:
      - encoding
      - supports-color

  google-logging-utils@0.0.2: {}

  gopd@1.2.0: {}

  graceful-fs@4.2.11: {}

  graphemer@1.4.0: {}

  gray-matter@4.0.3:
    dependencies:
      js-yaml: 3.14.1
      kind-of: 6.0.3
      section-matter: 1.0.0
      strip-bom-string: 1.0.0

  gtoken@7.1.0:
    dependencies:
      gaxios: 6.7.1
      jws: 4.0.0
    transitivePeerDependencies:
      - encoding
      - supports-color

  has-flag@4.0.0: {}

  has-own-prop@2.0.0: {}

  has-symbols@1.1.0: {}

  has-tostringtag@1.0.2:
    dependencies:
      has-symbols: 1.1.0

  hasown@2.0.2:
    dependencies:
      function-bind: 1.1.2

  help-me@5.0.0: {}

  hono-openapi@0.4.8(effect@3.16.8)(hono@4.8.0)(openapi-types@12.1.3)(zod@3.25.67):
    dependencies:
      json-schema-walker: 2.0.0
      openapi-types: 12.1.3
    optionalDependencies:
      effect: 3.16.8
      hono: 4.8.0
      zod: 3.25.67

  hono@4.8.0: {}

  http-errors@2.0.0:
    dependencies:
      depd: 2.0.0
      inherits: 2.0.4
      setprototypeof: 1.2.0
      statuses: 2.0.1
      toidentifier: 1.0.1

  https-proxy-agent@7.0.6:
    dependencies:
      agent-base: 7.1.3
      debug: 4.4.1
    transitivePeerDependencies:
      - supports-color

  human-id@4.1.1: {}

  human-signals@5.0.0: {}

  humanize-ms@1.2.1:
    dependencies:
      ms: 2.1.3

  husky@9.1.7: {}

  iconv-lite@0.4.24:
    dependencies:
      safer-buffer: 2.1.2

  iconv-lite@0.6.3:
    dependencies:
      safer-buffer: 2.1.2

  ieee754@1.2.1: {}

  ignore@5.3.2: {}

  ignore@7.0.5: {}

  import-fresh@3.3.1:
    dependencies:
      parent-module: 1.0.1
      resolve-from: 4.0.0

  import-in-the-middle@1.14.2:
    dependencies:
      acorn: 8.15.0
      acorn-import-attributes: 1.9.5(acorn@8.15.0)
      cjs-module-lexer: 1.4.3
      module-details-from-path: 1.0.4

  imurmurhash@0.1.4: {}

  indent-string@5.0.0: {}

  inherits@2.0.4: {}

  ini@4.1.3: {}

  inquirer@10.2.2:
    dependencies:
      '@inquirer/core': 9.2.1
      '@inquirer/prompts': 5.5.0
      '@inquirer/type': 1.5.5
      '@types/mute-stream': 0.0.4
      ansi-escapes: 4.3.2
      mute-stream: 1.0.0
      run-async: 3.0.0
      rxjs: 7.8.2

  ipaddr.js@1.9.1: {}

  is-arrayish@0.3.2:
    optional: true

  is-binary-path@2.1.0:
    dependencies:
      binary-extensions: 2.3.0

  is-core-module@2.16.1:
    dependencies:
      hasown: 2.0.2

  is-docker@2.2.1: {}

  is-extendable@0.1.1: {}

  is-extglob@2.1.1: {}

  is-fullwidth-code-point@3.0.0: {}

  is-fullwidth-code-point@4.0.0: {}

  is-fullwidth-code-point@5.0.0:
    dependencies:
      get-east-asian-width: 1.3.0

  is-glob@4.0.3:
    dependencies:
      is-extglob: 2.1.1

  is-number@7.0.0: {}

  is-promise@4.0.0: {}

  is-stream@2.0.1: {}

  is-stream@3.0.0: {}

  is-subdir@1.2.0:
    dependencies:
      better-path-resolve: 1.0.0

  is-what@4.1.16: {}

  is-windows@1.0.2: {}

  is-wsl@2.2.0:
    dependencies:
      is-docker: 2.2.1

  isexe@2.0.0: {}

  jackspeak@3.4.3:
    dependencies:
      '@isaacs/cliui': 8.0.2
    optionalDependencies:
      '@pkgjs/parseargs': 0.11.0

  jiti@1.21.7: {}

  joycon@3.1.1: {}

  js-base64@3.7.2: {}

  js-tiktoken@1.0.20:
    dependencies:
      base64-js: 1.5.1

  js-tokens@4.0.0: {}

  js-tokens@9.0.1: {}

  js-yaml@3.14.1:
    dependencies:
      argparse: 1.0.10
      esprima: 4.0.1

  js-yaml@4.1.0:
    dependencies:
      argparse: 2.0.1

  json-bigint@1.0.0:
    dependencies:
      bignumber.js: 9.3.0

  json-buffer@3.0.1: {}

  json-schema-to-zod@2.6.1: {}

  json-schema-traverse@0.4.1: {}

  json-schema-walker@2.0.0:
    dependencies:
      '@apidevtools/json-schema-ref-parser': 11.9.3
      clone: 2.1.2

  json-schema@0.4.0: {}

  json-stable-stringify-without-jsonify@1.0.1: {}

  jsondiffpatch@0.6.0:
    dependencies:
      '@types/diff-match-patch': 1.0.36
      chalk: 5.4.1
      diff-match-patch: 1.0.5

  jsonfile@4.0.0:
    optionalDependencies:
      graceful-fs: 4.2.11

  jsonpointer@5.0.1: {}

  jwa@2.0.1:
    dependencies:
      buffer-equal-constant-time: 1.0.1
      ecdsa-sig-formatter: 1.0.11
      safe-buffer: 5.2.1

  jws@4.0.0:
    dependencies:
      jwa: 2.0.1
      safe-buffer: 5.2.1

  keyv@4.5.4:
    dependencies:
      json-buffer: 3.0.1

  kind-of@6.0.3: {}

  langchain@0.3.28(@langchain/core@0.3.59(openai@4.104.0(ws@8.18.2)(zod@3.25.67)))(axios@1.10.0)(openai@4.104.0(ws@8.18.2)(zod@3.25.67))(ws@8.18.2):
    dependencies:
      '@langchain/core': 0.3.59(openai@4.104.0(ws@8.18.2)(zod@3.25.67))
      '@langchain/openai': 0.5.13(@langchain/core@0.3.59(openai@4.104.0(ws@8.18.2)(zod@3.25.67)))(ws@8.18.2)
      '@langchain/textsplitters': 0.1.0(@langchain/core@0.3.59(openai@4.104.0(ws@8.18.2)(zod@3.25.67)))
      js-tiktoken: 1.0.20
      js-yaml: 4.1.0
      jsonpointer: 5.0.1
      langsmith: 0.3.33(openai@4.104.0(ws@8.18.2)(zod@3.25.67))
      openapi-types: 12.1.3
      p-retry: 4.6.2
      uuid: 10.0.0
      yaml: 2.8.0
      zod: 3.25.67
    optionalDependencies:
      axios: 1.10.0
    transitivePeerDependencies:
      - encoding
      - openai
      - ws

  langsmith@0.3.33(openai@4.104.0(ws@8.18.2)(zod@3.25.32)):
    dependencies:
      '@types/uuid': 10.0.0
      chalk: 4.1.2
      console-table-printer: 2.14.3
      p-queue: 6.6.2
      p-retry: 4.6.2
      semver: 7.7.2
      uuid: 10.0.0
    optionalDependencies:
      openai: 4.104.0(ws@8.18.2)(zod@3.25.32)

  langsmith@0.3.33(openai@4.104.0(ws@8.18.2)(zod@3.25.67)):
    dependencies:
      '@types/uuid': 10.0.0
      chalk: 4.1.2
      console-table-printer: 2.14.3
      p-queue: 6.6.2
      p-retry: 4.6.2
      semver: 7.7.2
      uuid: 10.0.0
    optionalDependencies:
      openai: 4.104.0(ws@8.18.2)(zod@3.25.67)

<<<<<<< HEAD
  langsmith@0.3.33(openai@5.5.1(ws@8.18.2)(zod@3.25.67)):
=======
  langsmith@0.3.31(openai@5.3.0(ws@8.18.2)(zod@3.25.62)):
>>>>>>> 4d783368
    dependencies:
      '@types/uuid': 10.0.0
      chalk: 4.1.2
      console-table-printer: 2.14.3
      p-queue: 6.6.2
      p-retry: 4.6.2
      semver: 7.7.2
      uuid: 10.0.0
    optionalDependencies:
      openai: 5.5.1(ws@8.18.2)(zod@3.25.67)

  levn@0.4.1:
    dependencies:
      prelude-ls: 1.2.1
      type-check: 0.4.0

  lilconfig@3.1.3: {}

  lines-and-columns@1.2.4: {}

  linkify-it@5.0.0:
    dependencies:
      uc.micro: 2.1.0

  lint-staged@15.5.2:
    dependencies:
      chalk: 5.4.1
      commander: 13.1.0
      debug: 4.4.1
      execa: 8.0.1
      lilconfig: 3.1.3
      listr2: 8.3.3
      micromatch: 4.0.8
      pidtree: 0.6.0
      string-argv: 0.3.2
      yaml: 2.8.0
    transitivePeerDependencies:
      - supports-color

  listr2@8.3.3:
    dependencies:
      cli-truncate: 4.0.0
      colorette: 2.0.20
      eventemitter3: 5.0.1
      log-update: 6.1.0
      rfdc: 1.4.1
      wrap-ansi: 9.0.0

  load-tsconfig@0.2.5: {}

  locate-path@5.0.0:
    dependencies:
      p-locate: 4.1.0

  locate-path@6.0.0:
    dependencies:
      p-locate: 5.0.0

  lodash.camelcase@4.3.0: {}

  lodash.clonedeep@4.5.0: {}

  lodash.merge@4.6.2: {}

  lodash.sortby@4.7.0: {}

  lodash.startcase@4.4.0: {}

  log-update@6.1.0:
    dependencies:
      ansi-escapes: 7.0.0
      cli-cursor: 5.0.0
      slice-ansi: 7.1.0
      strip-ansi: 7.1.0
      wrap-ansi: 9.0.0

  long@5.3.2: {}

  loose-envify@1.4.0:
    dependencies:
      js-tokens: 4.0.0

  loupe@3.1.4: {}

  lru-cache@10.4.3: {}

  lunr@2.3.9: {}

  magic-string@0.30.17:
    dependencies:
      '@jridgewell/sourcemap-codec': 1.5.0

  markdown-it@14.1.0:
    dependencies:
      argparse: 2.0.1
      entities: 4.5.0
      linkify-it: 5.0.0
      mdurl: 2.0.0
      punycode.js: 2.3.1
      uc.micro: 2.1.0

  math-intrinsics@1.1.0: {}

  mdurl@2.0.0: {}

  media-typer@0.3.0: {}

  media-typer@1.1.0: {}

  merge-descriptors@1.0.3: {}

  merge-descriptors@2.0.0: {}

  merge-stream@2.0.0: {}

  merge2@1.4.1: {}

  methods@1.1.2: {}

  micromatch@4.0.8:
    dependencies:
      braces: 3.0.3
      picomatch: 2.3.1

  mime-db@1.52.0: {}

  mime-db@1.54.0: {}

  mime-types@2.1.35:
    dependencies:
      mime-db: 1.52.0

  mime-types@3.0.1:
    dependencies:
      mime-db: 1.54.0

  mime@1.6.0: {}

  mime@3.0.0: {}

  mimic-fn@4.0.0: {}

  mimic-function@5.0.1: {}

  minimatch@3.1.2:
    dependencies:
      brace-expansion: 1.1.12

  minimatch@9.0.5:
    dependencies:
      brace-expansion: 2.0.2

  minimist@1.2.8: {}

  minipass@7.1.2: {}

  mlly@1.7.4:
    dependencies:
      acorn: 8.15.0
      pathe: 2.0.3
      pkg-types: 1.3.1
      ufo: 1.6.1

  module-details-from-path@1.0.4: {}

  mri@1.2.0: {}

  mrmime@2.0.1: {}

  ms@2.0.0: {}

  ms@2.1.3: {}

  msgpackr-extract@3.0.3:
    dependencies:
      node-gyp-build-optional-packages: 5.2.2
    optionalDependencies:
      '@msgpackr-extract/msgpackr-extract-darwin-arm64': 3.0.3
      '@msgpackr-extract/msgpackr-extract-darwin-x64': 3.0.3
      '@msgpackr-extract/msgpackr-extract-linux-arm': 3.0.3
      '@msgpackr-extract/msgpackr-extract-linux-arm64': 3.0.3
      '@msgpackr-extract/msgpackr-extract-linux-x64': 3.0.3
      '@msgpackr-extract/msgpackr-extract-win32-x64': 3.0.3
    optional: true

  msgpackr@1.11.4:
    optionalDependencies:
      msgpackr-extract: 3.0.3

  multipasta@0.2.5: {}

  mustache@4.2.0: {}

  mute-stream@1.0.0: {}

  mz@2.7.0:
    dependencies:
      any-promise: 1.3.0
      object-assign: 4.1.1
      thenify-all: 1.6.0

  nanoid@3.3.11: {}

  natural-compare@1.4.0: {}

  negotiator@0.6.3: {}

  negotiator@1.0.0: {}

  next@15.3.4(@opentelemetry/api@1.9.0)(react-dom@19.1.0(react@18.3.1))(react@18.3.1):
    dependencies:
      '@next/env': 15.3.4
      '@swc/counter': 0.1.3
      '@swc/helpers': 0.5.15
      busboy: 1.6.0
      caniuse-lite: 1.0.30001723
      postcss: 8.4.31
      react: 18.3.1
      react-dom: 19.1.0(react@18.3.1)
      styled-jsx: 5.1.6(react@18.3.1)
    optionalDependencies:
      '@next/swc-darwin-arm64': 15.3.4
      '@next/swc-darwin-x64': 15.3.4
      '@next/swc-linux-arm64-gnu': 15.3.4
      '@next/swc-linux-arm64-musl': 15.3.4
      '@next/swc-linux-x64-gnu': 15.3.4
      '@next/swc-linux-x64-musl': 15.3.4
      '@next/swc-win32-arm64-msvc': 15.3.4
      '@next/swc-win32-x64-msvc': 15.3.4
      '@opentelemetry/api': 1.9.0
      sharp: 0.34.2
    transitivePeerDependencies:
      - '@babel/core'
      - babel-plugin-macros

  node-addon-api@7.1.1: {}

  node-domexception@1.0.0: {}

  node-fetch@2.7.0:
    dependencies:
      whatwg-url: 5.0.0

  node-gyp-build-optional-packages@5.2.2:
    dependencies:
      detect-libc: 2.0.4
    optional: true

  normalize-path@3.0.0: {}

  npm-run-path@5.3.0:
    dependencies:
      path-key: 4.0.0

  object-assign@4.1.1: {}

  object-hash@3.0.0: {}

  object-inspect@1.13.4: {}

  on-exit-leak-free@2.1.2: {}

  on-finished@2.4.1:
    dependencies:
      ee-first: 1.1.1

  once@1.4.0:
    dependencies:
      wrappy: 1.0.2

  onetime@6.0.0:
    dependencies:
      mimic-fn: 4.0.0

  onetime@7.0.0:
    dependencies:
      mimic-function: 5.0.1

  only-allow@1.2.1:
    dependencies:
      which-pm-runs: 1.1.0

  open@8.4.2:
    dependencies:
      define-lazy-prop: 2.0.0
      is-docker: 2.2.1
      is-wsl: 2.2.0

  openai@4.104.0(ws@8.18.2)(zod@3.25.32):
    dependencies:
      '@types/node': 18.19.112
      '@types/node-fetch': 2.6.12
      abort-controller: 3.0.0
      agentkeepalive: 4.6.0
      form-data-encoder: 1.7.2
      formdata-node: 4.4.1
      node-fetch: 2.7.0
    optionalDependencies:
      ws: 8.18.2
      zod: 3.25.32
    transitivePeerDependencies:
      - encoding

  openai@4.104.0(ws@8.18.2)(zod@3.25.67):
    dependencies:
      '@types/node': 18.19.112
      '@types/node-fetch': 2.6.12
      abort-controller: 3.0.0
      agentkeepalive: 4.6.0
      form-data-encoder: 1.7.2
      formdata-node: 4.4.1
      node-fetch: 2.7.0
    optionalDependencies:
      ws: 8.18.2
      zod: 3.25.67
    transitivePeerDependencies:
      - encoding

  openai@5.5.1(ws@8.18.2)(zod@3.25.67):
    optionalDependencies:
      ws: 8.18.2
      zod: 3.25.67

  openapi-types@12.1.3: {}

  optionator@0.9.4:
    dependencies:
      deep-is: 0.1.4
      fast-levenshtein: 2.0.6
      levn: 0.4.1
      prelude-ls: 1.2.1
      type-check: 0.4.0
      word-wrap: 1.2.5

  os-tmpdir@1.0.2: {}

  outdent@0.5.0: {}

  p-filter@2.1.0:
    dependencies:
      p-map: 2.1.0

  p-finally@1.0.0: {}

  p-limit@2.3.0:
    dependencies:
      p-try: 2.2.0

  p-limit@3.1.0:
    dependencies:
      yocto-queue: 0.1.0

  p-locate@4.1.0:
    dependencies:
      p-limit: 2.3.0

  p-locate@5.0.0:
    dependencies:
      p-limit: 3.1.0

  p-map@2.1.0: {}

  p-queue@6.6.2:
    dependencies:
      eventemitter3: 4.0.7
      p-timeout: 3.2.0

  p-retry@4.6.2:
    dependencies:
      '@types/retry': 0.12.0
      retry: 0.13.1

  p-timeout@3.2.0:
    dependencies:
      p-finally: 1.0.0

  p-try@2.2.0: {}

  package-json-from-dist@1.0.1: {}

  package-manager-detector@0.2.11:
    dependencies:
      quansync: 0.2.10

  parent-module@1.0.1:
    dependencies:
      callsites: 3.1.0

  parseurl@1.3.3: {}

  path-exists@4.0.0: {}

  path-key@3.1.1: {}

  path-key@4.0.0: {}

  path-parse@1.0.7: {}

  path-root-regex@0.1.2: {}

  path-root@0.1.1:
    dependencies:
      path-root-regex: 0.1.2

  path-scurry@1.11.1:
    dependencies:
      lru-cache: 10.4.3
      minipass: 7.1.2

  path-to-regexp@0.1.12: {}

  path-to-regexp@8.2.0: {}

  path-type@4.0.0: {}

  pathe@2.0.3: {}

  pathval@2.0.0: {}

  pg-int8@1.0.1: {}

  pg-protocol@1.10.1: {}

  pg-types@2.2.0:
    dependencies:
      pg-int8: 1.0.1
      postgres-array: 2.0.0
      postgres-bytea: 1.0.0
      postgres-date: 1.0.7
      postgres-interval: 1.2.0

  picocolors@1.1.1: {}

  picomatch@2.3.1: {}

  picomatch@4.0.2: {}

  pidtree@0.6.0: {}

  pify@2.3.0: {}

  pify@4.0.1: {}

  pino-abstract-transport@2.0.0:
    dependencies:
      split2: 4.2.0

  pino-pretty@13.0.0:
    dependencies:
      colorette: 2.0.20
      dateformat: 4.6.3
      fast-copy: 3.0.2
      fast-safe-stringify: 2.1.1
      help-me: 5.0.0
      joycon: 3.1.1
      minimist: 1.2.8
      on-exit-leak-free: 2.1.2
      pino-abstract-transport: 2.0.0
      pump: 3.0.3
      secure-json-parse: 2.7.0
      sonic-boom: 4.2.0
      strip-json-comments: 3.1.1

  pino-std-serializers@7.0.0: {}

  pino@9.7.0:
    dependencies:
      atomic-sleep: 1.0.0
      fast-redact: 3.5.0
      on-exit-leak-free: 2.1.2
      pino-abstract-transport: 2.0.0
      pino-std-serializers: 7.0.0
      process-warning: 5.0.0
      quick-format-unescaped: 4.0.4
      real-require: 0.2.0
      safe-stable-stringify: 2.5.0
      sonic-boom: 4.2.0
      thread-stream: 3.1.0

  pirates@4.0.7: {}

  pkce-challenge@5.0.0: {}

  pkg-types@1.3.1:
    dependencies:
      confbox: 0.1.8
      mlly: 1.7.4
      pathe: 2.0.3

  postcss-import@15.1.0(postcss@8.5.6):
    dependencies:
      postcss: 8.5.6
      postcss-value-parser: 4.2.0
      read-cache: 1.0.0
      resolve: 1.22.10

  postcss-js@4.0.1(postcss@8.5.6):
    dependencies:
      camelcase-css: 2.0.1
      postcss: 8.5.6

  postcss-load-config@4.0.2(postcss@8.5.6):
    dependencies:
      lilconfig: 3.1.3
      yaml: 2.8.0
    optionalDependencies:
      postcss: 8.5.6

  postcss-load-config@6.0.1(jiti@1.21.7)(postcss@8.5.6)(tsx@4.20.3)(yaml@2.8.0):
    dependencies:
      lilconfig: 3.1.3
    optionalDependencies:
      jiti: 1.21.7
      postcss: 8.5.6
      tsx: 4.20.3
      yaml: 2.8.0

  postcss-nested@6.2.0(postcss@8.5.6):
    dependencies:
      postcss: 8.5.6
      postcss-selector-parser: 6.1.2

  postcss-selector-parser@6.1.2:
    dependencies:
      cssesc: 3.0.0
      util-deprecate: 1.0.2

  postcss-value-parser@4.2.0: {}

  postcss@8.4.31:
    dependencies:
      nanoid: 3.3.11
      picocolors: 1.1.1
      source-map-js: 1.2.1

  postcss@8.5.6:
    dependencies:
      nanoid: 3.3.11
      picocolors: 1.1.1
      source-map-js: 1.2.1

  postgres-array@2.0.0: {}

  postgres-bytea@1.0.0: {}

  postgres-date@1.0.7: {}

  postgres-interval@1.2.0:
    dependencies:
      xtend: 4.0.2

  prelude-ls@1.2.1: {}

  prettier-linter-helpers@1.0.0:
    dependencies:
      fast-diff: 1.3.0

  prettier@2.8.8: {}

  prettier@3.5.3: {}

  process-warning@5.0.0: {}

  process@0.11.10: {}

  protobufjs@7.5.3:
    dependencies:
      '@protobufjs/aspromise': 1.1.2
      '@protobufjs/base64': 1.1.2
      '@protobufjs/codegen': 2.0.4
      '@protobufjs/eventemitter': 1.1.0
      '@protobufjs/fetch': 1.1.0
      '@protobufjs/float': 1.0.2
      '@protobufjs/inquire': 1.1.0
      '@protobufjs/path': 1.1.2
      '@protobufjs/pool': 1.1.0
      '@protobufjs/utf8': 1.1.0
      '@types/node': 24.0.3
      long: 5.3.2

  proxy-addr@2.0.7:
    dependencies:
      forwarded: 0.2.0
      ipaddr.js: 1.9.1

  proxy-from-env@1.1.0: {}

  pump@3.0.3:
    dependencies:
      end-of-stream: 1.4.5
      once: 1.4.0

  punycode.js@2.3.1: {}

  punycode@2.3.1: {}

  pure-rand@6.1.0: {}

  pusher-js@8.4.0:
    dependencies:
      tweetnacl: 1.0.3

  pusher-js@8.4.0-rc2:
    dependencies:
      tweetnacl: 1.0.3

  qs@6.11.2:
    dependencies:
      side-channel: 1.1.0

  qs@6.13.0:
    dependencies:
      side-channel: 1.1.0

  qs@6.14.0:
    dependencies:
      side-channel: 1.1.0

  quansync@0.2.10: {}

  queue-microtask@1.2.3: {}

  quick-format-unescaped@4.0.4: {}

  radash@12.1.1: {}

  range-parser@1.2.1: {}

  raw-body@2.5.2:
    dependencies:
      bytes: 3.1.2
      http-errors: 2.0.0
      iconv-lite: 0.4.24
      unpipe: 1.0.0

  raw-body@3.0.0:
    dependencies:
      bytes: 3.1.2
      http-errors: 2.0.0
      iconv-lite: 0.6.3
      unpipe: 1.0.0

  react-dom@19.1.0(react@18.3.1):
    dependencies:
      react: 18.3.1
      scheduler: 0.26.0

  react@18.3.1:
    dependencies:
      loose-envify: 1.4.0

  read-cache@1.0.0:
    dependencies:
      pify: 2.3.0

  read-yaml-file@1.1.0:
    dependencies:
      graceful-fs: 4.2.11
      js-yaml: 3.14.1
      pify: 4.0.1
      strip-bom: 3.0.0

  readable-stream@4.7.0:
    dependencies:
      abort-controller: 3.0.0
      buffer: 6.0.3
      events: 3.3.0
      process: 0.11.10
      string_decoder: 1.3.0

  readdirp@3.6.0:
    dependencies:
      picomatch: 2.3.1

  readdirp@4.1.2: {}

  real-require@0.2.0: {}

  repeat-string@1.6.1: {}

  require-directory@2.1.1: {}

  require-in-the-middle@7.5.2:
    dependencies:
      debug: 4.4.1
      module-details-from-path: 1.0.4
      resolve: 1.22.10
    transitivePeerDependencies:
      - supports-color

  resolve-from@4.0.0: {}

  resolve-from@5.0.0: {}

  resolve-package-path@4.0.3:
    dependencies:
      path-root: 0.1.1

  resolve-pkg-maps@1.0.0: {}

  resolve@1.22.10:
    dependencies:
      is-core-module: 2.16.1
      path-parse: 1.0.7
      supports-preserve-symlinks-flag: 1.0.0

  restore-cursor@5.1.0:
    dependencies:
      onetime: 7.0.0
      signal-exit: 4.1.0

  retry@0.13.1: {}

  reusify@1.1.0: {}

  rfdc@1.4.1: {}

  rollup@4.43.0:
    dependencies:
      '@types/estree': 1.0.7
    optionalDependencies:
      '@rollup/rollup-android-arm-eabi': 4.43.0
      '@rollup/rollup-android-arm64': 4.43.0
      '@rollup/rollup-darwin-arm64': 4.43.0
      '@rollup/rollup-darwin-x64': 4.43.0
      '@rollup/rollup-freebsd-arm64': 4.43.0
      '@rollup/rollup-freebsd-x64': 4.43.0
      '@rollup/rollup-linux-arm-gnueabihf': 4.43.0
      '@rollup/rollup-linux-arm-musleabihf': 4.43.0
      '@rollup/rollup-linux-arm64-gnu': 4.43.0
      '@rollup/rollup-linux-arm64-musl': 4.43.0
      '@rollup/rollup-linux-loongarch64-gnu': 4.43.0
      '@rollup/rollup-linux-powerpc64le-gnu': 4.43.0
      '@rollup/rollup-linux-riscv64-gnu': 4.43.0
      '@rollup/rollup-linux-riscv64-musl': 4.43.0
      '@rollup/rollup-linux-s390x-gnu': 4.43.0
      '@rollup/rollup-linux-x64-gnu': 4.43.0
      '@rollup/rollup-linux-x64-musl': 4.43.0
      '@rollup/rollup-win32-arm64-msvc': 4.43.0
      '@rollup/rollup-win32-ia32-msvc': 4.43.0
      '@rollup/rollup-win32-x64-msvc': 4.43.0
      fsevents: 2.3.3

  router@2.2.0:
    dependencies:
      debug: 4.4.1
      depd: 2.0.0
      is-promise: 4.0.0
      parseurl: 1.3.3
      path-to-regexp: 8.2.0
    transitivePeerDependencies:
      - supports-color

  run-async@3.0.0: {}

  run-parallel@1.2.0:
    dependencies:
      queue-microtask: 1.2.3

  rxjs@7.8.2:
    dependencies:
      tslib: 2.8.1

  safe-buffer@5.2.1: {}

  safe-stable-stringify@2.5.0: {}

  safer-buffer@2.1.2: {}

  scheduler@0.26.0: {}

  section-matter@1.0.0:
    dependencies:
      extend-shallow: 2.0.1
      kind-of: 6.0.3

  secure-json-parse@2.7.0: {}

  semver@7.7.2: {}

  send@0.19.0:
    dependencies:
      debug: 2.6.9
      depd: 2.0.0
      destroy: 1.2.0
      encodeurl: 1.0.2
      escape-html: 1.0.3
      etag: 1.8.1
      fresh: 0.5.2
      http-errors: 2.0.0
      mime: 1.6.0
      ms: 2.1.3
      on-finished: 2.4.1
      range-parser: 1.2.1
      statuses: 2.0.1
    transitivePeerDependencies:
      - supports-color

  send@1.2.0:
    dependencies:
      debug: 4.4.1
      encodeurl: 2.0.0
      escape-html: 1.0.3
      etag: 1.8.1
      fresh: 2.0.0
      http-errors: 2.0.0
      mime-types: 3.0.1
      ms: 2.1.3
      on-finished: 2.4.1
      range-parser: 1.2.1
      statuses: 2.0.2
    transitivePeerDependencies:
      - supports-color

  serve-static@1.16.2:
    dependencies:
      encodeurl: 2.0.0
      escape-html: 1.0.3
      parseurl: 1.3.3
      send: 0.19.0
    transitivePeerDependencies:
      - supports-color

  serve-static@2.2.0:
    dependencies:
      encodeurl: 2.0.0
      escape-html: 1.0.3
      parseurl: 1.3.3
      send: 1.2.0
    transitivePeerDependencies:
      - supports-color

  setprototypeof@1.2.0: {}

  sharp@0.34.2:
    dependencies:
      color: 4.2.3
      detect-libc: 2.0.4
      semver: 7.7.2
    optionalDependencies:
      '@img/sharp-darwin-arm64': 0.34.2
      '@img/sharp-darwin-x64': 0.34.2
      '@img/sharp-libvips-darwin-arm64': 1.1.0
      '@img/sharp-libvips-darwin-x64': 1.1.0
      '@img/sharp-libvips-linux-arm': 1.1.0
      '@img/sharp-libvips-linux-arm64': 1.1.0
      '@img/sharp-libvips-linux-ppc64': 1.1.0
      '@img/sharp-libvips-linux-s390x': 1.1.0
      '@img/sharp-libvips-linux-x64': 1.1.0
      '@img/sharp-libvips-linuxmusl-arm64': 1.1.0
      '@img/sharp-libvips-linuxmusl-x64': 1.1.0
      '@img/sharp-linux-arm': 0.34.2
      '@img/sharp-linux-arm64': 0.34.2
      '@img/sharp-linux-s390x': 0.34.2
      '@img/sharp-linux-x64': 0.34.2
      '@img/sharp-linuxmusl-arm64': 0.34.2
      '@img/sharp-linuxmusl-x64': 0.34.2
      '@img/sharp-wasm32': 0.34.2
      '@img/sharp-win32-arm64': 0.34.2
      '@img/sharp-win32-ia32': 0.34.2
      '@img/sharp-win32-x64': 0.34.2
    optional: true

  shebang-command@2.0.0:
    dependencies:
      shebang-regex: 3.0.0

  shebang-regex@3.0.0: {}

  shimmer@1.2.1: {}

  side-channel-list@1.0.0:
    dependencies:
      es-errors: 1.3.0
      object-inspect: 1.13.4

  side-channel-map@1.0.1:
    dependencies:
      call-bound: 1.0.4
      es-errors: 1.3.0
      get-intrinsic: 1.3.0
      object-inspect: 1.13.4

  side-channel-weakmap@1.0.2:
    dependencies:
      call-bound: 1.0.4
      es-errors: 1.3.0
      get-intrinsic: 1.3.0
      object-inspect: 1.13.4
      side-channel-map: 1.0.1

  side-channel@1.1.0:
    dependencies:
      es-errors: 1.3.0
      object-inspect: 1.13.4
      side-channel-list: 1.0.0
      side-channel-map: 1.0.1
      side-channel-weakmap: 1.0.2

  sift@17.1.3: {}

  siginfo@2.0.0: {}

  signal-exit@4.1.0: {}

  simple-swizzle@0.2.2:
    dependencies:
      is-arrayish: 0.3.2
    optional: true

  simple-wcswidth@1.1.1: {}

  sirv@3.0.1:
    dependencies:
      '@polka/url': 1.0.0-next.29
      mrmime: 2.0.1
      totalist: 3.0.1

  slash@3.0.0: {}

  slice-ansi@5.0.0:
    dependencies:
      ansi-styles: 6.2.1
      is-fullwidth-code-point: 4.0.0

  slice-ansi@7.1.0:
    dependencies:
      ansi-styles: 6.2.1
      is-fullwidth-code-point: 5.0.0

  sonic-boom@4.2.0:
    dependencies:
      atomic-sleep: 1.0.0

  source-map-js@1.2.1: {}

  source-map@0.8.0-beta.0:
    dependencies:
      whatwg-url: 7.1.0

  spawndamnit@3.0.1:
    dependencies:
      cross-spawn: 7.0.6
      signal-exit: 4.1.0

  split2@4.2.0: {}

  sprintf-js@1.0.3: {}

  stackback@0.0.2: {}

  statuses@2.0.1: {}

  statuses@2.0.2: {}

  std-env@3.9.0: {}

  streamsearch@1.1.0: {}

  string-argv@0.3.2: {}

  string-width@4.2.3:
    dependencies:
      emoji-regex: 8.0.0
      is-fullwidth-code-point: 3.0.0
      strip-ansi: 6.0.1

  string-width@5.1.2:
    dependencies:
      eastasianwidth: 0.2.0
      emoji-regex: 9.2.2
      strip-ansi: 7.1.0

  string-width@7.2.0:
    dependencies:
      emoji-regex: 10.4.0
      get-east-asian-width: 1.3.0
      strip-ansi: 7.1.0

  string_decoder@1.3.0:
    dependencies:
      safe-buffer: 5.2.1

  strip-ansi@6.0.1:
    dependencies:
      ansi-regex: 5.0.1

  strip-ansi@7.1.0:
    dependencies:
      ansi-regex: 6.1.0

  strip-bom-string@1.0.0: {}

  strip-bom@3.0.0: {}

  strip-final-newline@3.0.0: {}

  strip-json-comments@3.1.1: {}

  strip-literal@3.0.0:
    dependencies:
      js-tokens: 9.0.1

  strnum@1.1.2: {}

  styled-jsx@5.1.6(react@18.3.1):
    dependencies:
      client-only: 0.0.1
      react: 18.3.1

  sucrase@3.35.0:
    dependencies:
      '@jridgewell/gen-mapping': 0.3.8
      commander: 4.1.1
      glob: 10.4.5
      lines-and-columns: 1.2.4
      mz: 2.7.0
      pirates: 4.0.7
      ts-interface-checker: 0.1.13

  supergateway@2.8.3:
    dependencies:
      '@modelcontextprotocol/sdk': 1.13.0
      body-parser: 1.20.3
      cors: 2.8.5
      express: 4.21.2
      uuid: 11.1.0
      ws: 8.18.2
      yargs: 17.7.2
      zod: 3.25.67
    transitivePeerDependencies:
      - bufferutil
      - supports-color
      - utf-8-validate

  superjson@2.2.2:
    dependencies:
      copy-anything: 3.0.5

  supports-color@7.2.0:
    dependencies:
      has-flag: 4.0.0

  supports-preserve-symlinks-flag@1.0.0: {}

  swr@2.3.3(react@18.3.1):
    dependencies:
      dequal: 2.0.3
      react: 18.3.1
      use-sync-external-store: 1.5.0(react@18.3.1)

  tailwindcss@3.4.17:
    dependencies:
      '@alloc/quick-lru': 5.2.0
      arg: 5.0.2
      chokidar: 3.6.0
      didyoumean: 1.2.2
      dlv: 1.1.3
      fast-glob: 3.3.3
      glob-parent: 6.0.2
      is-glob: 4.0.3
      jiti: 1.21.7
      lilconfig: 3.1.3
      micromatch: 4.0.8
      normalize-path: 3.0.0
      object-hash: 3.0.0
      picocolors: 1.1.1
      postcss: 8.5.6
      postcss-import: 15.1.0(postcss@8.5.6)
      postcss-js: 4.0.1(postcss@8.5.6)
      postcss-load-config: 4.0.2(postcss@8.5.6)
      postcss-nested: 6.2.0(postcss@8.5.6)
      postcss-selector-parser: 6.1.2
      resolve: 1.22.10
      sucrase: 3.35.0
    transitivePeerDependencies:
      - ts-node

  temp-dir@3.0.0: {}

  tempy@3.1.0:
    dependencies:
      is-stream: 3.0.0
      temp-dir: 3.0.0
      type-fest: 2.19.0
      unique-string: 3.0.0

  term-size@2.2.1: {}

  thenify-all@1.6.0:
    dependencies:
      thenify: 3.3.1

  thenify@3.3.1:
    dependencies:
      any-promise: 1.3.0

  thread-stream@3.1.0:
    dependencies:
      real-require: 0.2.0

  throttleit@2.1.0: {}

  tinybench@2.9.0: {}

  tinyexec@0.3.2: {}

  tinyglobby@0.2.14:
    dependencies:
      fdir: 6.4.6(picomatch@4.0.2)
      picomatch: 4.0.2

  tinypool@1.1.1: {}

  tinyrainbow@2.0.0: {}

  tinyspy@4.0.3: {}

  tmp@0.0.33:
    dependencies:
      os-tmpdir: 1.0.2

  to-regex-range@5.0.1:
    dependencies:
      is-number: 7.0.0

  toidentifier@1.0.1: {}

  toml@3.0.0: {}

  totalist@3.0.1: {}

  tr46@0.0.3: {}

  tr46@1.0.1:
    dependencies:
      punycode: 2.3.1

  tree-kill@1.2.2: {}

  ts-api-utils@2.1.0(typescript@5.8.3):
    dependencies:
      typescript: 5.8.3

  ts-interface-checker@0.1.13: {}

  tslib@1.14.1: {}

  tslib@2.8.1: {}

  tsup@8.5.0(jiti@1.21.7)(postcss@8.5.6)(tsx@4.20.3)(typescript@5.8.3)(yaml@2.8.0):
    dependencies:
      bundle-require: 5.1.0(esbuild@0.25.5)
      cac: 6.7.14
      chokidar: 4.0.3
      consola: 3.4.2
      debug: 4.4.1
      esbuild: 0.25.5
      fix-dts-default-cjs-exports: 1.0.1
      joycon: 3.1.1
      picocolors: 1.1.1
      postcss-load-config: 6.0.1(jiti@1.21.7)(postcss@8.5.6)(tsx@4.20.3)(yaml@2.8.0)
      resolve-from: 5.0.0
      rollup: 4.43.0
      source-map: 0.8.0-beta.0
      sucrase: 3.35.0
      tinyexec: 0.3.2
      tinyglobby: 0.2.14
      tree-kill: 1.2.2
    optionalDependencies:
      postcss: 8.5.6
      typescript: 5.8.3
    transitivePeerDependencies:
      - jiti
      - supports-color
      - tsx
      - yaml

  tsx@4.20.3:
    dependencies:
      esbuild: 0.25.5
      get-tsconfig: 4.10.1
    optionalDependencies:
      fsevents: 2.3.3

  turbo-darwin-64@2.5.4:
    optional: true

  turbo-darwin-arm64@2.5.4:
    optional: true

  turbo-linux-64@2.5.4:
    optional: true

  turbo-linux-arm64@2.5.4:
    optional: true

  turbo-windows-64@2.5.4:
    optional: true

  turbo-windows-arm64@2.5.4:
    optional: true

  turbo@2.5.4:
    optionalDependencies:
      turbo-darwin-64: 2.5.4
      turbo-darwin-arm64: 2.5.4
      turbo-linux-64: 2.5.4
      turbo-linux-arm64: 2.5.4
      turbo-windows-64: 2.5.4
      turbo-windows-arm64: 2.5.4

  tweetnacl@1.0.3: {}

  type-check@0.4.0:
    dependencies:
      prelude-ls: 1.2.1

  type-fest@0.21.3: {}

  type-fest@1.4.0: {}

  type-fest@2.19.0: {}

  type-is@1.6.18:
    dependencies:
      media-typer: 0.3.0
      mime-types: 2.1.35

  type-is@2.0.1:
    dependencies:
      content-type: 1.0.5
      media-typer: 1.1.0
      mime-types: 3.0.1

  typedoc-plugin-markdown@4.6.4(typedoc@0.28.5(typescript@5.8.3)):
    dependencies:
      typedoc: 0.28.5(typescript@5.8.3)

  typedoc-plugin-zod@1.4.2(typedoc@0.28.5(typescript@5.8.3)):
    dependencies:
      typedoc: 0.28.5(typescript@5.8.3)

  typedoc@0.28.5(typescript@5.8.3):
    dependencies:
      '@gerrit0/mini-shiki': 3.6.0
      lunr: 2.3.9
      markdown-it: 14.1.0
      minimatch: 9.0.5
      typescript: 5.8.3
      yaml: 2.8.0

  typescript-eslint@8.34.1(eslint@9.29.0(jiti@1.21.7))(typescript@5.8.3):
    dependencies:
      '@typescript-eslint/eslint-plugin': 8.34.1(@typescript-eslint/parser@8.34.1(eslint@9.29.0(jiti@1.21.7))(typescript@5.8.3))(eslint@9.29.0(jiti@1.21.7))(typescript@5.8.3)
      '@typescript-eslint/parser': 8.34.1(eslint@9.29.0(jiti@1.21.7))(typescript@5.8.3)
      '@typescript-eslint/utils': 8.34.1(eslint@9.29.0(jiti@1.21.7))(typescript@5.8.3)
      eslint: 9.29.0(jiti@1.21.7)
      typescript: 5.8.3
    transitivePeerDependencies:
      - supports-color

  typescript@5.8.3: {}

  uc.micro@2.1.0: {}

  ufo@1.6.1: {}

  undici-types@5.26.5: {}

  undici-types@6.21.0: {}

  undici-types@7.8.0: {}

  undici@7.10.0: {}

  unique-string@3.0.0:
    dependencies:
      crypto-random-string: 4.0.0

  universalify@0.1.2: {}

  unpipe@1.0.0: {}

  uri-js@4.4.1:
    dependencies:
      punycode: 2.3.1

  url-join@4.0.1: {}

  use-sync-external-store@1.5.0(react@18.3.1):
    dependencies:
      react: 18.3.1

  util-deprecate@1.0.2: {}

  utils-merge@1.0.1: {}

  uuid@10.0.0: {}

  uuid@11.1.0: {}

  uuid@9.0.1: {}

  vary@1.1.2: {}

  vite-node@3.2.4(@types/node@20.19.1)(jiti@1.21.7)(tsx@4.20.3)(yaml@2.8.0):
    dependencies:
      cac: 6.7.14
      debug: 4.4.1
      es-module-lexer: 1.7.0
      pathe: 2.0.3
      vite: 6.3.5(@types/node@20.19.1)(jiti@1.21.7)(tsx@4.20.3)(yaml@2.8.0)
    transitivePeerDependencies:
      - '@types/node'
      - jiti
      - less
      - lightningcss
      - sass
      - sass-embedded
      - stylus
      - sugarss
      - supports-color
      - terser
      - tsx
      - yaml

  vite-node@3.2.4(@types/node@22.15.32)(jiti@1.21.7)(tsx@4.20.3)(yaml@2.8.0):
    dependencies:
      cac: 6.7.14
      debug: 4.4.1
      es-module-lexer: 1.7.0
      pathe: 2.0.3
      vite: 6.3.5(@types/node@22.15.32)(jiti@1.21.7)(tsx@4.20.3)(yaml@2.8.0)
    transitivePeerDependencies:
      - '@types/node'
      - jiti
      - less
      - lightningcss
      - sass
      - sass-embedded
      - stylus
      - sugarss
      - supports-color
      - terser
      - tsx
      - yaml

  vite-node@3.2.4(@types/node@24.0.3)(jiti@1.21.7)(tsx@4.20.3)(yaml@2.8.0):
    dependencies:
      cac: 6.7.14
      debug: 4.4.1
      es-module-lexer: 1.7.0
      pathe: 2.0.3
      vite: 6.3.5(@types/node@24.0.3)(jiti@1.21.7)(tsx@4.20.3)(yaml@2.8.0)
    transitivePeerDependencies:
      - '@types/node'
      - jiti
      - less
      - lightningcss
      - sass
      - sass-embedded
      - stylus
      - sugarss
      - supports-color
      - terser
      - tsx
      - yaml

  vite@6.3.5(@types/node@20.19.1)(jiti@1.21.7)(tsx@4.20.3)(yaml@2.8.0):
    dependencies:
      esbuild: 0.25.5
      fdir: 6.4.6(picomatch@4.0.2)
      picomatch: 4.0.2
      postcss: 8.5.6
      rollup: 4.43.0
      tinyglobby: 0.2.14
    optionalDependencies:
      '@types/node': 20.19.1
      fsevents: 2.3.3
      jiti: 1.21.7
      tsx: 4.20.3
      yaml: 2.8.0

  vite@6.3.5(@types/node@22.15.32)(jiti@1.21.7)(tsx@4.20.3)(yaml@2.8.0):
    dependencies:
      esbuild: 0.25.5
      fdir: 6.4.6(picomatch@4.0.2)
      picomatch: 4.0.2
      postcss: 8.5.6
      rollup: 4.43.0
      tinyglobby: 0.2.14
    optionalDependencies:
      '@types/node': 22.15.32
      fsevents: 2.3.3
      jiti: 1.21.7
      tsx: 4.20.3
      yaml: 2.8.0

  vite@6.3.5(@types/node@24.0.3)(jiti@1.21.7)(tsx@4.20.3)(yaml@2.8.0):
    dependencies:
      esbuild: 0.25.5
      fdir: 6.4.6(picomatch@4.0.2)
      picomatch: 4.0.2
      postcss: 8.5.6
      rollup: 4.43.0
      tinyglobby: 0.2.14
    optionalDependencies:
      '@types/node': 24.0.3
      fsevents: 2.3.3
      jiti: 1.21.7
      tsx: 4.20.3
      yaml: 2.8.0

  vitest@3.2.4(@types/node@20.19.1)(@vitest/ui@3.2.4)(jiti@1.21.7)(tsx@4.20.3)(yaml@2.8.0):
    dependencies:
      '@types/chai': 5.2.2
<<<<<<< HEAD
      '@vitest/expect': 3.2.4
      '@vitest/mocker': 3.2.4(vite@6.3.5(@types/node@20.19.1)(jiti@1.21.7)(tsx@4.20.3)(yaml@2.8.0))
      '@vitest/pretty-format': 3.2.4
      '@vitest/runner': 3.2.4
      '@vitest/snapshot': 3.2.4
      '@vitest/spy': 3.2.4
      '@vitest/utils': 3.2.4
=======
      '@vitest/expect': 3.2.3
      '@vitest/mocker': 3.2.3(vite@6.3.5(@types/node@22.15.31)(jiti@1.21.7)(tsx@4.20.1)(yaml@2.8.0))
      '@vitest/pretty-format': 3.2.3
      '@vitest/runner': 3.2.3
      '@vitest/snapshot': 3.2.3
      '@vitest/spy': 3.2.3
      '@vitest/utils': 3.2.3
>>>>>>> 4d783368
      chai: 5.2.0
      debug: 4.4.1
      expect-type: 1.2.1
      magic-string: 0.30.17
      pathe: 2.0.3
      picomatch: 4.0.2
      std-env: 3.9.0
      tinybench: 2.9.0
      tinyexec: 0.3.2
      tinyglobby: 0.2.14
      tinypool: 1.1.1
      tinyrainbow: 2.0.0
      vite: 6.3.5(@types/node@20.19.1)(jiti@1.21.7)(tsx@4.20.3)(yaml@2.8.0)
      vite-node: 3.2.4(@types/node@20.19.1)(jiti@1.21.7)(tsx@4.20.3)(yaml@2.8.0)
      why-is-node-running: 2.3.0
    optionalDependencies:
      '@types/node': 20.19.1
<<<<<<< HEAD
      '@vitest/ui': 3.2.4(vitest@3.2.4)
=======
      '@vitest/ui': 3.2.3(vitest@3.2.3)
    transitivePeerDependencies:
      - jiti
      - less
      - lightningcss
      - msw
      - sass
      - sass-embedded
      - stylus
      - sugarss
      - supports-color
      - terser
      - tsx
      - yaml

  vitest@3.2.3(@types/node@22.15.31)(@vitest/ui@3.2.3)(jiti@1.21.7)(tsx@4.20.1)(yaml@2.8.0):
    dependencies:
      '@types/chai': 5.2.2
      '@vitest/expect': 3.2.3
      '@vitest/mocker': 3.2.3(vite@6.3.5(@types/node@22.15.31)(jiti@1.21.7)(tsx@4.20.1)(yaml@2.8.0))
      '@vitest/pretty-format': 3.2.3
      '@vitest/runner': 3.2.3
      '@vitest/snapshot': 3.2.3
      '@vitest/spy': 3.2.3
      '@vitest/utils': 3.2.3
      chai: 5.2.0
      debug: 4.4.1
      expect-type: 1.2.1
      magic-string: 0.30.17
      pathe: 2.0.3
      picomatch: 4.0.2
      std-env: 3.9.0
      tinybench: 2.9.0
      tinyexec: 0.3.2
      tinyglobby: 0.2.14
      tinypool: 1.1.0
      tinyrainbow: 2.0.0
      vite: 6.3.5(@types/node@22.15.31)(jiti@1.21.7)(tsx@4.20.1)(yaml@2.8.0)
      vite-node: 3.2.3(@types/node@22.15.31)(jiti@1.21.7)(tsx@4.20.1)(yaml@2.8.0)
      why-is-node-running: 2.3.0
    optionalDependencies:
      '@types/node': 22.15.31
      '@vitest/ui': 3.2.3(vitest@3.2.3)
    transitivePeerDependencies:
      - jiti
      - less
      - lightningcss
      - msw
      - sass
      - sass-embedded
      - stylus
      - sugarss
      - supports-color
      - terser
      - tsx
      - yaml

  vitest@3.2.3(@types/node@24.0.3)(@vitest/ui@3.2.3)(jiti@1.21.7)(tsx@4.20.1)(yaml@2.8.0):
    dependencies:
      '@types/chai': 5.2.2
      '@vitest/expect': 3.2.3
      '@vitest/mocker': 3.2.3(vite@6.3.5(@types/node@22.15.31)(jiti@1.21.7)(tsx@4.20.1)(yaml@2.8.0))
      '@vitest/pretty-format': 3.2.3
      '@vitest/runner': 3.2.3
      '@vitest/snapshot': 3.2.3
      '@vitest/spy': 3.2.3
      '@vitest/utils': 3.2.3
      chai: 5.2.0
      debug: 4.4.1
      expect-type: 1.2.1
      magic-string: 0.30.17
      pathe: 2.0.3
      picomatch: 4.0.2
      std-env: 3.9.0
      tinybench: 2.9.0
      tinyexec: 0.3.2
      tinyglobby: 0.2.14
      tinypool: 1.1.0
      tinyrainbow: 2.0.0
      vite: 6.3.5(@types/node@24.0.3)(jiti@1.21.7)(tsx@4.20.1)(yaml@2.8.0)
      vite-node: 3.2.3(@types/node@24.0.3)(jiti@1.21.7)(tsx@4.20.1)(yaml@2.8.0)
      why-is-node-running: 2.3.0
    optionalDependencies:
      '@types/node': 24.0.3
      '@vitest/ui': 3.2.3(vitest@3.2.3)
>>>>>>> 4d783368
    transitivePeerDependencies:
      - jiti
      - less
      - lightningcss
      - msw
      - sass
      - sass-embedded
      - stylus
      - sugarss
      - supports-color
      - terser
      - tsx
      - yaml

  vitest@3.2.4(@types/node@22.15.32)(@vitest/ui@3.2.4)(jiti@1.21.7)(tsx@4.20.3)(yaml@2.8.0):
    dependencies:
      '@types/chai': 5.2.2
<<<<<<< HEAD
      '@vitest/expect': 3.2.4
      '@vitest/mocker': 3.2.4(vite@6.3.5(@types/node@22.15.32)(jiti@1.21.7)(tsx@4.20.3)(yaml@2.8.0))
      '@vitest/pretty-format': 3.2.4
      '@vitest/runner': 3.2.4
      '@vitest/snapshot': 3.2.4
      '@vitest/spy': 3.2.4
      '@vitest/utils': 3.2.4
=======
      '@vitest/expect': 3.2.3
      '@vitest/mocker': 3.2.3(vite@6.3.5(@types/node@22.15.31)(jiti@1.21.7)(tsx@4.20.1)(yaml@2.8.0))
      '@vitest/pretty-format': 3.2.3
      '@vitest/runner': 3.2.3
      '@vitest/snapshot': 3.2.3
      '@vitest/spy': 3.2.3
      '@vitest/utils': 3.2.3
>>>>>>> 4d783368
      chai: 5.2.0
      debug: 4.4.1
      expect-type: 1.2.1
      magic-string: 0.30.17
      pathe: 2.0.3
      picomatch: 4.0.2
      std-env: 3.9.0
      tinybench: 2.9.0
      tinyexec: 0.3.2
      tinyglobby: 0.2.14
      tinypool: 1.1.1
      tinyrainbow: 2.0.0
      vite: 6.3.5(@types/node@22.15.32)(jiti@1.21.7)(tsx@4.20.3)(yaml@2.8.0)
      vite-node: 3.2.4(@types/node@22.15.32)(jiti@1.21.7)(tsx@4.20.3)(yaml@2.8.0)
      why-is-node-running: 2.3.0
    optionalDependencies:
      '@types/node': 22.15.32
      '@vitest/ui': 3.2.4(vitest@3.2.4)
    transitivePeerDependencies:
      - jiti
      - less
      - lightningcss
      - msw
      - sass
      - sass-embedded
      - stylus
      - sugarss
      - supports-color
      - terser
      - tsx
      - yaml

  vitest@3.2.4(@types/node@24.0.3)(@vitest/ui@3.2.4)(jiti@1.21.7)(tsx@4.20.3)(yaml@2.8.0):
    dependencies:
      '@types/chai': 5.2.2
      '@vitest/expect': 3.2.4
      '@vitest/mocker': 3.2.4(vite@6.3.5(@types/node@24.0.3)(jiti@1.21.7)(tsx@4.20.3)(yaml@2.8.0))
      '@vitest/pretty-format': 3.2.4
      '@vitest/runner': 3.2.4
      '@vitest/snapshot': 3.2.4
      '@vitest/spy': 3.2.4
      '@vitest/utils': 3.2.4
      chai: 5.2.0
      debug: 4.4.1
      expect-type: 1.2.1
      magic-string: 0.30.17
      pathe: 2.0.3
      picomatch: 4.0.2
      std-env: 3.9.0
      tinybench: 2.9.0
      tinyexec: 0.3.2
      tinyglobby: 0.2.14
      tinypool: 1.1.1
      tinyrainbow: 2.0.0
      vite: 6.3.5(@types/node@24.0.3)(jiti@1.21.7)(tsx@4.20.3)(yaml@2.8.0)
      vite-node: 3.2.4(@types/node@24.0.3)(jiti@1.21.7)(tsx@4.20.3)(yaml@2.8.0)
      why-is-node-running: 2.3.0
    optionalDependencies:
      '@types/node': 24.0.3
      '@vitest/ui': 3.2.4(vitest@3.2.4)
    transitivePeerDependencies:
      - jiti
      - less
      - lightningcss
      - msw
      - sass
      - sass-embedded
      - stylus
      - sugarss
      - supports-color
      - terser
      - tsx
      - yaml

  web-streams-polyfill@4.0.0-beta.3: {}

  webidl-conversions@3.0.1: {}

  webidl-conversions@4.0.2: {}

  whatwg-url@5.0.0:
    dependencies:
      tr46: 0.0.3
      webidl-conversions: 3.0.1

  whatwg-url@7.1.0:
    dependencies:
      lodash.sortby: 4.7.0
      tr46: 1.0.1
      webidl-conversions: 4.0.2

  which-pm-runs@1.1.0: {}

  which@2.0.2:
    dependencies:
      isexe: 2.0.0

  why-is-node-running@2.3.0:
    dependencies:
      siginfo: 2.0.0
      stackback: 0.0.2

  word-wrap@1.2.5: {}

  wrap-ansi@6.2.0:
    dependencies:
      ansi-styles: 4.3.0
      string-width: 4.2.3
      strip-ansi: 6.0.1

  wrap-ansi@7.0.0:
    dependencies:
      ansi-styles: 4.3.0
      string-width: 4.2.3
      strip-ansi: 6.0.1

  wrap-ansi@8.1.0:
    dependencies:
      ansi-styles: 6.2.1
      string-width: 5.1.2
      strip-ansi: 7.1.0

  wrap-ansi@9.0.0:
    dependencies:
      ansi-styles: 6.2.1
      string-width: 7.2.0
      strip-ansi: 7.1.0

  wrappy@1.0.2: {}

  ws@8.18.2: {}

  xstate@5.19.4: {}

  xtend@4.0.2: {}

  y18n@5.0.8: {}

  yaml@2.8.0: {}

  yargs-parser@20.2.9: {}

  yargs-parser@21.1.1: {}

  yargs@17.7.2:
    dependencies:
      cliui: 8.0.1
      escalade: 3.2.0
      get-caller-file: 2.0.5
      require-directory: 2.1.1
      string-width: 4.2.3
      y18n: 5.0.8
      yargs-parser: 21.1.1

  yocto-queue@0.1.0: {}

  yoctocolors-cjs@2.1.2: {}

  zod-from-json-schema@0.0.5:
    dependencies:
      zod: 3.25.67

  zod-to-json-schema@3.24.5(zod@3.25.32):
    dependencies:
      zod: 3.25.32
    optional: true

  zod-to-json-schema@3.24.5(zod@3.25.67):
    dependencies:
      zod: 3.25.67

  zod@3.25.32: {}

  zod@3.25.67: {}<|MERGE_RESOLUTION|>--- conflicted
+++ resolved
@@ -408,7 +408,7 @@
         version: link:../../packages/providers/vercel
       ai:
         specifier: ^4.3.8
-        version: 4.3.16(react@18.3.1)(zod@3.25.67)
+        version: 4.3.16(react@18.3.1)(zod@3.25.62)
     devDependencies:
       '@types/bun':
         specifier: ^1.2.9
@@ -502,11 +502,7 @@
         version: 3.16.8
       effect-errors:
         specifier: ^1.10.11
-<<<<<<< HEAD
-        version: 1.10.11(belzt22ekwptqr7tzcbumfngca)
-=======
         version: 1.10.11(ff5edfb43a1891ed491370151a2c33b9)
->>>>>>> 4d783368
       indent-string:
         specifier: ^5.0.0
         version: 5.0.0
@@ -677,11 +673,7 @@
     dependencies:
       '@langchain/core':
         specifier: ^0.3.44
-<<<<<<< HEAD
-        version: 0.3.59(openai@5.5.1(ws@8.18.2)(zod@3.25.67))
-=======
         version: 0.3.58(openai@5.3.0(ws@8.18.2)(zod@3.25.62))
->>>>>>> 4d783368
     devDependencies:
       '@composio/core':
         specifier: workspace:*
@@ -1055,16 +1047,11 @@
   '@composio/client@0.1.0-alpha.17':
     resolution: {integrity: sha512-iNCDSgdwfFVsjbbyZIMknMPy4uO8Xw5+MP2aI+yoQo34VXF17Fi6ZHYirrJPf8RbdoRROZTDJjC/rU18mMzC2Q==}
 
-<<<<<<< HEAD
-  '@composio/client@0.1.0-alpha.23':
-    resolution: {integrity: sha512-zDbOJZVR+Ug0a622mjMGsREELKOG6DLF3qKI7qJ9FLP/GpAT7xekyEE7DR0g37zs6ytCy0oV/KMi+KaxxNp+zA==}
-=======
   '@composio/client@0.1.0-alpha.22':
     resolution: {integrity: sha512-b9KCO5gy0EsCG+nXikOdm17PiZZ85rw3vwu9aNRIse9rEj2FA1SScpP+P9GN4G0lQHl+QPyDuVvGa6U9AATFeg==}
 
   '@composio/client@0.1.0-alpha.24':
     resolution: {integrity: sha512-CC8drumVzTNZP6Hh9eR69MTwXR2UBmsPPgLgvTZUtBI5qVatjpEl018prMQXuWIzDa9eOKhQnUDNjU52cqo4sQ==}
->>>>>>> 4d783368
 
   '@composio/core@0.1.26':
     resolution: {integrity: sha512-+a3HYUkjVzBc6HduMvI3ZM5hYZr8X34Rds2yg1cs2sLK2t0ALsMr/W7H5wKPYQBdqu1afUWr50S9nhlXfLUhPQ==}
@@ -6388,15 +6375,11 @@
 
   '@composio/client@0.1.0-alpha.17': {}
 
-<<<<<<< HEAD
-  '@composio/client@0.1.0-alpha.23': {}
-=======
   '@composio/client@0.1.0-alpha.22': {}
 
   '@composio/client@0.1.0-alpha.24': {}
->>>>>>> 4d783368
-
-  '@composio/core@0.1.26(ws@8.18.2)':
+
+  '@composio/core@0.1.22(ws@8.18.2)':
     dependencies:
       '@composio/client': 0.1.0-alpha.23
       '@composio/json-schema-to-zod': 0.1.9
@@ -6978,22 +6961,14 @@
     transitivePeerDependencies:
       - openai
 
-<<<<<<< HEAD
-  '@langchain/core@0.3.59(openai@5.5.1(ws@8.18.2)(zod@3.25.67))':
-=======
   '@langchain/core@0.3.58(openai@5.3.0(ws@8.18.2)(zod@3.25.62))':
->>>>>>> 4d783368
     dependencies:
       '@cfworker/json-schema': 4.1.1
       ansi-styles: 5.2.0
       camelcase: 6.3.0
       decamelize: 1.2.0
       js-tiktoken: 1.0.20
-<<<<<<< HEAD
-      langsmith: 0.3.33(openai@5.5.1(ws@8.18.2)(zod@3.25.67))
-=======
       langsmith: 0.3.31(openai@5.3.0(ws@8.18.2)(zod@3.25.62))
->>>>>>> 4d783368
       mustache: 4.2.0
       p-queue: 6.6.2
       p-retry: 4.6.2
@@ -8693,31 +8668,13 @@
       chai: 5.2.0
       tinyrainbow: 2.0.0
 
-<<<<<<< HEAD
-  '@vitest/mocker@3.2.4(vite@6.3.5(@types/node@20.19.1)(jiti@1.21.7)(tsx@4.20.3)(yaml@2.8.0))':
+  '@vitest/mocker@3.2.3(vite@6.3.5(@types/node@22.15.31)(jiti@1.21.7)(tsx@4.20.1)(yaml@2.8.0))':
     dependencies:
       '@vitest/spy': 3.2.4
       estree-walker: 3.0.3
       magic-string: 0.30.17
     optionalDependencies:
-      vite: 6.3.5(@types/node@20.19.1)(jiti@1.21.7)(tsx@4.20.3)(yaml@2.8.0)
-
-  '@vitest/mocker@3.2.4(vite@6.3.5(@types/node@22.15.32)(jiti@1.21.7)(tsx@4.20.3)(yaml@2.8.0))':
-    dependencies:
-      '@vitest/spy': 3.2.4
-      estree-walker: 3.0.3
-      magic-string: 0.30.17
-    optionalDependencies:
-      vite: 6.3.5(@types/node@22.15.32)(jiti@1.21.7)(tsx@4.20.3)(yaml@2.8.0)
-=======
-  '@vitest/mocker@3.2.3(vite@6.3.5(@types/node@22.15.31)(jiti@1.21.7)(tsx@4.20.1)(yaml@2.8.0))':
-    dependencies:
-      '@vitest/spy': 3.2.3
-      estree-walker: 3.0.3
-      magic-string: 0.30.17
-    optionalDependencies:
       vite: 6.3.5(@types/node@22.15.31)(jiti@1.21.7)(tsx@4.20.1)(yaml@2.8.0)
->>>>>>> 4d783368
 
   '@vitest/mocker@3.2.4(vite@6.3.5(@types/node@24.0.3)(jiti@1.21.7)(tsx@4.20.3)(yaml@2.8.0))':
     dependencies:
@@ -8756,9 +8713,6 @@
       sirv: 3.0.1
       tinyglobby: 0.2.14
       tinyrainbow: 2.0.0
-<<<<<<< HEAD
-      vitest: 3.2.4(@types/node@22.15.32)(@vitest/ui@3.2.4)(jiti@1.21.7)(tsx@4.20.3)(yaml@2.8.0)
-=======
       vitest: 3.2.3(@types/node@22.15.31)(@vitest/ui@3.2.3)(jiti@1.21.7)(tsx@4.20.1)(yaml@2.8.0)
 
   '@vitest/utils@3.2.3':
@@ -8766,7 +8720,6 @@
       '@vitest/pretty-format': 3.2.3
       loupe: 3.1.3
       tinyrainbow: 2.0.0
->>>>>>> 4d783368
 
   '@vitest/utils@3.2.4':
     dependencies:
@@ -9247,11 +9200,7 @@
 
   ee-first@1.1.1: {}
 
-<<<<<<< HEAD
-  effect-errors@1.10.11(belzt22ekwptqr7tzcbumfngca):
-=======
   effect-errors@1.10.11(ff5edfb43a1891ed491370151a2c33b9):
->>>>>>> 4d783368
     dependencies:
       '@effect/cluster': 0.39.4(@effect/platform@0.84.11(effect@3.16.8))(@effect/rpc@0.62.4(@effect/platform@0.84.11(effect@3.16.8))(effect@3.16.8))(@effect/sql@0.38.2(@effect/experimental@0.49.2(@effect/platform@0.84.11(effect@3.16.8))(effect@3.16.8))(@effect/platform@0.84.11(effect@3.16.8))(effect@3.16.8))(@effect/workflow@0.2.4(@effect/platform@0.84.11(effect@3.16.8))(@effect/rpc@0.62.4(@effect/platform@0.84.11(effect@3.16.8))(effect@3.16.8))(effect@3.16.8))(effect@3.16.8)
       '@effect/platform': 0.84.11(effect@3.16.8)
@@ -10071,11 +10020,7 @@
     optionalDependencies:
       openai: 4.104.0(ws@8.18.2)(zod@3.25.67)
 
-<<<<<<< HEAD
-  langsmith@0.3.33(openai@5.5.1(ws@8.18.2)(zod@3.25.67)):
-=======
   langsmith@0.3.31(openai@5.3.0(ws@8.18.2)(zod@3.25.62)):
->>>>>>> 4d783368
     dependencies:
       '@types/uuid': 10.0.0
       chalk: 4.1.2
@@ -11493,15 +11438,6 @@
   vitest@3.2.4(@types/node@20.19.1)(@vitest/ui@3.2.4)(jiti@1.21.7)(tsx@4.20.3)(yaml@2.8.0):
     dependencies:
       '@types/chai': 5.2.2
-<<<<<<< HEAD
-      '@vitest/expect': 3.2.4
-      '@vitest/mocker': 3.2.4(vite@6.3.5(@types/node@20.19.1)(jiti@1.21.7)(tsx@4.20.3)(yaml@2.8.0))
-      '@vitest/pretty-format': 3.2.4
-      '@vitest/runner': 3.2.4
-      '@vitest/snapshot': 3.2.4
-      '@vitest/spy': 3.2.4
-      '@vitest/utils': 3.2.4
-=======
       '@vitest/expect': 3.2.3
       '@vitest/mocker': 3.2.3(vite@6.3.5(@types/node@22.15.31)(jiti@1.21.7)(tsx@4.20.1)(yaml@2.8.0))
       '@vitest/pretty-format': 3.2.3
@@ -11509,7 +11445,6 @@
       '@vitest/snapshot': 3.2.3
       '@vitest/spy': 3.2.3
       '@vitest/utils': 3.2.3
->>>>>>> 4d783368
       chai: 5.2.0
       debug: 4.4.1
       expect-type: 1.2.1
@@ -11527,10 +11462,7 @@
       why-is-node-running: 2.3.0
     optionalDependencies:
       '@types/node': 20.19.1
-<<<<<<< HEAD
       '@vitest/ui': 3.2.4(vitest@3.2.4)
-=======
-      '@vitest/ui': 3.2.3(vitest@3.2.3)
     transitivePeerDependencies:
       - jiti
       - less
@@ -11545,16 +11477,16 @@
       - tsx
       - yaml
 
-  vitest@3.2.3(@types/node@22.15.31)(@vitest/ui@3.2.3)(jiti@1.21.7)(tsx@4.20.1)(yaml@2.8.0):
+  vitest@3.2.4(@types/node@22.15.32)(@vitest/ui@3.2.4)(jiti@1.21.7)(tsx@4.20.3)(yaml@2.8.0):
     dependencies:
       '@types/chai': 5.2.2
-      '@vitest/expect': 3.2.3
-      '@vitest/mocker': 3.2.3(vite@6.3.5(@types/node@22.15.31)(jiti@1.21.7)(tsx@4.20.1)(yaml@2.8.0))
-      '@vitest/pretty-format': 3.2.3
-      '@vitest/runner': 3.2.3
-      '@vitest/snapshot': 3.2.3
-      '@vitest/spy': 3.2.3
-      '@vitest/utils': 3.2.3
+      '@vitest/expect': 3.2.4
+      '@vitest/mocker': 3.2.4(vite@6.3.5(@types/node@22.15.32)(jiti@1.21.7)(tsx@4.20.3)(yaml@2.8.0))
+      '@vitest/pretty-format': 3.2.4
+      '@vitest/runner': 3.2.4
+      '@vitest/snapshot': 3.2.4
+      '@vitest/spy': 3.2.4
+      '@vitest/utils': 3.2.4
       chai: 5.2.0
       debug: 4.4.1
       expect-type: 1.2.1
@@ -11565,14 +11497,14 @@
       tinybench: 2.9.0
       tinyexec: 0.3.2
       tinyglobby: 0.2.14
-      tinypool: 1.1.0
+      tinypool: 1.1.1
       tinyrainbow: 2.0.0
-      vite: 6.3.5(@types/node@22.15.31)(jiti@1.21.7)(tsx@4.20.1)(yaml@2.8.0)
-      vite-node: 3.2.3(@types/node@22.15.31)(jiti@1.21.7)(tsx@4.20.1)(yaml@2.8.0)
+      vite: 6.3.5(@types/node@22.15.32)(jiti@1.21.7)(tsx@4.20.3)(yaml@2.8.0)
+      vite-node: 3.2.4(@types/node@22.15.32)(jiti@1.21.7)(tsx@4.20.3)(yaml@2.8.0)
       why-is-node-running: 2.3.0
     optionalDependencies:
-      '@types/node': 22.15.31
-      '@vitest/ui': 3.2.3(vitest@3.2.3)
+      '@types/node': 22.15.32
+      '@vitest/ui': 3.2.4(vitest@3.2.4)
     transitivePeerDependencies:
       - jiti
       - less
@@ -11615,7 +11547,6 @@
     optionalDependencies:
       '@types/node': 24.0.3
       '@vitest/ui': 3.2.3(vitest@3.2.3)
->>>>>>> 4d783368
     transitivePeerDependencies:
       - jiti
       - less
@@ -11630,18 +11561,9 @@
       - tsx
       - yaml
 
-  vitest@3.2.4(@types/node@22.15.32)(@vitest/ui@3.2.4)(jiti@1.21.7)(tsx@4.20.3)(yaml@2.8.0):
+  vitest@3.2.3(@types/node@24.0.3)(@vitest/ui@3.2.3)(jiti@1.21.7)(tsx@4.20.3)(yaml@2.8.0):
     dependencies:
       '@types/chai': 5.2.2
-<<<<<<< HEAD
-      '@vitest/expect': 3.2.4
-      '@vitest/mocker': 3.2.4(vite@6.3.5(@types/node@22.15.32)(jiti@1.21.7)(tsx@4.20.3)(yaml@2.8.0))
-      '@vitest/pretty-format': 3.2.4
-      '@vitest/runner': 3.2.4
-      '@vitest/snapshot': 3.2.4
-      '@vitest/spy': 3.2.4
-      '@vitest/utils': 3.2.4
-=======
       '@vitest/expect': 3.2.3
       '@vitest/mocker': 3.2.3(vite@6.3.5(@types/node@22.15.31)(jiti@1.21.7)(tsx@4.20.1)(yaml@2.8.0))
       '@vitest/pretty-format': 3.2.3
@@ -11649,7 +11571,6 @@
       '@vitest/snapshot': 3.2.3
       '@vitest/spy': 3.2.3
       '@vitest/utils': 3.2.3
->>>>>>> 4d783368
       chai: 5.2.0
       debug: 4.4.1
       expect-type: 1.2.1
@@ -11660,14 +11581,14 @@
       tinybench: 2.9.0
       tinyexec: 0.3.2
       tinyglobby: 0.2.14
-      tinypool: 1.1.1
+      tinypool: 1.1.0
       tinyrainbow: 2.0.0
-      vite: 6.3.5(@types/node@22.15.32)(jiti@1.21.7)(tsx@4.20.3)(yaml@2.8.0)
-      vite-node: 3.2.4(@types/node@22.15.32)(jiti@1.21.7)(tsx@4.20.3)(yaml@2.8.0)
+      vite: 6.3.5(@types/node@24.0.3)(jiti@1.21.7)(tsx@4.20.3)(yaml@2.8.0)
+      vite-node: 3.2.3(@types/node@24.0.3)(jiti@1.21.7)(tsx@4.20.3)(yaml@2.8.0)
       why-is-node-running: 2.3.0
     optionalDependencies:
-      '@types/node': 22.15.32
-      '@vitest/ui': 3.2.4(vitest@3.2.4)
+      '@types/node': 24.0.3
+      '@vitest/ui': 3.2.3(vitest@3.2.3)
     transitivePeerDependencies:
       - jiti
       - less
@@ -11682,7 +11603,7 @@
       - tsx
       - yaml
 
-  vitest@3.2.4(@types/node@24.0.3)(@vitest/ui@3.2.4)(jiti@1.21.7)(tsx@4.20.3)(yaml@2.8.0):
+  vitest@3.2.4(@types/node@24.0.3)(@vitest/ui@3.2.3(vitest@3.2.3))(jiti@1.21.7)(tsx@4.20.3)(yaml@2.8.0):
     dependencies:
       '@types/chai': 5.2.2
       '@vitest/expect': 3.2.4
