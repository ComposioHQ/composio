lockfileVersion: '9.0'

settings:
  autoInstallPeers: true
  excludeLinksFromLockfile: false

importers:

  .:
    devDependencies:
      '@changesets/cli':
        specifier: ^2.29.4
        version: 2.29.4
      '@types/node':
        specifier: ^22.15.18
        version: 22.15.31
      '@vitest/ui':
        specifier: ^3.1.4
        version: 3.2.3(vitest@3.2.3)
      eslint:
        specifier: ^9.25.1
        version: 9.28.0(jiti@1.21.7)
      globals:
        specifier: ^16.0.0
        version: 16.2.0
      husky:
        specifier: ^9.1.7
        version: 9.1.7
      lint-staged:
        specifier: ^15.5.1
        version: 15.5.2
      prettier:
        specifier: ^3.5.3
        version: 3.5.3
      semver:
        specifier: ^7.7.2
        version: 7.7.2
      tsx:
        specifier: ^4.19.3
        version: 4.20.1
      turbo:
        specifier: ^2.5.0
        version: 2.5.4
      typescript-eslint:
        specifier: ^8.31.0
        version: 8.34.0(eslint@9.28.0(jiti@1.21.7))(typescript@5.8.3)
      vitest:
        specifier: ^3.1.4
        version: 3.2.3(@types/node@22.15.31)(@vitest/ui@3.2.3)(jiti@1.21.7)(tsx@4.20.1)(yaml@2.8.0)
      zod:
        specifier: ^3.24.2
        version: 3.25.62

  fern:
    dependencies:
      '@composio/anthropic':
        specifier: ^0.1.21
        version: 0.1.22(@anthropic-ai/sdk@0.52.0)(@composio/core@0.1.22(ws@8.18.2))
      '@composio/core':
        specifier: ^0.1.21
        version: 0.1.22(ws@8.18.2)
      '@composio/vercel':
        specifier: ^0.1.21
        version: 0.1.22(@composio/core@0.1.22(ws@8.18.2))(ai@4.3.16(react@18.3.1)(zod@3.25.62))
      fern-api:
        specifier: ^0.51.39
        version: 0.51.39
      gray-matter:
        specifier: ^4.0.3
        version: 4.0.3
      supergateway:
        specifier: ^2.8.3
        version: 2.8.3
    devDependencies:
      '@types/convict':
        specifier: ^6.1.6
        version: 6.1.6
      '@types/glob':
        specifier: ^8.1.0
        version: 8.1.0
      '@types/node':
        specifier: ^20.17.57
        version: 20.19.1
      '@types/react':
        specifier: ^18.3.23
        version: 18.3.23
      '@types/yaml':
        specifier: ^1.9.7
        version: 1.9.7
      composio-core:
        specifier: ^0.5.39
        version: 0.5.39(@ai-sdk/openai@1.3.22(zod@3.25.62))(@cloudflare/workers-types@4.20250612.0)(@langchain/core@0.3.58(openai@5.3.0(ws@8.18.2)(zod@3.25.62)))(@langchain/openai@0.5.13(@langchain/core@0.3.58(openai@5.3.0(ws@8.18.2)(zod@3.25.62)))(ws@8.18.2))(ai@4.3.16(react@18.3.1)(zod@3.25.62))(langchain@0.3.28(@langchain/core@0.3.58(openai@5.3.0(ws@8.18.2)(zod@3.25.62)))(axios@1.10.0)(openai@5.3.0(ws@8.18.2)(zod@3.25.62))(ws@8.18.2))(openai@5.3.0(ws@8.18.2)(zod@3.25.62))
      hono:
        specifier: ^4.7.11
        version: 4.7.11
      next:
        specifier: ^15.3.3
        version: 15.3.3(@opentelemetry/api@1.9.0)(react-dom@19.1.0(react@18.3.1))(react@18.3.1)
      only-allow:
        specifier: ^1.2.1
        version: 1.2.1
      react:
        specifier: ^18.3.1
        version: 18.3.1
      tailwindcss:
        specifier: ^3.4.17
        version: 3.4.17
      typedoc:
        specifier: ^0.28.5
        version: 0.28.5(typescript@5.8.3)
      typedoc-plugin-markdown:
        specifier: ^4.6.4
        version: 4.6.4(typedoc@0.28.5(typescript@5.8.3))
      typedoc-plugin-zod:
        specifier: ^1.4.1
        version: 1.4.2(typedoc@0.28.5(typescript@5.8.3))
      typescript:
        specifier: ^5.8.3
        version: 5.8.3
      vitest:
        specifier: ^3.1.4
        version: 3.2.3(@types/node@20.19.1)(@vitest/ui@3.2.3)(jiti@1.21.7)(tsx@4.20.3)(yaml@2.8.0)
      yaml:
        specifier: ^2.8.0
        version: 2.8.0

  ts/examples/anthropic:
    dependencies:
      '@anthropic-ai/sdk':
        specifier: ^0.52.0
        version: 0.52.0
      '@composio/anthropic':
        specifier: workspace:*
        version: link:../../packages/providers/anthropic
      '@composio/core':
        specifier: workspace:*
        version: link:../../packages/core
      dotenv:
        specifier: ^16.4.1
        version: 16.5.0
    devDependencies:
      '@types/bun':
        specifier: ^1.2.9
        version: 1.2.16
      typescript:
        specifier: ^5.8.3
        version: 5.8.3

  ts/examples/connected-accounts:
    dependencies:
      '@composio/core':
        specifier: workspace:*
        version: link:../../packages/core
      openai:
        specifier: ^4.94.0
        version: 4.104.0(ws@8.18.2)(zod@3.25.62)
    devDependencies:
      '@types/bun':
        specifier: ^1.2.9
        version: 1.2.16
      typescript:
        specifier: ^5.8.3
        version: 5.8.3

  ts/examples/custom-tools:
    dependencies:
      '@composio/core':
        specifier: workspace:*
        version: link:../../packages/core
      dotenv:
        specifier: ^16.4.1
        version: 16.5.0
      zod:
        specifier: ^3.24.2
        version: 3.25.62
    devDependencies:
      '@types/bun':
        specifier: ^1.2.9
        version: 1.2.16
      typescript:
        specifier: ^5.8.3
        version: 5.8.3

  ts/examples/error-handling-demo:
    dependencies:
      '@composio/core':
        specifier: workspace:*
        version: link:../../packages/core
      dotenv:
        specifier: ^16.5.0
        version: 16.5.0
    devDependencies:
      '@types/bun':
        specifier: ^1.2.9
        version: 1.2.16
      typescript:
        specifier: ^5.8.3
        version: 5.8.3

  ts/examples/google:
    dependencies:
      '@composio/core':
        specifier: workspace:*
        version: link:../../packages/core
      '@composio/google':
        specifier: workspace:*
        version: link:../../packages/providers/google
      '@google/genai':
        specifier: ^1.1.0
        version: 1.5.1(@modelcontextprotocol/sdk@1.12.1)
      dotenv:
        specifier: ^16.4.1
        version: 16.5.0
    devDependencies:
      '@types/bun':
        specifier: ^1.2.9
        version: 1.2.16
      typescript:
        specifier: ^5.8.3
        version: 5.8.3

  ts/examples/json-schema-to-zod:
    dependencies:
      '@composio/core':
        specifier: workspace:*
        version: link:../../packages/core
      dotenv:
        specifier: ^16.4.1
        version: 16.5.0
      zod-to-json-schema:
        specifier: ^3.24.5
        version: 3.24.5(zod@3.25.62)
    devDependencies:
      '@types/bun':
        specifier: ^1.2.9
        version: 1.2.16
      typescript:
        specifier: ^5.8.3
        version: 5.8.3

  ts/examples/langchain:
    dependencies:
      '@composio/core':
        specifier: workspace:*
        version: link:../../packages/core
      '@composio/langchain':
        specifier: workspace:*
        version: link:../../packages/providers/langchain
      '@langchain/core':
        specifier: ^0.3.56
        version: 0.3.58(openai@4.104.0(ws@8.18.2)(zod@3.25.32))
      '@langchain/langgraph':
        specifier: ^0.2.72
        version: 0.2.74(@langchain/core@0.3.58(openai@4.104.0(ws@8.18.2)(zod@3.25.32)))(react@18.3.1)(zod-to-json-schema@3.24.5(zod@3.25.32))
      '@langchain/openai':
        specifier: ^0.5.10
        version: 0.5.13(@langchain/core@0.3.58(openai@4.104.0(ws@8.18.2)(zod@3.25.32)))(ws@8.18.2)
      dotenv:
        specifier: ^16.5.0
        version: 16.5.0
      openai:
        specifier: ^4.94.0
        version: 4.104.0(ws@8.18.2)(zod@3.25.32)
    devDependencies:
      '@types/bun':
        specifier: ^1.2.9
        version: 1.2.16
      typescript:
        specifier: ^5.8.3
        version: 5.8.3

  ts/examples/mastra:
    dependencies:
      '@ai-sdk/openai':
        specifier: ^1.3.16
        version: 1.3.22(zod@3.25.62)
      '@composio/core':
        specifier: workspace:*
        version: link:../../packages/core
      '@composio/mastra':
        specifier: workspace:^
        version: link:../../packages/providers/mastra
      '@mastra/core':
        specifier: ^0.10.0
<<<<<<< HEAD
        version: 0.10.5(openapi-types@12.1.3)(react@18.3.1)(zod@3.25.62)
      '@mastra/mcp':
        specifier: ^0.10.3
        version: 0.10.3(@mastra/core@0.10.5(openapi-types@12.1.3)(react@18.3.1)(zod@3.25.62))(zod@3.25.62)
=======
        version: 0.10.5(effect@3.16.8)(openapi-types@12.1.3)(react@18.3.1)(zod@3.25.62)
>>>>>>> de4a1735
      dotenv:
        specifier: ^16.4.1
        version: 16.5.0
    devDependencies:
      '@types/bun':
        specifier: ^1.2.9
        version: 1.2.16
      typescript:
        specifier: ^5.8.3
        version: 5.8.3

  ts/examples/modifiers:
    dependencies:
      '@ai-sdk/openai':
        specifier: ^1.3.16
        version: 1.3.22(zod@3.25.62)
      '@composio/core':
        specifier: workspace:*
        version: link:../../packages/core
      '@composio/vercel':
        specifier: workspace:*
        version: link:../../packages/providers/vercel
      ai:
        specifier: ^4.3.8
        version: 4.3.16(react@18.3.1)(zod@3.25.62)
    devDependencies:
      '@types/bun':
        specifier: ^1.2.9
        version: 1.2.16
      typescript:
        specifier: ^5.8.3
        version: 5.8.3

  ts/examples/openai:
    dependencies:
      '@composio/core':
        specifier: workspace:*
        version: link:../../packages/core
      '@composio/openai':
        specifier: workspace:*
        version: link:../../packages/providers/openai
      '@composio/openai-agents':
        specifier: workspace:*
        version: link:../../packages/providers/openai-agents
      '@openai/agents':
        specifier: ^0.0.7
        version: 0.0.7(ws@8.18.2)(zod@3.25.62)
      dotenv:
        specifier: ^16.4.1
        version: 16.5.0
      openai:
        specifier: ^4.94.0
        version: 4.104.0(ws@8.18.2)(zod@3.25.62)
      zod:
        specifier: ^3.24.2
        version: 3.25.62
    devDependencies:
      '@types/bun':
        specifier: ^1.2.9
        version: 1.2.16
      typescript:
        specifier: ^5.8.3
        version: 5.8.3

  ts/examples/session-management:
    dependencies:
      '@composio/core':
        specifier: workspace:*
        version: link:../../packages/core
      dotenv:
        specifier: ^16.4.1
        version: 16.5.0
    devDependencies:
      '@types/bun':
        specifier: ^1.2.9
        version: 1.2.16
      typescript:
        specifier: ^5.8.3
        version: 5.8.3

  ts/examples/telemetry:
    dependencies:
      '@ai-sdk/openai':
        specifier: ^1.3.16
        version: 1.3.22(zod@3.25.62)
      '@composio/core':
        specifier: workspace:*
        version: link:../../packages/core
      '@composio/vercel':
        specifier: workspace:*
        version: link:../../packages/providers/vercel
      ai:
        specifier: ^4.3.8
        version: 4.3.16(react@18.3.1)(zod@3.25.62)
    devDependencies:
      '@types/bun':
        specifier: ^1.2.9
        version: 1.2.16
      typescript:
        specifier: ^5.8.3
        version: 5.8.3

  ts/examples/toolkits:
    dependencies:
      '@ai-sdk/openai':
        specifier: ^1.3.16
        version: 1.3.22(zod@3.25.62)
      '@composio/core':
        specifier: workspace:*
        version: link:../../packages/core
      '@composio/vercel':
        specifier: workspace:*
        version: link:../../packages/providers/vercel
      ai:
        specifier: ^4.3.8
        version: 4.3.16(react@18.3.1)(zod@3.25.62)
    devDependencies:
      '@types/bun':
        specifier: ^1.2.9
        version: 1.2.16
      typescript:
        specifier: ^5.8.3
        version: 5.8.3

  ts/examples/triggers:
    dependencies:
      '@composio/core':
        specifier: workspace:*
        version: link:../../packages/core
      dotenv:
        specifier: ^16.4.1
        version: 16.5.0
    devDependencies:
      '@types/bun':
        specifier: ^1.2.9
        version: 1.2.16
      typescript:
        specifier: ^5.8.3
        version: 5.8.3

  ts/examples/vercel:
    dependencies:
      '@ai-sdk/openai':
        specifier: ^1.3.16
        version: 1.3.22(zod@3.25.62)
      '@composio/core':
        specifier: workspace:*
        version: link:../../packages/core
      '@composio/vercel':
        specifier: workspace:*
        version: link:../../packages/providers/vercel
      ai:
        specifier: ^4.3.8
        version: 4.3.16(react@18.3.1)(zod@3.25.62)
      dotenv:
        specifier: ^16.5.0
        version: 16.5.0
    devDependencies:
      '@types/bun':
        specifier: ^1.2.9
        version: 1.2.16
      typescript:
        specifier: ^5.8.3
        version: 5.8.3

  ts/packages/cli:
    dependencies:
      '@composio/client':
        specifier: 0.1.0-alpha.17
        version: 0.1.0-alpha.17
      '@composio/core':
        specifier: workspace:*
        version: link:../core
      '@composio/ts-builders':
        specifier: workspace:*
        version: link:../ts-builders
      '@effect/cli':
        specifier: ^0.63.11
        version: 0.63.11(@effect/platform@0.84.11(effect@3.16.8))(@effect/printer-ansi@0.44.8(@effect/typeclass@0.35.8(effect@3.16.8))(effect@3.16.8))(@effect/printer@0.44.8(@effect/typeclass@0.35.8(effect@3.16.8))(effect@3.16.8))(effect@3.16.8)
      '@effect/platform-bun':
        specifier: ^0.69.16
        version: 0.69.16(@effect/cluster@0.39.2(@effect/platform@0.84.11(effect@3.16.8))(@effect/rpc@0.62.2(@effect/platform@0.84.11(effect@3.16.8))(effect@3.16.8))(@effect/sql@0.38.1(@effect/experimental@0.49.1(@effect/platform@0.84.11(effect@3.16.8))(effect@3.16.8))(@effect/platform@0.84.11(effect@3.16.8))(effect@3.16.8))(@effect/workflow@0.2.2(@effect/platform@0.84.11(effect@3.16.8))(@effect/rpc@0.62.2(@effect/platform@0.84.11(effect@3.16.8))(effect@3.16.8))(effect@3.16.8))(effect@3.16.8))(@effect/platform@0.84.11(effect@3.16.8))(@effect/rpc@0.62.2(@effect/platform@0.84.11(effect@3.16.8))(effect@3.16.8))(@effect/sql@0.38.1(@effect/experimental@0.49.1(@effect/platform@0.84.11(effect@3.16.8))(effect@3.16.8))(@effect/platform@0.84.11(effect@3.16.8))(effect@3.16.8))(effect@3.16.8)
      '@effect/platform-node-shared':
        specifier: ^0.40.2
        version: 0.40.2(@effect/cluster@0.39.2(@effect/platform@0.84.11(effect@3.16.8))(@effect/rpc@0.62.2(@effect/platform@0.84.11(effect@3.16.8))(effect@3.16.8))(@effect/sql@0.38.1(@effect/experimental@0.49.1(@effect/platform@0.84.11(effect@3.16.8))(effect@3.16.8))(@effect/platform@0.84.11(effect@3.16.8))(effect@3.16.8))(@effect/workflow@0.2.2(@effect/platform@0.84.11(effect@3.16.8))(@effect/rpc@0.62.2(@effect/platform@0.84.11(effect@3.16.8))(effect@3.16.8))(effect@3.16.8))(effect@3.16.8))(@effect/platform@0.84.11(effect@3.16.8))(@effect/rpc@0.62.2(@effect/platform@0.84.11(effect@3.16.8))(effect@3.16.8))(@effect/sql@0.38.1(@effect/experimental@0.49.1(@effect/platform@0.84.11(effect@3.16.8))(effect@3.16.8))(@effect/platform@0.84.11(effect@3.16.8))(effect@3.16.8))(effect@3.16.8)
      chalk:
        specifier: ^5.4.1
        version: 5.4.1
      effect:
        specifier: ^3.16.8
        version: 3.16.8
      effect-errors:
        specifier: ^1.10.11
        version: 1.10.11(ff5edfb43a1891ed491370151a2c33b9)
      indent-string:
        specifier: ^5.0.0
        version: 5.0.0
      semver:
        specifier: ^7.7.2
        version: 7.7.2
      superjson:
        specifier: ^2.2.2
        version: 2.2.2
    devDependencies:
      '@effect/eslint-plugin':
        specifier: ^0.3.2
        version: 0.3.2
      '@effect/platform':
        specifier: ^0.84.11
        version: 0.84.11(effect@3.16.8)
      '@effect/vitest':
        specifier: ^0.23.8
        version: 0.23.8(effect@3.16.8)(vitest@3.2.4(@types/node@24.0.3)(@vitest/ui@3.2.3(vitest@3.2.3))(jiti@1.21.7)(tsx@4.20.3)(yaml@2.8.0))
      '@types/bun':
        specifier: ^1.2.16
        version: 1.2.16
      '@types/semver':
        specifier: ^7.7.0
        version: 7.7.0
      tempy:
        specifier: ^3.1.0
        version: 3.1.0
      tsup:
        specifier: ^8.5.0
        version: 8.5.0(jiti@1.21.7)(postcss@8.5.5)(tsx@4.20.3)(typescript@5.8.3)(yaml@2.8.0)
      tsx:
        specifier: ^4.20.3
        version: 4.20.3
      typescript:
        specifier: ^5.8.3
        version: 5.8.3
      vitest:
        specifier: ^3.2.4
        version: 3.2.4(@types/node@24.0.3)(@vitest/ui@3.2.3(vitest@3.2.3))(jiti@1.21.7)(tsx@4.20.3)(yaml@2.8.0)

  ts/packages/core:
    dependencies:
      '@composio/client':
        specifier: 0.1.0-alpha.23
        version: 0.1.0-alpha.23
      '@composio/json-schema-to-zod':
        specifier: 0.1.9
        version: 0.1.9
      chalk:
        specifier: ^5.4.1
        version: 5.4.1
      openai:
        specifier: ^4.94.0
        version: 4.104.0(ws@8.18.2)(zod@3.25.62)
      pusher-js:
        specifier: ^8.4.0
        version: 8.4.0
      semver:
        specifier: ^7.7.2
        version: 7.7.2
      uuid:
        specifier: ^11.1.0
        version: 11.1.0
      zod:
        specifier: ^3.24.2
        version: 3.25.62
      zod-to-json-schema:
        specifier: ^3.24.5
        version: 3.24.5(zod@3.25.62)
    devDependencies:
      '@types/semver':
        specifier: ^7.7.0
        version: 7.7.0
      tsup:
        specifier: ^8.4.0
        version: 8.5.0(jiti@1.21.7)(postcss@8.5.5)(tsx@4.20.1)(typescript@5.8.3)(yaml@2.8.0)
      tsx:
        specifier: ^4.19.3
        version: 4.20.1
      typescript:
        specifier: ^5.8.3
        version: 5.8.3
      vitest:
        specifier: ^3.1.4
        version: 3.2.3(@types/node@24.0.3)(@vitest/ui@3.2.3)(jiti@1.21.7)(tsx@4.20.1)(yaml@2.8.0)

  ts/packages/json-schema-to-zod:
    dependencies:
      '@types/json-schema':
        specifier: ^7.0.15
        version: 7.0.15
      zod:
        specifier: ^3.24.2
        version: 3.25.62
    devDependencies:
      '@types/node':
        specifier: ^24.0.1
        version: 24.0.3
      tsup:
        specifier: ^8.4.0
        version: 8.5.0(jiti@1.21.7)(postcss@8.5.5)(tsx@4.20.3)(typescript@5.8.3)(yaml@2.8.0)
      typescript:
        specifier: ^5.8.3
        version: 5.8.3
      vitest:
        specifier: ^3.1.4
        version: 3.2.3(@types/node@24.0.3)(@vitest/ui@3.2.3)(jiti@1.21.7)(tsx@4.20.3)(yaml@2.8.0)

  ts/packages/providers/anthropic:
    dependencies:
      '@anthropic-ai/sdk':
        specifier: ^0.52.0
        version: 0.52.0
    devDependencies:
      '@composio/core':
        specifier: workspace:*
        version: link:../../core
      tsup:
        specifier: ^8.4.0
        version: 8.5.0(jiti@1.21.7)(postcss@8.5.5)(tsx@4.20.3)(typescript@5.8.3)(yaml@2.8.0)
      typescript:
        specifier: ^5.8.3
        version: 5.8.3
      vitest:
        specifier: ^3.1.4
        version: 3.2.3(@types/node@24.0.3)(@vitest/ui@3.2.3)(jiti@1.21.7)(tsx@4.20.3)(yaml@2.8.0)

  ts/packages/providers/cloudflare:
    dependencies:
      '@cloudflare/workers-types':
        specifier: ^4.20250416.0
        version: 4.20250612.0
    devDependencies:
      '@composio/core':
        specifier: workspace:*
        version: link:../../core
      tsup:
        specifier: ^8.4.0
        version: 8.5.0(jiti@1.21.7)(postcss@8.5.5)(tsx@4.20.3)(typescript@5.8.3)(yaml@2.8.0)
      typescript:
        specifier: ^5.8.3
        version: 5.8.3
      vitest:
        specifier: ^3.1.4
        version: 3.2.3(@types/node@24.0.3)(@vitest/ui@3.2.3)(jiti@1.21.7)(tsx@4.20.3)(yaml@2.8.0)

  ts/packages/providers/google:
    dependencies:
      '@google/genai':
        specifier: ^1.1.0
        version: 1.5.1(@modelcontextprotocol/sdk@1.12.1)
    devDependencies:
      '@composio/core':
        specifier: workspace:*
        version: link:../../core
      tsup:
        specifier: ^8.4.0
        version: 8.5.0(jiti@1.21.7)(postcss@8.5.5)(tsx@4.20.3)(typescript@5.8.3)(yaml@2.8.0)
      typescript:
        specifier: ^5.8.3
        version: 5.8.3

  ts/packages/providers/langchain:
    dependencies:
      '@langchain/core':
        specifier: ^0.3.44
        version: 0.3.58(openai@5.3.0(zod@3.25.62))
    devDependencies:
      '@composio/core':
        specifier: workspace:*
        version: link:../../core
      tsup:
        specifier: ^8.4.0
        version: 8.5.0(jiti@1.21.7)(postcss@8.5.5)(tsx@4.20.3)(typescript@5.8.3)(yaml@2.8.0)
      typescript:
        specifier: ^5.8.3
        version: 5.8.3
      vitest:
        specifier: ^3.1.4
        version: 3.2.3(@types/node@24.0.3)(@vitest/ui@3.2.3)(jiti@1.21.7)(tsx@4.20.3)(yaml@2.8.0)

  ts/packages/providers/mastra:
    dependencies:
      '@mastra/core':
        specifier: ^0.10.0
        version: 0.10.5(effect@3.16.8)(openapi-types@12.1.3)(react@18.3.1)(zod@3.25.62)
    devDependencies:
      '@composio/core':
        specifier: workspace:*
        version: link:../../core
      tsup:
        specifier: ^8.4.0
        version: 8.5.0(jiti@1.21.7)(postcss@8.5.5)(tsx@4.20.3)(typescript@5.8.3)(yaml@2.8.0)
      typescript:
        specifier: ^5.8.3
        version: 5.8.3
      vitest:
        specifier: ^3.1.4
        version: 3.2.3(@types/node@24.0.3)(@vitest/ui@3.2.3)(jiti@1.21.7)(tsx@4.20.3)(yaml@2.8.0)

  ts/packages/providers/openai:
    dependencies:
      openai:
        specifier: ^4.3.8
        version: 4.104.0(ws@8.18.2)(zod@3.25.62)
    devDependencies:
      '@composio/core':
        specifier: workspace:*
        version: link:../../core
      tsup:
        specifier: ^8.4.0
        version: 8.5.0(jiti@1.21.7)(postcss@8.5.5)(tsx@4.20.3)(typescript@5.8.3)(yaml@2.8.0)
      typescript:
        specifier: ^5.8.3
        version: 5.8.3
      vitest:
        specifier: ^3.1.4
        version: 3.2.3(@types/node@24.0.3)(@vitest/ui@3.2.3)(jiti@1.21.7)(tsx@4.20.3)(yaml@2.8.0)

  ts/packages/providers/openai-agents:
    dependencies:
      '@openai/agents':
        specifier: ^0.0.7
        version: 0.0.7(ws@8.18.2)(zod@3.25.62)
    devDependencies:
      '@composio/core':
        specifier: workspace:*
        version: link:../../core
      tsup:
        specifier: ^8.4.0
        version: 8.5.0(jiti@1.21.7)(postcss@8.5.5)(tsx@4.20.3)(typescript@5.8.3)(yaml@2.8.0)
      typescript:
        specifier: ^5.8.3
        version: 5.8.3
      vitest:
        specifier: ^3.1.4
        version: 3.2.3(@types/node@24.0.3)(@vitest/ui@3.2.3)(jiti@1.21.7)(tsx@4.20.3)(yaml@2.8.0)

  ts/packages/providers/vercel:
    dependencies:
      ai:
        specifier: ^4.3.8
        version: 4.3.16(react@18.3.1)(zod@3.25.62)
    devDependencies:
      '@composio/core':
        specifier: workspace:*
        version: link:../../core
      tsup:
        specifier: ^8.4.0
        version: 8.5.0(jiti@1.21.7)(postcss@8.5.5)(tsx@4.20.3)(typescript@5.8.3)(yaml@2.8.0)
      typescript:
        specifier: ^5.8.3
        version: 5.8.3
      vitest:
        specifier: ^3.1.4
        version: 3.2.3(@types/node@24.0.3)(@vitest/ui@3.2.3)(jiti@1.21.7)(tsx@4.20.3)(yaml@2.8.0)

  ts/packages/ts-builders:
    dependencies:
      '@babel/helper-validator-identifier':
        specifier: ^7.27.1
        version: 7.27.1
    devDependencies:
      '@types/babel__helper-validator-identifier':
        specifier: ^7.15.2
        version: 7.15.2
      helper-validator-identifier:
        specifier: link:@types/@babel/helper-validator-identifier
        version: link:@types/@babel/helper-validator-identifier
      tsup:
        specifier: ^8.4.0
        version: 8.5.0(jiti@1.21.7)(postcss@8.5.5)(tsx@4.20.3)(typescript@5.8.3)(yaml@2.8.0)
      vitest:
        specifier: ^3.1.4
        version: 3.2.4(@types/node@24.0.3)(@vitest/ui@3.2.3(vitest@3.2.3))(jiti@1.21.7)(tsx@4.20.3)(yaml@2.8.0)

packages:

  '@ai-sdk/openai@1.3.22':
    resolution: {integrity: sha512-QwA+2EkG0QyjVR+7h6FE7iOu2ivNqAVMm9UJZkVxxTk5OIq5fFJDTEI/zICEMuHImTTXR2JjsL6EirJ28Jc4cw==}
    engines: {node: '>=18'}
    peerDependencies:
      zod: ^3.0.0

  '@ai-sdk/provider-utils@2.2.8':
    resolution: {integrity: sha512-fqhG+4sCVv8x7nFzYnFo19ryhAa3w096Kmc3hWxMQfW/TubPOmt3A6tYZhl4mUfQWWQMsuSkLrtjlWuXBVSGQA==}
    engines: {node: '>=18'}
    peerDependencies:
      zod: ^3.23.8

  '@ai-sdk/provider@1.1.3':
    resolution: {integrity: sha512-qZMxYJ0qqX/RfnuIaab+zp8UAeJn/ygXXAffR5I4N0n1IrvA6qBsjc8hXLmBiMV2zoXlifkacF7sEFnYnjBcqg==}
    engines: {node: '>=18'}

  '@ai-sdk/react@1.2.12':
    resolution: {integrity: sha512-jK1IZZ22evPZoQW3vlkZ7wvjYGYF+tRBKXtrcolduIkQ/m/sOAVcVeVDUDvh1T91xCnWCdUGCPZg2avZ90mv3g==}
    engines: {node: '>=18'}
    peerDependencies:
      react: ^18 || ^19 || ^19.0.0-rc
      zod: ^3.23.8
    peerDependenciesMeta:
      zod:
        optional: true

  '@ai-sdk/ui-utils@1.2.11':
    resolution: {integrity: sha512-3zcwCc8ezzFlwp3ZD15wAPjf2Au4s3vAbKsXQVyhxODHcmu0iyPO2Eua6D/vicq/AUm/BAo60r97O6HU+EI0+w==}
    engines: {node: '>=18'}
    peerDependencies:
      zod: ^3.23.8

  '@alloc/quick-lru@5.2.0':
    resolution: {integrity: sha512-UrcABB+4bUrFABwbluTIBErXwvbsU/V7TZWfmbgJfbkwiBuziS9gxdODUyuiecfdGQ85jglMW6juS3+z5TsKLw==}
    engines: {node: '>=10'}

  '@anthropic-ai/sdk@0.52.0':
    resolution: {integrity: sha512-d4c+fg+xy9e46c8+YnrrgIQR45CZlAi7PwdzIfDXDM6ACxEZli1/fxhURsq30ZpMZy6LvSkr41jGq5aF5TD7rQ==}
    hasBin: true

  '@apidevtools/json-schema-ref-parser@11.9.3':
    resolution: {integrity: sha512-60vepv88RwcJtSHrD6MjIL6Ta3SOYbgfnkHb+ppAVK+o9mXprRtulx7VlRl3lN3bbvysAfCS7WMVfhUYemB0IQ==}
    engines: {node: '>= 16'}

  '@aws-crypto/crc32@3.0.0':
    resolution: {integrity: sha512-IzSgsrxUcsrejQbPVilIKy16kAT52EwB6zSaI+M3xxIhKh5+aldEyvI+z6erM7TCLB2BJsFrtHjp6/4/sr+3dA==}

  '@aws-crypto/sha256-browser@5.2.0':
    resolution: {integrity: sha512-AXfN/lGotSQwu6HNcEsIASo7kWXZ5HYWvfOmSNKDsEqC4OashTp8alTmaz+F7TC2L083SFv5RdB+qU3Vs1kZqw==}

  '@aws-crypto/sha256-js@5.2.0':
    resolution: {integrity: sha512-FFQQyu7edu4ufvIZ+OadFpHHOt+eSTBaYaki44c+akjg7qZg9oOQeLlk77F6tSYqjDAFClrHJk9tMf0HdVyOvA==}
    engines: {node: '>=16.0.0'}

  '@aws-crypto/supports-web-crypto@5.2.0':
    resolution: {integrity: sha512-iAvUotm021kM33eCdNfwIN//F77/IADDSs58i+MDaOqFrVjZo9bAal0NK7HurRuWLLpF1iLX7gbWrjHjeo+YFg==}

  '@aws-crypto/util@3.0.0':
    resolution: {integrity: sha512-2OJlpeJpCR48CC8r+uKVChzs9Iungj9wkZrl8Z041DWEWvyIHILYKCPNzJghKsivj+S3mLo6BVc7mBNzdxA46w==}

  '@aws-crypto/util@5.2.0':
    resolution: {integrity: sha512-4RkU9EsI6ZpBve5fseQlGNUWKMa1RLPQ1dnjnQoe07ldfIzcsGb5hC5W0Dm7u423KWzawlrpbjXBrXCEv9zazQ==}

  '@aws-sdk/client-cognito-identity@3.828.0':
    resolution: {integrity: sha512-If4vBVbOxFfTW6JP92lWQGhis5fIt4PIS071DoSBf931ss/mISDnslpGGz1rXp6vyS8l7fODb3LDMAzSPyooNg==}
    engines: {node: '>=18.0.0'}

  '@aws-sdk/client-sagemaker@3.828.0':
    resolution: {integrity: sha512-/i1jAR9FwpoZyXkxpKGuzQhvckIfo7xTKjxvUaO+cSspkzXTZn348a8+rZtyGKp0/DL6SF3aIo4yjsDXtCYUEA==}
    engines: {node: '>=18.0.0'}

  '@aws-sdk/client-sso@3.828.0':
    resolution: {integrity: sha512-qxw8JcPTaFaBwTBUr4YmLajaMh3En65SuBWAKEtjctbITRRekzR7tvr/TkwoyVOh+XoAtkwOn+BQeQbX+/wgHw==}
    engines: {node: '>=18.0.0'}

  '@aws-sdk/core@3.826.0':
    resolution: {integrity: sha512-BGbQYzWj3ps+dblq33FY5tz/SsgJCcXX0zjQlSC07tYvU1jHTUvsefphyig+fY38xZ4wdKjbTop+KUmXUYrOXw==}
    engines: {node: '>=18.0.0'}

  '@aws-sdk/credential-provider-cognito-identity@3.828.0':
    resolution: {integrity: sha512-JmQivvkif6KLVeIKCSybl80aZgbVXREAAa0VwhJg3z2E3r8dm9qnH3XeDAzzoZrJAQmK3czuowWpwlI/PHVX8w==}
    engines: {node: '>=18.0.0'}

  '@aws-sdk/credential-provider-env@3.826.0':
    resolution: {integrity: sha512-DK3pQY8+iKK3MGDdC3uOZQ2psU01obaKlTYhEwNu4VWzgwQL4Vi3sWj4xSWGEK41vqZxiRLq6fOq7ysRI+qEZA==}
    engines: {node: '>=18.0.0'}

  '@aws-sdk/credential-provider-http@3.826.0':
    resolution: {integrity: sha512-N+IVZBh+yx/9GbMZTKO/gErBi/FYZQtcFRItoLbY+6WU+0cSWyZYfkoeOxHmQV3iX9k65oljERIWUmL9x6OSQg==}
    engines: {node: '>=18.0.0'}

  '@aws-sdk/credential-provider-ini@3.828.0':
    resolution: {integrity: sha512-T3DJMo2/j7gCPpFg2+xEHWgua05t8WP89ye7PaZxA2Fc6CgScHkZsJZTri1QQIU2h+eOZ75EZWkeFLIPgN0kRQ==}
    engines: {node: '>=18.0.0'}

  '@aws-sdk/credential-provider-node@3.828.0':
    resolution: {integrity: sha512-9z3iPwVYOQYNzVZj8qycZaS/BOSKRXWA+QVNQlfEnQ4sA4sOcKR4kmV2h+rJcuBsSFfmOF62ZDxyIBGvvM4t/w==}
    engines: {node: '>=18.0.0'}

  '@aws-sdk/credential-provider-process@3.826.0':
    resolution: {integrity: sha512-kURrc4amu3NLtw1yZw7EoLNEVhmOMRUTs+chaNcmS+ERm3yK0nKjaJzmKahmwlTQTSl3wJ8jjK7x962VPo+zWw==}
    engines: {node: '>=18.0.0'}

  '@aws-sdk/credential-provider-sso@3.828.0':
    resolution: {integrity: sha512-9CEAXzUDSzOjOCb3XfM15TZhTaM+l07kumZyx2z8NC6T2U4qbCJqn4h8mFlRvYrs6cBj2SN40sD3r5Wp0Cq2Kw==}
    engines: {node: '>=18.0.0'}

  '@aws-sdk/credential-provider-web-identity@3.828.0':
    resolution: {integrity: sha512-MguDhGHlQBeK9CQ/P4NOY0whAJ4HJU4x+f1dphg3I1sGlccFqfB8Moor2vXNKu0Th2kvAwkn9pr7gGb/+NGR9g==}
    engines: {node: '>=18.0.0'}

  '@aws-sdk/credential-providers@3.828.0':
    resolution: {integrity: sha512-PuLp94Brs3lpZ+H8Ata0nolqUEdmV1geiggEzRdLt93cggs7UXPJG9TG87py6W4qPmRvkE34QSwO/1NXpm4eGw==}
    engines: {node: '>=18.0.0'}

  '@aws-sdk/middleware-host-header@3.821.0':
    resolution: {integrity: sha512-xSMR+sopSeWGx5/4pAGhhfMvGBHioVBbqGvDs6pG64xfNwM5vq5s5v6D04e2i+uSTj4qGa71dLUs5I0UzAK3sw==}
    engines: {node: '>=18.0.0'}

  '@aws-sdk/middleware-logger@3.821.0':
    resolution: {integrity: sha512-0cvI0ipf2tGx7fXYEEN5fBeZDz2RnHyb9xftSgUsEq7NBxjV0yTZfLJw6Za5rjE6snC80dRN8+bTNR1tuG89zA==}
    engines: {node: '>=18.0.0'}

  '@aws-sdk/middleware-recursion-detection@3.821.0':
    resolution: {integrity: sha512-efmaifbhBoqKG3bAoEfDdcM8hn1psF+4qa7ykWuYmfmah59JBeqHLfz5W9m9JoTwoKPkFcVLWZxnyZzAnVBOIg==}
    engines: {node: '>=18.0.0'}

  '@aws-sdk/middleware-user-agent@3.828.0':
    resolution: {integrity: sha512-nixvI/SETXRdmrVab4D9LvXT3lrXkwAWGWk2GVvQvzlqN1/M/RfClj+o37Sn4FqRkGH9o9g7Fqb1YqZ4mqDAtA==}
    engines: {node: '>=18.0.0'}

  '@aws-sdk/nested-clients@3.828.0':
    resolution: {integrity: sha512-xmeOILiR9LvfC8MctgeRXXN8nQTwbOvO4wHvgE8tDRsjnBpyyO0j50R4+viHXdMUGtgGkHEXRv8fFNBq54RgnA==}
    engines: {node: '>=18.0.0'}

  '@aws-sdk/protocol-http@3.374.0':
    resolution: {integrity: sha512-9WpRUbINdGroV3HiZZIBoJvL2ndoWk39OfwxWs2otxByppJZNN14bg/lvCx5e8ggHUti7IBk5rb0nqQZ4m05pg==}
    engines: {node: '>=14.0.0'}
    deprecated: This package has moved to @smithy/protocol-http

  '@aws-sdk/region-config-resolver@3.821.0':
    resolution: {integrity: sha512-t8og+lRCIIy5nlId0bScNpCkif8sc0LhmtaKsbm0ZPm3sCa/WhCbSZibjbZ28FNjVCV+p0D9RYZx0VDDbtWyjw==}
    engines: {node: '>=18.0.0'}

  '@aws-sdk/signature-v4@3.374.0':
    resolution: {integrity: sha512-2xLJvSdzcZZAg0lsDLUAuSQuihzK0dcxIK7WmfuJeF7DGKJFmp9czQmz5f3qiDz6IDQzvgK1M9vtJSVCslJbyQ==}
    engines: {node: '>=14.0.0'}
    deprecated: This package has moved to @smithy/signature-v4

  '@aws-sdk/token-providers@3.828.0':
    resolution: {integrity: sha512-JdOjI/TxkfQpY/bWbdGMdCiePESXTbtl6MfnJxz35zZ3tfHvBnxAWCoYJirdmjzY/j/dFo5oEyS6mQuXAG9w2w==}
    engines: {node: '>=18.0.0'}

  '@aws-sdk/types@3.821.0':
    resolution: {integrity: sha512-Znroqdai1a90TlxGaJ+FK1lwC0fHpo97Xjsp5UKGR5JODYm7f9+/fF17ebO1KdoBr/Rm0UIFiF5VmI8ts9F1eA==}
    engines: {node: '>=18.0.0'}

  '@aws-sdk/util-endpoints@3.828.0':
    resolution: {integrity: sha512-RvKch111SblqdkPzg3oCIdlGxlQs+k+P7Etory9FmxPHyPDvsP1j1c74PmgYqtzzMWmoXTjd+c9naUHh9xG8xg==}
    engines: {node: '>=18.0.0'}

  '@aws-sdk/util-locate-window@3.804.0':
    resolution: {integrity: sha512-zVoRfpmBVPodYlnMjgVjfGoEZagyRF5IPn3Uo6ZvOZp24chnW/FRstH7ESDHDDRga4z3V+ElUQHKpFDXWyBW5A==}
    engines: {node: '>=18.0.0'}

  '@aws-sdk/util-user-agent-browser@3.821.0':
    resolution: {integrity: sha512-irWZHyM0Jr1xhC+38OuZ7JB6OXMLPZlj48thElpsO1ZSLRkLZx5+I7VV6k3sp2yZ7BYbKz/G2ojSv4wdm7XTLw==}

  '@aws-sdk/util-user-agent-node@3.828.0':
    resolution: {integrity: sha512-LdN6fTBzTlQmc8O8f1wiZN0qF3yBWVGis7NwpWK7FUEzP9bEZRxYfIkV9oV9zpt6iNRze1SedK3JQVB/udxBoA==}
    engines: {node: '>=18.0.0'}
    peerDependencies:
      aws-crt: '>=1.0.0'
    peerDependenciesMeta:
      aws-crt:
        optional: true

  '@aws-sdk/util-utf8-browser@3.259.0':
    resolution: {integrity: sha512-UvFa/vR+e19XookZF8RzFZBrw2EUkQWxiBW0yYQAhvk3C+QVGl0H3ouca8LDBlBfQKXwmW3huo/59H8rwb1wJw==}

  '@aws-sdk/xml-builder@3.821.0':
    resolution: {integrity: sha512-DIIotRnefVL6DiaHtO6/21DhJ4JZnnIwdNbpwiAhdt/AVbttcE4yw925gsjur0OGv5BTYXQXU3YnANBYnZjuQA==}
    engines: {node: '>=18.0.0'}

  '@babel/helper-validator-identifier@7.27.1':
    resolution: {integrity: sha512-D2hP9eA+Sqx1kBZgzxZh0y1trbuU+JoDkiEwqhQ36nodYqJwyEIhPSdMNd7lOm/4io72luTPWH20Yda0xOuUow==}
    engines: {node: '>=6.9.0'}

  '@babel/runtime@7.27.6':
    resolution: {integrity: sha512-vbavdySgbTTrmFE+EsiqUTzlOr5bzlnJtUv9PynGCAKvfQqjIXbvFdumPM/GxMDfyuGMJaJAU6TO4zc1Jf1i8Q==}
    engines: {node: '>=6.9.0'}

  '@cfworker/json-schema@4.1.1':
    resolution: {integrity: sha512-gAmrUZSGtKc3AiBL71iNWxDsyUC5uMaKKGdvzYsBoTW/xi42JQHl7eKV2OYzCUqvc+D2RCcf7EXY2iCyFIk6og==}

  '@changesets/apply-release-plan@7.0.12':
    resolution: {integrity: sha512-EaET7As5CeuhTzvXTQCRZeBUcisoYPDDcXvgTE/2jmmypKp0RC7LxKj/yzqeh/1qFTZI7oDGFcL1PHRuQuketQ==}

  '@changesets/assemble-release-plan@6.0.8':
    resolution: {integrity: sha512-y8+8LvZCkKJdbUlpXFuqcavpzJR80PN0OIfn8HZdwK7Sh6MgLXm4hKY5vu6/NDoKp8lAlM4ERZCqRMLxP4m+MQ==}

  '@changesets/changelog-git@0.2.1':
    resolution: {integrity: sha512-x/xEleCFLH28c3bQeQIyeZf8lFXyDFVn1SgcBiR2Tw/r4IAWlk1fzxCEZ6NxQAjF2Nwtczoen3OA2qR+UawQ8Q==}

  '@changesets/cli@2.29.4':
    resolution: {integrity: sha512-VW30x9oiFp/un/80+5jLeWgEU6Btj8IqOgI+X/zAYu4usVOWXjPIK5jSSlt5jsCU7/6Z7AxEkarxBxGUqkAmNg==}
    hasBin: true

  '@changesets/config@3.1.1':
    resolution: {integrity: sha512-bd+3Ap2TKXxljCggI0mKPfzCQKeV/TU4yO2h2C6vAihIo8tzseAn2e7klSuiyYYXvgu53zMN1OeYMIQkaQoWnA==}

  '@changesets/errors@0.2.0':
    resolution: {integrity: sha512-6BLOQUscTpZeGljvyQXlWOItQyU71kCdGz7Pi8H8zdw6BI0g3m43iL4xKUVPWtG+qrrL9DTjpdn8eYuCQSRpow==}

  '@changesets/get-dependents-graph@2.1.3':
    resolution: {integrity: sha512-gphr+v0mv2I3Oxt19VdWRRUxq3sseyUpX9DaHpTUmLj92Y10AGy+XOtV+kbM6L/fDcpx7/ISDFK6T8A/P3lOdQ==}

  '@changesets/get-release-plan@4.0.12':
    resolution: {integrity: sha512-KukdEgaafnyGryUwpHG2kZ7xJquOmWWWk5mmoeQaSvZTWH1DC5D/Sw6ClgGFYtQnOMSQhgoEbDxAbpIIayKH1g==}

  '@changesets/get-version-range-type@0.4.0':
    resolution: {integrity: sha512-hwawtob9DryoGTpixy1D3ZXbGgJu1Rhr+ySH2PvTLHvkZuQ7sRT4oQwMh0hbqZH1weAooedEjRsbrWcGLCeyVQ==}

  '@changesets/git@3.0.4':
    resolution: {integrity: sha512-BXANzRFkX+XcC1q/d27NKvlJ1yf7PSAgi8JG6dt8EfbHFHi4neau7mufcSca5zRhwOL8j9s6EqsxmT+s+/E6Sw==}

  '@changesets/logger@0.1.1':
    resolution: {integrity: sha512-OQtR36ZlnuTxKqoW4Sv6x5YIhOmClRd5pWsjZsddYxpWs517R0HkyiefQPIytCVh4ZcC5x9XaG8KTdd5iRQUfg==}

  '@changesets/parse@0.4.1':
    resolution: {integrity: sha512-iwksMs5Bf/wUItfcg+OXrEpravm5rEd9Bf4oyIPL4kVTmJQ7PNDSd6MDYkpSJR1pn7tz/k8Zf2DhTCqX08Ou+Q==}

  '@changesets/pre@2.0.2':
    resolution: {integrity: sha512-HaL/gEyFVvkf9KFg6484wR9s0qjAXlZ8qWPDkTyKF6+zqjBe/I2mygg3MbpZ++hdi0ToqNUF8cjj7fBy0dg8Ug==}

  '@changesets/read@0.6.5':
    resolution: {integrity: sha512-UPzNGhsSjHD3Veb0xO/MwvasGe8eMyNrR/sT9gR8Q3DhOQZirgKhhXv/8hVsI0QpPjR004Z9iFxoJU6in3uGMg==}

  '@changesets/should-skip-package@0.1.2':
    resolution: {integrity: sha512-qAK/WrqWLNCP22UDdBTMPH5f41elVDlsNyat180A33dWxuUDyNpg6fPi/FyTZwRriVjg0L8gnjJn2F9XAoF0qw==}

  '@changesets/types@4.1.0':
    resolution: {integrity: sha512-LDQvVDv5Kb50ny2s25Fhm3d9QSZimsoUGBsUioj6MC3qbMUCuC8GPIvk/M6IvXx3lYhAs0lwWUQLb+VIEUCECw==}

  '@changesets/types@6.1.0':
    resolution: {integrity: sha512-rKQcJ+o1nKNgeoYRHKOS07tAMNd3YSN0uHaJOZYjBAgxfV7TUE7JE+z4BzZdQwb5hKaYbayKN5KrYV7ODb2rAA==}

  '@changesets/write@0.4.0':
    resolution: {integrity: sha512-CdTLvIOPiCNuH71pyDu3rA+Q0n65cmAbXnwWH84rKGiFumFzkmHNT8KHTMEchcxN+Kl8I54xGUhJ7l3E7X396Q==}

  '@cloudflare/workers-types@4.20250612.0':
    resolution: {integrity: sha512-3VsbEh0nqOWWH+jsJ2W41Ty6qlN1jQ+4R3lBA3gPor0U6LB3e4OA04jg7wyCyJmikBN6KsBcPRp3kj0es/9q2w==}

  '@composio/anthropic@0.1.22':
    resolution: {integrity: sha512-FDWKEAcgZvDuOsPJaxu23GVjz1puXeo7O1sMh+cq5HZoer9OGB3sYnKliFivO7K1nygoLi6zUw+6sLqeV/esmw==}
    peerDependencies:
      '@anthropic-ai/sdk': ^0.52.0
      '@composio/core': 0.1.22

  '@composio/client@0.1.0-alpha.17':
    resolution: {integrity: sha512-iNCDSgdwfFVsjbbyZIMknMPy4uO8Xw5+MP2aI+yoQo34VXF17Fi6ZHYirrJPf8RbdoRROZTDJjC/rU18mMzC2Q==}

  '@composio/client@0.1.0-alpha.22':
    resolution: {integrity: sha512-b9KCO5gy0EsCG+nXikOdm17PiZZ85rw3vwu9aNRIse9rEj2FA1SScpP+P9GN4G0lQHl+QPyDuVvGa6U9AATFeg==}

  '@composio/client@0.1.0-alpha.23':
    resolution: {integrity: sha512-zDbOJZVR+Ug0a622mjMGsREELKOG6DLF3qKI7qJ9FLP/GpAT7xekyEE7DR0g37zs6ytCy0oV/KMi+KaxxNp+zA==}

  '@composio/core@0.1.22':
    resolution: {integrity: sha512-ehu0OdwAgjShWjRaXBVlFnaqykDj6rxWcH3GeE179luNqLIb1p0L+Nazb1IMJ1CFl+DQC/NWkI80K8lgRLBQNQ==}

  '@composio/json-schema-to-zod@0.1.9':
    resolution: {integrity: sha512-uDOAPPkaMWM2DJLCFCW6/rxTgair6EmQ4Ojo6RDayzIl2BRUro0wGkpof4Za8sJPrmdTfSqteRMDy46xPnOYhw==}

  '@composio/mcp@1.0.3-0':
    resolution: {integrity: sha512-IpbfST0SSs/CEv+PIf6+EL0feNuJhQyUrOHJLPge8NhyLLrCyVqvujRIPyRUUjy0NDsked/Mm5VpJmYM6OACbg==}
    hasBin: true

  '@composio/vercel@0.1.22':
    resolution: {integrity: sha512-gsJHNpgTW5/ScBP0HdqdejRbmIzXb/IZDD6KOUxpE6j1gIa1WU1FXMoogLa0Mnwrb4wuE3EnCxnSniRZuPHq/A==}
    peerDependencies:
      '@composio/core': 0.1.22
      ai: ^4.3.8

  '@dprint/formatter@0.4.1':
    resolution: {integrity: sha512-IB/GXdlMOvi0UhQQ9mcY15Fxcrc2JPadmo6tqefCNV0bptFq7YBpggzpqYXldBXDa04CbKJ+rDwO2eNRPE2+/g==}

  '@dprint/typescript@0.91.8':
    resolution: {integrity: sha512-tuKn4leCPItox1O4uunHcQF0QllDCvPWklnNQIh2PiWWVtRAGltJJnM4Cwj5AciplosD1Hiz7vAY3ew3crLb3A==}

  '@effect/cli@0.63.11':
    resolution: {integrity: sha512-e95XKrCLHFKQor1hRWD5a1nh34cMNWfhaZrRc5iqI2sWUTQumV8rUUDAPMNHFzPC0tIrdO42wrOUhIgJs7i2iA==}
    peerDependencies:
      '@effect/platform': ^0.84.11
      '@effect/printer': ^0.44.7
      '@effect/printer-ansi': ^0.44.7
      effect: ^3.16.7

  '@effect/cluster@0.39.2':
    resolution: {integrity: sha512-oU/UDcKzQDPoEHW+1wMLxJRmdlA5n/Ek7AG0vrKFQ7AiBxUpJwlJlym8BVgpRBVs3VTI+Jwigmx5z8rp1dJA+g==}
    peerDependencies:
      '@effect/platform': ^0.85.1
      '@effect/rpc': ^0.62.2
      '@effect/sql': ^0.38.1
      '@effect/workflow': ^0.2.2
      effect: ^3.16.8

  '@effect/eslint-plugin@0.3.2':
    resolution: {integrity: sha512-c4Vs9t3r54A4Zpl+wo8+PGzZz3JWYsip41H+UrebRLjQ2Hk/ap63IeCgN/HWcYtxtyhRopjp7gW9nOQ2Snbl+g==}

  '@effect/experimental@0.49.1':
    resolution: {integrity: sha512-puU0tZR+vEQ8RwdBXkMXVGlV5WG4tyVQA6J5LCJJoDnHDzNmEKsEjcjrD6YKmt/MNr9Jdm0H5LkkEfRYTiCL2g==}
    peerDependencies:
      '@effect/platform': ^0.85.1
      effect: ^3.16.8
      ioredis: ^5
      lmdb: ^3
    peerDependenciesMeta:
      ioredis:
        optional: true
      lmdb:
        optional: true

  '@effect/platform-bun@0.69.16':
    resolution: {integrity: sha512-5Mocp+ZfCZ4xw1kI5OmoTAzLKtHht8NisEwD66rc8wium+2elFxFsuiM2kGM3TYz9jC3vwkEXf1SXgecBLWz4A==}
    peerDependencies:
      '@effect/cluster': ^0.38.16
      '@effect/platform': ^0.84.11
      '@effect/rpc': ^0.61.15
      '@effect/sql': ^0.37.12
      effect: ^3.16.7

  '@effect/platform-node-shared@0.39.16':
    resolution: {integrity: sha512-aJ7jVm9V+SEeNumRmHb+TxD0C38uv/1LLfBHB2Qg+xb5UjnZhak8SzwolAgSKkMNDFpAAdF2AlxZ1tO/HfhCiw==}
    peerDependencies:
      '@effect/cluster': ^0.38.16
      '@effect/platform': ^0.84.11
      '@effect/rpc': ^0.61.15
      '@effect/sql': ^0.37.12
      effect: ^3.16.7

  '@effect/platform-node-shared@0.40.2':
    resolution: {integrity: sha512-f9FbZN1pTMlR4bTwlR/mER9Qqd1MwMdryn3cz5/lapmXvgrRxQ+vgGS15d286mZeoc6aHtXGEr0GgoPNDFscKw==}
    peerDependencies:
      '@effect/cluster': ^0.39.2
      '@effect/platform': ^0.85.1
      '@effect/rpc': ^0.62.2
      '@effect/sql': ^0.38.1
      effect: ^3.16.8

  '@effect/platform-node@0.86.2':
    resolution: {integrity: sha512-EkmmRnH9m2ya+a4Yf7OTXNCkF1YO6w8yIfd6DwNfbFCsCBDHHcat5HgJpjPvsAWtbV9ZBaF0vfFXbbKfJx5Jfg==}
    peerDependencies:
      '@effect/cluster': ^0.39.2
      '@effect/platform': ^0.85.1
      '@effect/rpc': ^0.62.2
      '@effect/sql': ^0.38.1
      effect: ^3.16.8

  '@effect/platform@0.84.11':
    resolution: {integrity: sha512-u3eURhaF38e8jqq/JC2NW9EDHUFVDETD/JLEFtFi7N6RnAUF90qaC8sRcoK5xe8UAo3/fJDQ+sEfDqYonUa30w==}
    peerDependencies:
      effect: ^3.16.7

  '@effect/printer-ansi@0.44.8':
    resolution: {integrity: sha512-HFatTgDyPgXc0Kbw2BH0nUht0ViAPukggIHuxGDm1EN0G7uKX9qXHLkFaQ7HGhotNOuf2hC6AXaKkzWOhxWp1A==}
    peerDependencies:
      '@effect/typeclass': ^0.35.8
      effect: ^3.16.8

  '@effect/printer@0.44.8':
    resolution: {integrity: sha512-dWJCAi/04W5VIfo0C9u9M6gPwH2Ki+NHDqcUi0qfghoGyG9wmA6bhoq7RAvzrVSL+59tuhsKTV9y4A5dYCVyLw==}
    peerDependencies:
      '@effect/typeclass': ^0.35.8
      effect: ^3.16.8

  '@effect/rpc@0.62.2':
    resolution: {integrity: sha512-m9Vit6U0hZ/Yt/yKdz5fBoHI7cY4qFJdidYZTVqzAo5tctKQtfJFKjAn4Oq0TWVfbTC7JrCK0GM51j5iQuI33Q==}
    peerDependencies:
      '@effect/platform': ^0.85.1
      effect: ^3.16.8

  '@effect/sql@0.38.1':
    resolution: {integrity: sha512-oS5s8j8C1W7rugZeDpwfRjrjfRaqUqhO+wtL1yRgXqE0px7fVI3y2Am5f6aq63cR9UMKOwFc5NzEl3Af9uYlSw==}
    peerDependencies:
      '@effect/experimental': ^0.49.1
      '@effect/platform': ^0.85.1
      effect: ^3.16.8

  '@effect/typeclass@0.35.8':
    resolution: {integrity: sha512-hDrILuHlFEtiPSADMX9YKicAa7tSDMqJPEMfBdUoE27cUHLg7qnr5EykLQzvBKPhlHAs9DHb5w/fp9WMV6WUpQ==}
    peerDependencies:
      effect: ^3.16.8

  '@effect/vitest@0.23.8':
    resolution: {integrity: sha512-yaAfl+qHb0jK38rl3HSd4cjmo4xcQQDKW/bCAhhi9zDlbIDzH+gsOHz094KoQ/kAlp0wOTgjquSI21FV4w9YXg==}
    peerDependencies:
      effect: ^3.16.8
      vitest: ^3.0.0

  '@effect/workflow@0.2.2':
    resolution: {integrity: sha512-fAXH0S3roA1LUFItlXmHZPaL57ZWxySf4QveidOoZuB+1rXVKk79OX++Y1G+l7Omugb7JzsyL1JCt5qo+Detzg==}
    peerDependencies:
      '@effect/platform': ^0.85.1
      '@effect/rpc': ^0.62.2
      effect: ^3.16.8

  '@emnapi/runtime@1.4.3':
    resolution: {integrity: sha512-pBPWdu6MLKROBX05wSNKcNb++m5Er+KQ9QkB+WVM+pW2Kx9hoSrVTnu3BdkI5eBLZoKu/J6mW/B6i6bJB2ytXQ==}

  '@esbuild/aix-ppc64@0.25.5':
    resolution: {integrity: sha512-9o3TMmpmftaCMepOdA5k/yDw8SfInyzWWTjYTFCX3kPSDJMROQTb8jg+h9Cnwnmm1vOzvxN7gIfB5V2ewpjtGA==}
    engines: {node: '>=18'}
    cpu: [ppc64]
    os: [aix]

  '@esbuild/android-arm64@0.25.5':
    resolution: {integrity: sha512-VGzGhj4lJO+TVGV1v8ntCZWJktV7SGCs3Pn1GRWI1SBFtRALoomm8k5E9Pmwg3HOAal2VDc2F9+PM/rEY6oIDg==}
    engines: {node: '>=18'}
    cpu: [arm64]
    os: [android]

  '@esbuild/android-arm@0.25.5':
    resolution: {integrity: sha512-AdJKSPeEHgi7/ZhuIPtcQKr5RQdo6OO2IL87JkianiMYMPbCtot9fxPbrMiBADOWWm3T2si9stAiVsGbTQFkbA==}
    engines: {node: '>=18'}
    cpu: [arm]
    os: [android]

  '@esbuild/android-x64@0.25.5':
    resolution: {integrity: sha512-D2GyJT1kjvO//drbRT3Hib9XPwQeWd9vZoBJn+bu/lVsOZ13cqNdDeqIF/xQ5/VmWvMduP6AmXvylO/PIc2isw==}
    engines: {node: '>=18'}
    cpu: [x64]
    os: [android]

  '@esbuild/darwin-arm64@0.25.5':
    resolution: {integrity: sha512-GtaBgammVvdF7aPIgH2jxMDdivezgFu6iKpmT+48+F8Hhg5J/sfnDieg0aeG/jfSvkYQU2/pceFPDKlqZzwnfQ==}
    engines: {node: '>=18'}
    cpu: [arm64]
    os: [darwin]

  '@esbuild/darwin-x64@0.25.5':
    resolution: {integrity: sha512-1iT4FVL0dJ76/q1wd7XDsXrSW+oLoquptvh4CLR4kITDtqi2e/xwXwdCVH8hVHU43wgJdsq7Gxuzcs6Iq/7bxQ==}
    engines: {node: '>=18'}
    cpu: [x64]
    os: [darwin]

  '@esbuild/freebsd-arm64@0.25.5':
    resolution: {integrity: sha512-nk4tGP3JThz4La38Uy/gzyXtpkPW8zSAmoUhK9xKKXdBCzKODMc2adkB2+8om9BDYugz+uGV7sLmpTYzvmz6Sw==}
    engines: {node: '>=18'}
    cpu: [arm64]
    os: [freebsd]

  '@esbuild/freebsd-x64@0.25.5':
    resolution: {integrity: sha512-PrikaNjiXdR2laW6OIjlbeuCPrPaAl0IwPIaRv+SMV8CiM8i2LqVUHFC1+8eORgWyY7yhQY+2U2fA55mBzReaw==}
    engines: {node: '>=18'}
    cpu: [x64]
    os: [freebsd]

  '@esbuild/linux-arm64@0.25.5':
    resolution: {integrity: sha512-Z9kfb1v6ZlGbWj8EJk9T6czVEjjq2ntSYLY2cw6pAZl4oKtfgQuS4HOq41M/BcoLPzrUbNd+R4BXFyH//nHxVg==}
    engines: {node: '>=18'}
    cpu: [arm64]
    os: [linux]

  '@esbuild/linux-arm@0.25.5':
    resolution: {integrity: sha512-cPzojwW2okgh7ZlRpcBEtsX7WBuqbLrNXqLU89GxWbNt6uIg78ET82qifUy3W6OVww6ZWobWub5oqZOVtwolfw==}
    engines: {node: '>=18'}
    cpu: [arm]
    os: [linux]

  '@esbuild/linux-ia32@0.25.5':
    resolution: {integrity: sha512-sQ7l00M8bSv36GLV95BVAdhJ2QsIbCuCjh/uYrWiMQSUuV+LpXwIqhgJDcvMTj+VsQmqAHL2yYaasENvJ7CDKA==}
    engines: {node: '>=18'}
    cpu: [ia32]
    os: [linux]

  '@esbuild/linux-loong64@0.25.5':
    resolution: {integrity: sha512-0ur7ae16hDUC4OL5iEnDb0tZHDxYmuQyhKhsPBV8f99f6Z9KQM02g33f93rNH5A30agMS46u2HP6qTdEt6Q1kg==}
    engines: {node: '>=18'}
    cpu: [loong64]
    os: [linux]

  '@esbuild/linux-mips64el@0.25.5':
    resolution: {integrity: sha512-kB/66P1OsHO5zLz0i6X0RxlQ+3cu0mkxS3TKFvkb5lin6uwZ/ttOkP3Z8lfR9mJOBk14ZwZ9182SIIWFGNmqmg==}
    engines: {node: '>=18'}
    cpu: [mips64el]
    os: [linux]

  '@esbuild/linux-ppc64@0.25.5':
    resolution: {integrity: sha512-UZCmJ7r9X2fe2D6jBmkLBMQetXPXIsZjQJCjgwpVDz+YMcS6oFR27alkgGv3Oqkv07bxdvw7fyB71/olceJhkQ==}
    engines: {node: '>=18'}
    cpu: [ppc64]
    os: [linux]

  '@esbuild/linux-riscv64@0.25.5':
    resolution: {integrity: sha512-kTxwu4mLyeOlsVIFPfQo+fQJAV9mh24xL+y+Bm6ej067sYANjyEw1dNHmvoqxJUCMnkBdKpvOn0Ahql6+4VyeA==}
    engines: {node: '>=18'}
    cpu: [riscv64]
    os: [linux]

  '@esbuild/linux-s390x@0.25.5':
    resolution: {integrity: sha512-K2dSKTKfmdh78uJ3NcWFiqyRrimfdinS5ErLSn3vluHNeHVnBAFWC8a4X5N+7FgVE1EjXS1QDZbpqZBjfrqMTQ==}
    engines: {node: '>=18'}
    cpu: [s390x]
    os: [linux]

  '@esbuild/linux-x64@0.25.5':
    resolution: {integrity: sha512-uhj8N2obKTE6pSZ+aMUbqq+1nXxNjZIIjCjGLfsWvVpy7gKCOL6rsY1MhRh9zLtUtAI7vpgLMK6DxjO8Qm9lJw==}
    engines: {node: '>=18'}
    cpu: [x64]
    os: [linux]

  '@esbuild/netbsd-arm64@0.25.5':
    resolution: {integrity: sha512-pwHtMP9viAy1oHPvgxtOv+OkduK5ugofNTVDilIzBLpoWAM16r7b/mxBvfpuQDpRQFMfuVr5aLcn4yveGvBZvw==}
    engines: {node: '>=18'}
    cpu: [arm64]
    os: [netbsd]

  '@esbuild/netbsd-x64@0.25.5':
    resolution: {integrity: sha512-WOb5fKrvVTRMfWFNCroYWWklbnXH0Q5rZppjq0vQIdlsQKuw6mdSihwSo4RV/YdQ5UCKKvBy7/0ZZYLBZKIbwQ==}
    engines: {node: '>=18'}
    cpu: [x64]
    os: [netbsd]

  '@esbuild/openbsd-arm64@0.25.5':
    resolution: {integrity: sha512-7A208+uQKgTxHd0G0uqZO8UjK2R0DDb4fDmERtARjSHWxqMTye4Erz4zZafx7Di9Cv+lNHYuncAkiGFySoD+Mw==}
    engines: {node: '>=18'}
    cpu: [arm64]
    os: [openbsd]

  '@esbuild/openbsd-x64@0.25.5':
    resolution: {integrity: sha512-G4hE405ErTWraiZ8UiSoesH8DaCsMm0Cay4fsFWOOUcz8b8rC6uCvnagr+gnioEjWn0wC+o1/TAHt+It+MpIMg==}
    engines: {node: '>=18'}
    cpu: [x64]
    os: [openbsd]

  '@esbuild/sunos-x64@0.25.5':
    resolution: {integrity: sha512-l+azKShMy7FxzY0Rj4RCt5VD/q8mG/e+mDivgspo+yL8zW7qEwctQ6YqKX34DTEleFAvCIUviCFX1SDZRSyMQA==}
    engines: {node: '>=18'}
    cpu: [x64]
    os: [sunos]

  '@esbuild/win32-arm64@0.25.5':
    resolution: {integrity: sha512-O2S7SNZzdcFG7eFKgvwUEZ2VG9D/sn/eIiz8XRZ1Q/DO5a3s76Xv0mdBzVM5j5R639lXQmPmSo0iRpHqUUrsxw==}
    engines: {node: '>=18'}
    cpu: [arm64]
    os: [win32]

  '@esbuild/win32-ia32@0.25.5':
    resolution: {integrity: sha512-onOJ02pqs9h1iMJ1PQphR+VZv8qBMQ77Klcsqv9CNW2w6yLqoURLcgERAIurY6QE63bbLuqgP9ATqajFLK5AMQ==}
    engines: {node: '>=18'}
    cpu: [ia32]
    os: [win32]

  '@esbuild/win32-x64@0.25.5':
    resolution: {integrity: sha512-TXv6YnJ8ZMVdX+SXWVBo/0p8LTcrUYngpWjvm91TMjjBQii7Oz11Lw5lbDV5Y0TzuhSJHwiH4hEtC1I42mMS0g==}
    engines: {node: '>=18'}
    cpu: [x64]
    os: [win32]

  '@eslint-community/eslint-utils@4.7.0':
    resolution: {integrity: sha512-dyybb3AcajC7uha6CvhdVRJqaKyn7w2YKqKyAN37NKYgZT36w+iRb0Dymmc5qEJ549c/S31cMMSFd75bteCpCw==}
    engines: {node: ^12.22.0 || ^14.17.0 || >=16.0.0}
    peerDependencies:
      eslint: ^6.0.0 || ^7.0.0 || >=8.0.0

  '@eslint-community/regexpp@4.12.1':
    resolution: {integrity: sha512-CCZCDJuduB9OUkFkY2IgppNZMi2lBQgD2qzwXkEia16cge2pijY/aXi96CJMquDMn3nJdlPV1A5KrJEXwfLNzQ==}
    engines: {node: ^12.0.0 || ^14.0.0 || >=16.0.0}

  '@eslint/config-array@0.20.1':
    resolution: {integrity: sha512-OL0RJzC/CBzli0DrrR31qzj6d6i6Mm3HByuhflhl4LOBiWxN+3i6/t/ZQQNii4tjksXi8r2CRW1wMpWA2ULUEw==}
    engines: {node: ^18.18.0 || ^20.9.0 || >=21.1.0}

  '@eslint/config-helpers@0.2.3':
    resolution: {integrity: sha512-u180qk2Um1le4yf0ruXH3PYFeEZeYC3p/4wCTKrr2U1CmGdzGi3KtY0nuPDH48UJxlKCC5RDzbcbh4X0XlqgHg==}
    engines: {node: ^18.18.0 || ^20.9.0 || >=21.1.0}

  '@eslint/core@0.14.0':
    resolution: {integrity: sha512-qIbV0/JZr7iSDjqAc60IqbLdsj9GDt16xQtWD+B78d/HAlvysGdZZ6rpJHGAc2T0FQx1X6thsSPdnoiGKdNtdg==}
    engines: {node: ^18.18.0 || ^20.9.0 || >=21.1.0}

  '@eslint/core@0.15.0':
    resolution: {integrity: sha512-b7ePw78tEWWkpgZCDYkbqDOP8dmM6qe+AOC6iuJqlq1R/0ahMAeH3qynpnqKFGkMltrp44ohV4ubGyvLX28tzw==}
    engines: {node: ^18.18.0 || ^20.9.0 || >=21.1.0}

  '@eslint/eslintrc@3.3.1':
    resolution: {integrity: sha512-gtF186CXhIl1p4pJNGZw8Yc6RlshoePRvE0X91oPGb3vZ8pM3qOS9W9NGPat9LziaBV7XrJWGylNQXkGcnM3IQ==}
    engines: {node: ^18.18.0 || ^20.9.0 || >=21.1.0}

  '@eslint/js@9.28.0':
    resolution: {integrity: sha512-fnqSjGWd/CoIp4EXIxWVK/sHA6DOHN4+8Ix2cX5ycOY7LG0UY8nHCU5pIp2eaE1Mc7Qd8kHspYNzYXT2ojPLzg==}
    engines: {node: ^18.18.0 || ^20.9.0 || >=21.1.0}

  '@eslint/object-schema@2.1.6':
    resolution: {integrity: sha512-RBMg5FRL0I0gs51M/guSAj5/e14VQ4tpZnQNWwuDT66P14I43ItmPfIZRhO9fUVIPOAQXU47atlywZ/czoqFPA==}
    engines: {node: ^18.18.0 || ^20.9.0 || >=21.1.0}

  '@eslint/plugin-kit@0.3.2':
    resolution: {integrity: sha512-4SaFZCNfJqvk/kenHpI8xvN42DMaoycy4PzKc5otHxRswww1kAt82OlBuwRVLofCACCTZEcla2Ydxv8scMXaTg==}
    engines: {node: ^18.18.0 || ^20.9.0 || >=21.1.0}

  '@gerrit0/mini-shiki@3.6.0':
    resolution: {integrity: sha512-KaeJvPNofTEZR9EzVNp/GQzbQqkGfjiu6k3CXKvhVTX+8OoAKSX/k7qxLKOX3B0yh2XqVAc93rsOu48CGt2Qug==}

  '@google/genai@1.5.1':
    resolution: {integrity: sha512-9SKpNo5iqvB622lN3tSCbeuiLGTcStRd+3muOrI9pZMpzfLDc/xC7dWIJd5kK+4AZuY28nsvQmCZe0fPj3JUew==}
    engines: {node: '>=20.0.0'}
    peerDependencies:
      '@modelcontextprotocol/sdk': ^1.11.0
    peerDependenciesMeta:
      '@modelcontextprotocol/sdk':
        optional: true

  '@grpc/grpc-js@1.13.4':
    resolution: {integrity: sha512-GsFaMXCkMqkKIvwCQjCrwH+GHbPKBjhwo/8ZuUkWHqbI73Kky9I+pQltrlT0+MWpedCoosda53lgjYfyEPgxBg==}
    engines: {node: '>=12.10.0'}

  '@grpc/proto-loader@0.7.15':
    resolution: {integrity: sha512-tMXdRCfYVixjuFK+Hk0Q1s38gV9zDiDJfWL3h1rv4Qc39oILCu1TRTDt7+fGUI8K4G1Fj125Hx/ru3azECWTyQ==}
    engines: {node: '>=6'}
    hasBin: true

  '@hey-api/client-axios@0.2.12':
    resolution: {integrity: sha512-lBehVhbnhvm41cFguZuy1FO+4x8NO3Qy/ooL0Jw4bdqTu21n7DmZMPsXEF0gL7/gNdTt4QkJGwaojy+8ExtE8w==}
    deprecated: Starting with v0.73.0, this package is bundled directly inside @hey-api/openapi-ts.
    peerDependencies:
      axios: '>= 1.0.0 < 2'

  '@humanfs/core@0.19.1':
    resolution: {integrity: sha512-5DyQ4+1JEUzejeK1JGICcideyfUbGixgS9jNgex5nqkW+cY7WZhxBigmieN5Qnw9ZosSNVC9KQKyb+GUaGyKUA==}
    engines: {node: '>=18.18.0'}

  '@humanfs/node@0.16.6':
    resolution: {integrity: sha512-YuI2ZHQL78Q5HbhDiBA1X4LmYdXCKCMQIfw0pw7piHJwyREFebJUvrQN4cMssyES6x+vfUbx1CIpaQUKYdQZOw==}
    engines: {node: '>=18.18.0'}

  '@humanwhocodes/module-importer@1.0.1':
    resolution: {integrity: sha512-bxveV4V8v5Yb4ncFTT3rPSgZBOpCkjfK0y4oVVVJwIuDVBRMDXrPyXRL988i5ap9m9bnyEEjWfm5WkBmtffLfA==}
    engines: {node: '>=12.22'}

  '@humanwhocodes/retry@0.3.1':
    resolution: {integrity: sha512-JBxkERygn7Bv/GbN5Rv8Ul6LVknS+5Bp6RgDC/O8gEBU/yeH5Ui5C/OlWrTb6qct7LjjfT6Re2NxB0ln0yYybA==}
    engines: {node: '>=18.18'}

  '@humanwhocodes/retry@0.4.3':
    resolution: {integrity: sha512-bV0Tgo9K4hfPCek+aMAn81RppFKv2ySDQeMoSZuvTASywNTnVJCArCZE2FWqpvIatKu7VMRLWlR1EazvVhDyhQ==}
    engines: {node: '>=18.18'}

  '@img/sharp-darwin-arm64@0.34.2':
    resolution: {integrity: sha512-OfXHZPppddivUJnqyKoi5YVeHRkkNE2zUFT2gbpKxp/JZCFYEYubnMg+gOp6lWfasPrTS+KPosKqdI+ELYVDtg==}
    engines: {node: ^18.17.0 || ^20.3.0 || >=21.0.0}
    cpu: [arm64]
    os: [darwin]

  '@img/sharp-darwin-x64@0.34.2':
    resolution: {integrity: sha512-dYvWqmjU9VxqXmjEtjmvHnGqF8GrVjM2Epj9rJ6BUIXvk8slvNDJbhGFvIoXzkDhrJC2jUxNLz/GUjjvSzfw+g==}
    engines: {node: ^18.17.0 || ^20.3.0 || >=21.0.0}
    cpu: [x64]
    os: [darwin]

  '@img/sharp-libvips-darwin-arm64@1.1.0':
    resolution: {integrity: sha512-HZ/JUmPwrJSoM4DIQPv/BfNh9yrOA8tlBbqbLz4JZ5uew2+o22Ik+tHQJcih7QJuSa0zo5coHTfD5J8inqj9DA==}
    cpu: [arm64]
    os: [darwin]

  '@img/sharp-libvips-darwin-x64@1.1.0':
    resolution: {integrity: sha512-Xzc2ToEmHN+hfvsl9wja0RlnXEgpKNmftriQp6XzY/RaSfwD9th+MSh0WQKzUreLKKINb3afirxW7A0fz2YWuQ==}
    cpu: [x64]
    os: [darwin]

  '@img/sharp-libvips-linux-arm64@1.1.0':
    resolution: {integrity: sha512-IVfGJa7gjChDET1dK9SekxFFdflarnUB8PwW8aGwEoF3oAsSDuNUTYS+SKDOyOJxQyDC1aPFMuRYLoDInyV9Ew==}
    cpu: [arm64]
    os: [linux]

  '@img/sharp-libvips-linux-arm@1.1.0':
    resolution: {integrity: sha512-s8BAd0lwUIvYCJyRdFqvsj+BJIpDBSxs6ivrOPm/R7piTs5UIwY5OjXrP2bqXC9/moGsyRa37eYWYCOGVXxVrA==}
    cpu: [arm]
    os: [linux]

  '@img/sharp-libvips-linux-ppc64@1.1.0':
    resolution: {integrity: sha512-tiXxFZFbhnkWE2LA8oQj7KYR+bWBkiV2nilRldT7bqoEZ4HiDOcePr9wVDAZPi/Id5fT1oY9iGnDq20cwUz8lQ==}
    cpu: [ppc64]
    os: [linux]

  '@img/sharp-libvips-linux-s390x@1.1.0':
    resolution: {integrity: sha512-xukSwvhguw7COyzvmjydRb3x/09+21HykyapcZchiCUkTThEQEOMtBj9UhkaBRLuBrgLFzQ2wbxdeCCJW/jgJA==}
    cpu: [s390x]
    os: [linux]

  '@img/sharp-libvips-linux-x64@1.1.0':
    resolution: {integrity: sha512-yRj2+reB8iMg9W5sULM3S74jVS7zqSzHG3Ol/twnAAkAhnGQnpjj6e4ayUz7V+FpKypwgs82xbRdYtchTTUB+Q==}
    cpu: [x64]
    os: [linux]

  '@img/sharp-libvips-linuxmusl-arm64@1.1.0':
    resolution: {integrity: sha512-jYZdG+whg0MDK+q2COKbYidaqW/WTz0cc1E+tMAusiDygrM4ypmSCjOJPmFTvHHJ8j/6cAGyeDWZOsK06tP33w==}
    cpu: [arm64]
    os: [linux]

  '@img/sharp-libvips-linuxmusl-x64@1.1.0':
    resolution: {integrity: sha512-wK7SBdwrAiycjXdkPnGCPLjYb9lD4l6Ze2gSdAGVZrEL05AOUJESWU2lhlC+Ffn5/G+VKuSm6zzbQSzFX/P65A==}
    cpu: [x64]
    os: [linux]

  '@img/sharp-linux-arm64@0.34.2':
    resolution: {integrity: sha512-D8n8wgWmPDakc83LORcfJepdOSN6MvWNzzz2ux0MnIbOqdieRZwVYY32zxVx+IFUT8er5KPcyU3XXsn+GzG/0Q==}
    engines: {node: ^18.17.0 || ^20.3.0 || >=21.0.0}
    cpu: [arm64]
    os: [linux]

  '@img/sharp-linux-arm@0.34.2':
    resolution: {integrity: sha512-0DZzkvuEOqQUP9mo2kjjKNok5AmnOr1jB2XYjkaoNRwpAYMDzRmAqUIa1nRi58S2WswqSfPOWLNOr0FDT3H5RQ==}
    engines: {node: ^18.17.0 || ^20.3.0 || >=21.0.0}
    cpu: [arm]
    os: [linux]

  '@img/sharp-linux-s390x@0.34.2':
    resolution: {integrity: sha512-EGZ1xwhBI7dNISwxjChqBGELCWMGDvmxZXKjQRuqMrakhO8QoMgqCrdjnAqJq/CScxfRn+Bb7suXBElKQpPDiw==}
    engines: {node: ^18.17.0 || ^20.3.0 || >=21.0.0}
    cpu: [s390x]
    os: [linux]

  '@img/sharp-linux-x64@0.34.2':
    resolution: {integrity: sha512-sD7J+h5nFLMMmOXYH4DD9UtSNBD05tWSSdWAcEyzqW8Cn5UxXvsHAxmxSesYUsTOBmUnjtxghKDl15EvfqLFbQ==}
    engines: {node: ^18.17.0 || ^20.3.0 || >=21.0.0}
    cpu: [x64]
    os: [linux]

  '@img/sharp-linuxmusl-arm64@0.34.2':
    resolution: {integrity: sha512-NEE2vQ6wcxYav1/A22OOxoSOGiKnNmDzCYFOZ949xFmrWZOVII1Bp3NqVVpvj+3UeHMFyN5eP/V5hzViQ5CZNA==}
    engines: {node: ^18.17.0 || ^20.3.0 || >=21.0.0}
    cpu: [arm64]
    os: [linux]

  '@img/sharp-linuxmusl-x64@0.34.2':
    resolution: {integrity: sha512-DOYMrDm5E6/8bm/yQLCWyuDJwUnlevR8xtF8bs+gjZ7cyUNYXiSf/E8Kp0Ss5xasIaXSHzb888V1BE4i1hFhAA==}
    engines: {node: ^18.17.0 || ^20.3.0 || >=21.0.0}
    cpu: [x64]
    os: [linux]

  '@img/sharp-wasm32@0.34.2':
    resolution: {integrity: sha512-/VI4mdlJ9zkaq53MbIG6rZY+QRN3MLbR6usYlgITEzi4Rpx5S6LFKsycOQjkOGmqTNmkIdLjEvooFKwww6OpdQ==}
    engines: {node: ^18.17.0 || ^20.3.0 || >=21.0.0}
    cpu: [wasm32]

  '@img/sharp-win32-arm64@0.34.2':
    resolution: {integrity: sha512-cfP/r9FdS63VA5k0xiqaNaEoGxBg9k7uE+RQGzuK9fHt7jib4zAVVseR9LsE4gJcNWgT6APKMNnCcnyOtmSEUQ==}
    engines: {node: ^18.17.0 || ^20.3.0 || >=21.0.0}
    cpu: [arm64]
    os: [win32]

  '@img/sharp-win32-ia32@0.34.2':
    resolution: {integrity: sha512-QLjGGvAbj0X/FXl8n1WbtQ6iVBpWU7JO94u/P2M4a8CFYsvQi4GW2mRy/JqkRx0qpBzaOdKJKw8uc930EX2AHw==}
    engines: {node: ^18.17.0 || ^20.3.0 || >=21.0.0}
    cpu: [ia32]
    os: [win32]

  '@img/sharp-win32-x64@0.34.2':
    resolution: {integrity: sha512-aUdT6zEYtDKCaxkofmmJDJYGCf0+pJg3eU9/oBuqvEeoB9dKI6ZLc/1iLJCTuJQDO4ptntAlkUmHgGjyuobZbw==}
    engines: {node: ^18.17.0 || ^20.3.0 || >=21.0.0}
    cpu: [x64]
    os: [win32]

  '@inquirer/checkbox@2.5.0':
    resolution: {integrity: sha512-sMgdETOfi2dUHT8r7TT1BTKOwNvdDGFDXYWtQ2J69SvlYNntk9I/gJe7r5yvMwwsuKnYbuRs3pNhx4tgNck5aA==}
    engines: {node: '>=18'}

  '@inquirer/confirm@3.2.0':
    resolution: {integrity: sha512-oOIwPs0Dvq5220Z8lGL/6LHRTEr9TgLHmiI99Rj1PJ1p1czTys+olrgBqZk4E2qC0YTzeHprxSQmoHioVdJ7Lw==}
    engines: {node: '>=18'}

  '@inquirer/core@9.2.1':
    resolution: {integrity: sha512-F2VBt7W/mwqEU4bL0RnHNZmC/OxzNx9cOYxHqnXX3MP6ruYvZUZAW9imgN9+h/uBT/oP8Gh888J2OZSbjSeWcg==}
    engines: {node: '>=18'}

  '@inquirer/editor@2.2.0':
    resolution: {integrity: sha512-9KHOpJ+dIL5SZli8lJ6xdaYLPPzB8xB9GZItg39MBybzhxA16vxmszmQFrRwbOA918WA2rvu8xhDEg/p6LXKbw==}
    engines: {node: '>=18'}

  '@inquirer/expand@2.3.0':
    resolution: {integrity: sha512-qnJsUcOGCSG1e5DTOErmv2BPQqrtT6uzqn1vI/aYGiPKq+FgslGZmtdnXbhuI7IlT7OByDoEEqdnhUnVR2hhLw==}
    engines: {node: '>=18'}

  '@inquirer/figures@1.0.12':
    resolution: {integrity: sha512-MJttijd8rMFcKJC8NYmprWr6hD3r9Gd9qUC0XwPNwoEPWSMVJwA2MlXxF+nhZZNMY+HXsWa+o7KY2emWYIn0jQ==}
    engines: {node: '>=18'}

  '@inquirer/input@2.3.0':
    resolution: {integrity: sha512-XfnpCStx2xgh1LIRqPXrTNEEByqQWoxsWYzNRSEUxJ5c6EQlhMogJ3vHKu8aXuTacebtaZzMAHwEL0kAflKOBw==}
    engines: {node: '>=18'}

  '@inquirer/number@1.1.0':
    resolution: {integrity: sha512-ilUnia/GZUtfSZy3YEErXLJ2Sljo/mf9fiKc08n18DdwdmDbOzRcTv65H1jjDvlsAuvdFXf4Sa/aL7iw/NanVA==}
    engines: {node: '>=18'}

  '@inquirer/password@2.2.0':
    resolution: {integrity: sha512-5otqIpgsPYIshqhgtEwSspBQE40etouR8VIxzpJkv9i0dVHIpyhiivbkH9/dGiMLdyamT54YRdGJLfl8TFnLHg==}
    engines: {node: '>=18'}

  '@inquirer/prompts@5.5.0':
    resolution: {integrity: sha512-BHDeL0catgHdcHbSFFUddNzvx/imzJMft+tWDPwTm3hfu8/tApk1HrooNngB2Mb4qY+KaRWF+iZqoVUPeslEog==}
    engines: {node: '>=18'}

  '@inquirer/rawlist@2.3.0':
    resolution: {integrity: sha512-zzfNuINhFF7OLAtGHfhwOW2TlYJyli7lOUoJUXw/uyklcwalV6WRXBXtFIicN8rTRK1XTiPWB4UY+YuW8dsnLQ==}
    engines: {node: '>=18'}

  '@inquirer/search@1.1.0':
    resolution: {integrity: sha512-h+/5LSj51dx7hp5xOn4QFnUaKeARwUCLs6mIhtkJ0JYPBLmEYjdHSYh7I6GrLg9LwpJ3xeX0FZgAG1q0QdCpVQ==}
    engines: {node: '>=18'}

  '@inquirer/select@2.5.0':
    resolution: {integrity: sha512-YmDobTItPP3WcEI86GvPo+T2sRHkxxOq/kXmsBjHS5BVXUgvgZ5AfJjkvQvZr03T81NnI3KrrRuMzeuYUQRFOA==}
    engines: {node: '>=18'}

  '@inquirer/type@1.5.5':
    resolution: {integrity: sha512-MzICLu4yS7V8AA61sANROZ9vT1H3ooca5dSmI1FjZkzq7o/koMsRfQSzRtFo+F3Ao4Sf1C0bpLKejpKB/+j6MA==}
    engines: {node: '>=18'}

  '@inquirer/type@2.0.0':
    resolution: {integrity: sha512-XvJRx+2KR3YXyYtPUUy+qd9i7p+GO9Ko6VIIpWlBrpWwXDv8WLFeHTxz35CfQFUiBMLXlGHhGzys7lqit9gWag==}
    engines: {node: '>=18'}

  '@isaacs/cliui@8.0.2':
    resolution: {integrity: sha512-O8jcjabXaleOG9DQ0+ARXWZBTfnP4WNAqzuiJK7ll44AmxGKv/J2M4TPjxjY3znBCfvBXFzucm1twdyFybFqEA==}
    engines: {node: '>=12'}

  '@jridgewell/gen-mapping@0.3.8':
    resolution: {integrity: sha512-imAbBGkb+ebQyxKgzv5Hu2nmROxoDOXHh80evxdoXNOrvAnVx7zimzc1Oo5h9RlfV4vPXaE2iM5pOFbvOCClWA==}
    engines: {node: '>=6.0.0'}

  '@jridgewell/resolve-uri@3.1.2':
    resolution: {integrity: sha512-bRISgCIjP20/tbWSPWMEi54QVPRZExkuD9lJL+UIxUKtwVJA8wW1Trb1jMs1RFXo1CBTNZ/5hpC9QvmKWdopKw==}
    engines: {node: '>=6.0.0'}

  '@jridgewell/set-array@1.2.1':
    resolution: {integrity: sha512-R8gLRTZeyp03ymzP/6Lil/28tGeGEzhx1q2k703KGWRAI1VdvPIXdG70VJc2pAMw3NA6JKL5hhFu1sJX0Mnn/A==}
    engines: {node: '>=6.0.0'}

  '@jridgewell/sourcemap-codec@1.5.0':
    resolution: {integrity: sha512-gv3ZRaISU3fjPAgNsriBRqGWQL6quFx04YMPW/zD8XMLsU32mhCCbfbO6KZFLjvYpCZ8zyDEgqsgf+PwPaM7GQ==}

  '@jridgewell/trace-mapping@0.3.25':
    resolution: {integrity: sha512-vNk6aEwybGtawWmy/PzwnGDOjCkLWSD2wqvjGGAgOAwCGWySYXfYoxt00IJkTF+8Lb57DwOb3Aa0o9CApepiYQ==}

  '@js-sdsl/ordered-map@4.4.2':
    resolution: {integrity: sha512-iUKgm52T8HOE/makSxjqoWhe95ZJA1/G1sYsGev2JDKUSS14KAgg1LHb+Ba+IPow0xflbnSkOsZcO08C7w1gYw==}

  '@jsdevtools/ono@7.1.3':
    resolution: {integrity: sha512-4JQNk+3mVzK3xh2rqd6RB4J46qUR19azEHBneZyTZM+c456qOrbbM/5xcR8huNCCcbVt7+UmizG6GuUvPvKUYg==}

  '@langchain/core@0.3.58':
    resolution: {integrity: sha512-HLkOtVofgBHefaUae/+2fLNkpMLzEjHSavTmUF0YC7bDa5NPIZGlP80CGrSFXAeJ+WCPd8rIK8K/p6AW94inUQ==}
    engines: {node: '>=18'}

  '@langchain/langgraph-checkpoint@0.0.18':
    resolution: {integrity: sha512-IS7zJj36VgY+4pf8ZjsVuUWef7oTwt1y9ylvwu0aLuOn1d0fg05Om9DLm3v2GZ2Df6bhLV1kfWAM0IAl9O5rQQ==}
    engines: {node: '>=18'}
    peerDependencies:
      '@langchain/core': '>=0.2.31 <0.4.0'

  '@langchain/langgraph-sdk@0.0.84':
    resolution: {integrity: sha512-l0PFQyJ+6m6aclORNPPWlcRwgKcXVXsPaJCbCUYFABR3yf4cOpsjhUNR0cJ7+2cS400oieHjGRdGGyO/hbSjhg==}
    peerDependencies:
      '@langchain/core': '>=0.2.31 <0.4.0'
      react: ^18 || ^19
    peerDependenciesMeta:
      '@langchain/core':
        optional: true
      react:
        optional: true

  '@langchain/langgraph@0.2.74':
    resolution: {integrity: sha512-oHpEi5sTZTPaeZX1UnzfM2OAJ21QGQrwReTV6+QnX7h8nDCBzhtipAw1cK616S+X8zpcVOjgOtJuaJhXa4mN8w==}
    engines: {node: '>=18'}
    peerDependencies:
      '@langchain/core': '>=0.2.36 <0.3.0 || >=0.3.40 < 0.4.0'
      zod-to-json-schema: ^3.x
    peerDependenciesMeta:
      zod-to-json-schema:
        optional: true

  '@langchain/openai@0.5.13':
    resolution: {integrity: sha512-t5UsO7XYE+DBQlXQ21QK74Y+LH4It20wnENrmueNvxIWTn0nHDIGVmO6wo4rJxbmOOPRQ4l/oAxGRnYU8B8v6w==}
    engines: {node: '>=18'}
    peerDependencies:
      '@langchain/core': '>=0.3.58 <0.4.0'

  '@langchain/textsplitters@0.1.0':
    resolution: {integrity: sha512-djI4uw9rlkAb5iMhtLED+xJebDdAG935AdP4eRTB02R7OB/act55Bj9wsskhZsvuyQRpO4O1wQOp85s6T6GWmw==}
    engines: {node: '>=18'}
    peerDependencies:
      '@langchain/core': '>=0.2.21 <0.4.0'

  '@manypkg/find-root@1.1.0':
    resolution: {integrity: sha512-mki5uBvhHzO8kYYix/WRy2WX8S3B5wdVSc9D6KcU5lQNglP2yt58/VfLuAK49glRXChosY8ap2oJ1qgma3GUVA==}

  '@manypkg/get-packages@1.1.3':
    resolution: {integrity: sha512-fo+QhuU3qE/2TQMQmbVMqaQ6EWbMhi4ABWP+O4AM1NqPBuy0OrApV5LO6BrrgnhtAHS2NH6RrVk9OL181tTi8A==}

  '@mastra/core@0.10.5':
    resolution: {integrity: sha512-Cm3ghshlrSS/zrPojz5aQziXxIEjXsXJbO+UI0WFe0hYEvyDa5Pue7wxxSkIehi55b19fwRHcfTOsv17/aotOA==}
    engines: {node: '>=20'}
    peerDependencies:
      zod: ^3.0.0

  '@mastra/mcp@0.10.3':
    resolution: {integrity: sha512-kFRypsAU3s84CQOEkU4ZFUxOJBxbFztgo+tliBfVlUp98XRYKXifol5aM8eVgKtC59LQq/Q15QjIwNaiNpb/ZQ==}
    peerDependencies:
      '@mastra/core': ^0.10.2-alpha.0
      zod: ^3.0.0

  '@mastra/schema-compat@0.10.2':
    resolution: {integrity: sha512-QCPnD0Jd7NJgfVdvNkLPJhqSjyNcA+eaa16N+3kwa+wTBMb6eziWZC1aQNQ6o4T1JVPoo5unVVtL1pqiIgV+tA==}
    peerDependencies:
      ai: ^4.0.0
      zod: ^3.0.0

  '@modelcontextprotocol/sdk@1.12.1':
    resolution: {integrity: sha512-KG1CZhZfWg+u8pxeM/mByJDScJSrjjxLc8fwQqbsS8xCjBmQfMNEBTotYdNanKekepnfRI85GtgQlctLFpcYPw==}
    engines: {node: '>=18'}

  '@msgpackr-extract/msgpackr-extract-darwin-arm64@3.0.3':
    resolution: {integrity: sha512-QZHtlVgbAdy2zAqNA9Gu1UpIuI8Xvsd1v8ic6B2pZmeFnFcMWiPLfWXh7TVw4eGEZ/C9TH281KwhVoeQUKbyjw==}
    cpu: [arm64]
    os: [darwin]

  '@msgpackr-extract/msgpackr-extract-darwin-x64@3.0.3':
    resolution: {integrity: sha512-mdzd3AVzYKuUmiWOQ8GNhl64/IoFGol569zNRdkLReh6LRLHOXxU4U8eq0JwaD8iFHdVGqSy4IjFL4reoWCDFw==}
    cpu: [x64]
    os: [darwin]

  '@msgpackr-extract/msgpackr-extract-linux-arm64@3.0.3':
    resolution: {integrity: sha512-YxQL+ax0XqBJDZiKimS2XQaf+2wDGVa1enVRGzEvLLVFeqa5kx2bWbtcSXgsxjQB7nRqqIGFIcLteF/sHeVtQg==}
    cpu: [arm64]
    os: [linux]

  '@msgpackr-extract/msgpackr-extract-linux-arm@3.0.3':
    resolution: {integrity: sha512-fg0uy/dG/nZEXfYilKoRe7yALaNmHoYeIoJuJ7KJ+YyU2bvY8vPv27f7UKhGRpY6euFYqEVhxCFZgAUNQBM3nw==}
    cpu: [arm]
    os: [linux]

  '@msgpackr-extract/msgpackr-extract-linux-x64@3.0.3':
    resolution: {integrity: sha512-cvwNfbP07pKUfq1uH+S6KJ7dT9K8WOE4ZiAcsrSes+UY55E/0jLYc+vq+DO7jlmqRb5zAggExKm0H7O/CBaesg==}
    cpu: [x64]
    os: [linux]

  '@msgpackr-extract/msgpackr-extract-win32-x64@3.0.3':
    resolution: {integrity: sha512-x0fWaQtYp4E6sktbsdAqnehxDgEc/VwM7uLsRCYWaiGu0ykYdZPiS8zCWdnjHwyiumousxfBm4SO31eXqwEZhQ==}
    cpu: [x64]
    os: [win32]

  '@next/env@15.3.3':
    resolution: {integrity: sha512-OdiMrzCl2Xi0VTjiQQUK0Xh7bJHnOuET2s+3V+Y40WJBAXrJeGA3f+I8MZJ/YQ3mVGi5XGR1L66oFlgqXhQ4Vw==}

  '@next/swc-darwin-arm64@15.3.3':
    resolution: {integrity: sha512-WRJERLuH+O3oYB4yZNVahSVFmtxRNjNF1I1c34tYMoJb0Pve+7/RaLAJJizyYiFhjYNGHRAE1Ri2Fd23zgDqhg==}
    engines: {node: '>= 10'}
    cpu: [arm64]
    os: [darwin]

  '@next/swc-darwin-x64@15.3.3':
    resolution: {integrity: sha512-XHdzH/yBc55lu78k/XwtuFR/ZXUTcflpRXcsu0nKmF45U96jt1tsOZhVrn5YH+paw66zOANpOnFQ9i6/j+UYvw==}
    engines: {node: '>= 10'}
    cpu: [x64]
    os: [darwin]

  '@next/swc-linux-arm64-gnu@15.3.3':
    resolution: {integrity: sha512-VZ3sYL2LXB8znNGcjhocikEkag/8xiLgnvQts41tq6i+wql63SMS1Q6N8RVXHw5pEUjiof+II3HkDd7GFcgkzw==}
    engines: {node: '>= 10'}
    cpu: [arm64]
    os: [linux]

  '@next/swc-linux-arm64-musl@15.3.3':
    resolution: {integrity: sha512-h6Y1fLU4RWAp1HPNJWDYBQ+e3G7sLckyBXhmH9ajn8l/RSMnhbuPBV/fXmy3muMcVwoJdHL+UtzRzs0nXOf9SA==}
    engines: {node: '>= 10'}
    cpu: [arm64]
    os: [linux]

  '@next/swc-linux-x64-gnu@15.3.3':
    resolution: {integrity: sha512-jJ8HRiF3N8Zw6hGlytCj5BiHyG/K+fnTKVDEKvUCyiQ/0r5tgwO7OgaRiOjjRoIx2vwLR+Rz8hQoPrnmFbJdfw==}
    engines: {node: '>= 10'}
    cpu: [x64]
    os: [linux]

  '@next/swc-linux-x64-musl@15.3.3':
    resolution: {integrity: sha512-HrUcTr4N+RgiiGn3jjeT6Oo208UT/7BuTr7K0mdKRBtTbT4v9zJqCDKO97DUqqoBK1qyzP1RwvrWTvU6EPh/Cw==}
    engines: {node: '>= 10'}
    cpu: [x64]
    os: [linux]

  '@next/swc-win32-arm64-msvc@15.3.3':
    resolution: {integrity: sha512-SxorONgi6K7ZUysMtRF3mIeHC5aA3IQLmKFQzU0OuhuUYwpOBc1ypaLJLP5Bf3M9k53KUUUj4vTPwzGvl/NwlQ==}
    engines: {node: '>= 10'}
    cpu: [arm64]
    os: [win32]

  '@next/swc-win32-x64-msvc@15.3.3':
    resolution: {integrity: sha512-4QZG6F8enl9/S2+yIiOiju0iCTFd93d8VC1q9LZS4p/Xuk81W2QDjCFeoogmrWWkAD59z8ZxepBQap2dKS5ruw==}
    engines: {node: '>= 10'}
    cpu: [x64]
    os: [win32]

  '@nodelib/fs.scandir@2.1.5':
    resolution: {integrity: sha512-vq24Bq3ym5HEQm2NKCr3yXDwjc7vTsEThRDnkp2DK9p1uqLR+DHurm/NOTo0KG7HYHU7eppKZj3MyqYuMBf62g==}
    engines: {node: '>= 8'}

  '@nodelib/fs.stat@2.0.5':
    resolution: {integrity: sha512-RkhPPp2zrqDAQA/2jNhnztcPAlv64XdhIp7a7454A5ovI7Bukxgt7MX7udwAu3zg1DcpPU0rz3VV1SeaqvY4+A==}
    engines: {node: '>= 8'}

  '@nodelib/fs.walk@1.2.8':
    resolution: {integrity: sha512-oGB+UxlgWcgQkgwo8GcEGwemoTFt3FIO9ababBmaGwXIoBKZ+GTy0pP185beGg7Llih/NSHSV2XAs1lnznocSg==}
    engines: {node: '>= 8'}

  '@openai/agents-core@0.0.7':
    resolution: {integrity: sha512-qbJ0w20hTMUJM97q9aGWchr7kyNo35emvjKiVjCW/grR4sMJo1fLia4bE52tjCQGo8EZJBJ9bkjXFSqETjdJYw==}
    peerDependencies:
      zod: ^3.25.40
    peerDependenciesMeta:
      zod:
        optional: true

  '@openai/agents-openai@0.0.7':
    resolution: {integrity: sha512-bWlJUZ6VutBnuESd74i9ttpIsfbw9kuH6mhHhN5bNgUjmbQfxM+2aUBfyxXGzr4mEvBkAuKiyAs3DX1shqOBdQ==}

  '@openai/agents-realtime@0.0.7':
    resolution: {integrity: sha512-ndPVQpOIX0J+C5wYo+YUb68q4zrXTIbQH/VS24qSIo9fxJokSxwS5P5hNSxDrdQ3+UlYyx/s1Xu6zRCE11H63Q==}

  '@openai/agents@0.0.7':
    resolution: {integrity: sha512-qDQn7f33fCySEuEVP+PIpBASmD5bjxhzSglzJ3Z21JcRbLq+hxyBz6hpJy6sa0XOSgHh50u2nlsz+rogTizdew==}

  '@opentelemetry/api-logs@0.201.1':
    resolution: {integrity: sha512-IxcFDP1IGMDemVFG2by/AMK+/o6EuBQ8idUq3xZ6MxgQGeumYZuX5OwR0h9HuvcUc/JPjQGfU5OHKIKYDJcXeA==}
    engines: {node: '>=8.0.0'}

  '@opentelemetry/api@1.9.0':
    resolution: {integrity: sha512-3giAOQvZiH5F9bMlMiv8+GSPMeqg0dbaeo58/0SlA9sxSqZhnUtxzX9/2FzyhS9sWQf5S0GJE0AKBrFqjpeYcg==}
    engines: {node: '>=8.0.0'}

  '@opentelemetry/auto-instrumentations-node@0.59.0':
    resolution: {integrity: sha512-kqoEBQss8fGGGRND0ycXZrwCXa/ePFop6W+YvZF5PikA9EsH0J/F2W6zvjetKjtdjyl6AUDW8I7gslZPXLLz3Q==}
    engines: {node: ^18.19.0 || >=20.6.0}
    peerDependencies:
      '@opentelemetry/api': ^1.4.1
      '@opentelemetry/core': ^2.0.0

  '@opentelemetry/context-async-hooks@2.0.1':
    resolution: {integrity: sha512-XuY23lSI3d4PEqKA+7SLtAgwqIfc6E/E9eAQWLN1vlpC53ybO3o6jW4BsXo1xvz9lYyyWItfQDDLzezER01mCw==}
    engines: {node: ^18.19.0 || >=20.6.0}
    peerDependencies:
      '@opentelemetry/api': '>=1.0.0 <1.10.0'

  '@opentelemetry/core@2.0.1':
    resolution: {integrity: sha512-MaZk9SJIDgo1peKevlbhP6+IwIiNPNmswNL4AF0WaQJLbHXjr9SrZMgS12+iqr9ToV4ZVosCcc0f8Rg67LXjxw==}
    engines: {node: ^18.19.0 || >=20.6.0}
    peerDependencies:
      '@opentelemetry/api': '>=1.0.0 <1.10.0'

  '@opentelemetry/exporter-logs-otlp-grpc@0.201.1':
    resolution: {integrity: sha512-ACV2Az9BHRcAaPMYBnYMwKHNn2JwkzzsT3cdeG6+Tokm47fFfpf2xk3sq3QvX0Gk+TXW7q6d+OfBuYfWoAud2g==}
    engines: {node: ^18.19.0 || >=20.6.0}
    peerDependencies:
      '@opentelemetry/api': ^1.3.0

  '@opentelemetry/exporter-logs-otlp-http@0.201.1':
    resolution: {integrity: sha512-flYr1tr/wlUxsVc2ZYt/seNLgp3uagyUg9MtjiHYyaMQcN4XuEuI4UjUFwXAGQjd2khmXeie5YnTmO8gzyzemw==}
    engines: {node: ^18.19.0 || >=20.6.0}
    peerDependencies:
      '@opentelemetry/api': ^1.3.0

  '@opentelemetry/exporter-logs-otlp-proto@0.201.1':
    resolution: {integrity: sha512-ZVkutDoQYLAkWmpbmd9XKZ9NeBQS6GPxLl/NZ/uDMq+tFnmZu1p0cvZ43x5+TpFoGkjPR6QYHCxkcZBwI9M8ag==}
    engines: {node: ^18.19.0 || >=20.6.0}
    peerDependencies:
      '@opentelemetry/api': ^1.3.0

  '@opentelemetry/exporter-metrics-otlp-grpc@0.201.1':
    resolution: {integrity: sha512-ywo4TpQNOLi07K7P3CaymzS8XlDGfTFmMQ4oSPsZv38/gAf3/wPVh2uL5qYAFqrVokNCmkcaeCwX3QSy0g9b/A==}
    engines: {node: ^18.19.0 || >=20.6.0}
    peerDependencies:
      '@opentelemetry/api': ^1.3.0

  '@opentelemetry/exporter-metrics-otlp-http@0.201.1':
    resolution: {integrity: sha512-LMRVg2yTev28L51RLLUK3gY0avMa1RVBq7IkYNtXDBxJRcd0TGGq/0rqfk7Y4UIM9NCJhDIUFHeGg8NpSgSWcw==}
    engines: {node: ^18.19.0 || >=20.6.0}
    peerDependencies:
      '@opentelemetry/api': ^1.3.0

  '@opentelemetry/exporter-metrics-otlp-proto@0.201.1':
    resolution: {integrity: sha512-9ie2jcaUQZdIoe6B02r0rF4Gz+JsZ9mev/2pYou1N0woOUkFM8xwO6BAlORnrFVslqF/XO5WG3q5FsTbuC5iiw==}
    engines: {node: ^18.19.0 || >=20.6.0}
    peerDependencies:
      '@opentelemetry/api': ^1.3.0

  '@opentelemetry/exporter-prometheus@0.201.1':
    resolution: {integrity: sha512-J6/4KgljApWda/2YBMHHZg6vaZ6H8BjFInO8YQW+N0al1LjGAAq3pFRCEHpU6GI7ZlkphCxKy6MUjXOZVM8KWQ==}
    engines: {node: ^18.19.0 || >=20.6.0}
    peerDependencies:
      '@opentelemetry/api': ^1.3.0

  '@opentelemetry/exporter-trace-otlp-grpc@0.201.1':
    resolution: {integrity: sha512-0ZM5CBoZbufXckxi/SWwP5B++CjPWS6N1i+K7f+GhRxYWVGt/yh4eiV3jklZKWw/DUyMkUvUOo0GW1RxoiLoZQ==}
    engines: {node: ^18.19.0 || >=20.6.0}
    peerDependencies:
      '@opentelemetry/api': ^1.3.0

  '@opentelemetry/exporter-trace-otlp-http@0.201.1':
    resolution: {integrity: sha512-Nw3pIqATC/9LfSGrMiQeeMQ7/z7W2D0wKPxtXwAcr7P64JW7KSH4YSX7Ji8Ti3MmB79NQg6imdagfegJDB0rng==}
    engines: {node: ^18.19.0 || >=20.6.0}
    peerDependencies:
      '@opentelemetry/api': ^1.3.0

  '@opentelemetry/exporter-trace-otlp-proto@0.201.1':
    resolution: {integrity: sha512-wMxdDDyW+lmmenYGBp0evCoKzajXqIw6SSaZtaF/uqKR9/POhC/9vudnc+kf8W49hYFyIEutPrc1hA0exe3UwQ==}
    engines: {node: ^18.19.0 || >=20.6.0}
    peerDependencies:
      '@opentelemetry/api': ^1.3.0

  '@opentelemetry/exporter-zipkin@2.0.1':
    resolution: {integrity: sha512-a9eeyHIipfdxzCfc2XPrE+/TI3wmrZUDFtG2RRXHSbZZULAny7SyybSvaDvS77a7iib5MPiAvluwVvbGTsHxsw==}
    engines: {node: ^18.19.0 || >=20.6.0}
    peerDependencies:
      '@opentelemetry/api': ^1.0.0

  '@opentelemetry/instrumentation-amqplib@0.48.0':
    resolution: {integrity: sha512-zXcClQX3sttvBih1CjdPbvve/If1lCHPFK41fDpJE5NYjK38dwTMOUEV0+/ulfq4iU4oEV+ReCA+ZaXAm/uYdw==}
    engines: {node: ^18.19.0 || >=20.6.0}
    peerDependencies:
      '@opentelemetry/api': ^1.3.0

  '@opentelemetry/instrumentation-aws-lambda@0.52.0':
    resolution: {integrity: sha512-xGVhBxxO7OuOl72XNwt1MOgaA6d3pSKI2Y5r3OfGNkx602KzW1t2vBHzJf8s4DAJYdMd5/RJLRi1z87CBu7yyg==}
    engines: {node: ^18.19.0 || >=20.6.0}
    peerDependencies:
      '@opentelemetry/api': ^1.3.0

  '@opentelemetry/instrumentation-aws-sdk@0.53.0':
    resolution: {integrity: sha512-CXB2cu0qnp5lHtNZRpvz0oOZrIKiWfHOiNVGWln9KY0m9sBheEqc58x3Ptpi5lMyso67heVCGDAc9+KbLAZwTQ==}
    engines: {node: ^18.19.0 || >=20.6.0}
    peerDependencies:
      '@opentelemetry/api': ^1.3.0

  '@opentelemetry/instrumentation-bunyan@0.47.0':
    resolution: {integrity: sha512-Sux5us8fkBLO/z+H8P2fSu+fRIm1xTeUHlwtM/E4CNZS9W/sAYrc8djZVa2JrwNXj/tE6U5vRJVObGekIkULow==}
    engines: {node: ^18.19.0 || >=20.6.0}
    peerDependencies:
      '@opentelemetry/api': ^1.3.0

  '@opentelemetry/instrumentation-cassandra-driver@0.47.0':
    resolution: {integrity: sha512-MMn/Y2ErClGe7fmzTfR3iJcbEIspAn9hxbnj8oH7bVpPHcWbPphYICkNfLqah4tKVd+zazhs1agCiHL8y/e12g==}
    engines: {node: ^18.19.0 || >=20.6.0}
    peerDependencies:
      '@opentelemetry/api': ^1.3.0

  '@opentelemetry/instrumentation-connect@0.45.0':
    resolution: {integrity: sha512-OHdp71gsRnm0lVD7SEtYSJFfvq4r6QN/5lgRK+Vrife1DHy+Insm66JJZN2Frt1waIzmDNn3VLCCafTnItfVcA==}
    engines: {node: ^18.19.0 || >=20.6.0}
    peerDependencies:
      '@opentelemetry/api': ^1.3.0

  '@opentelemetry/instrumentation-cucumber@0.16.0':
    resolution: {integrity: sha512-bLKOQFgKimQkD8th+y0zMD9vNBjq79BWmPd7QqOGV2atQFbb2QJnorp/Y6poTVQNiITv0GE2mmmcqbjF+Y+JQA==}
    engines: {node: ^18.19.0 || >=20.6.0}
    peerDependencies:
      '@opentelemetry/api': ^1.0.0

  '@opentelemetry/instrumentation-dataloader@0.18.0':
    resolution: {integrity: sha512-egPb8OcGZP6GUU/dbB8NnVgnSIqlM0nHS8KkADq51rVaMkzBcevtinYDFYTQu9tuQ6GEwaSdiQxiQORpYaVeQw==}
    engines: {node: ^18.19.0 || >=20.6.0}
    peerDependencies:
      '@opentelemetry/api': ^1.3.0

  '@opentelemetry/instrumentation-dns@0.45.0':
    resolution: {integrity: sha512-gE02Jj97aaYUdZIvp2RwWPy3DLN86k15YvPRzkMaPWZKVwsKrHcA+xVX8k3rh9o0g64PC/U2f+LXiJr14PyVLg==}
    engines: {node: ^18.19.0 || >=20.6.0}
    peerDependencies:
      '@opentelemetry/api': ^1.3.0

  '@opentelemetry/instrumentation-express@0.50.0':
    resolution: {integrity: sha512-0VF7HM8hTe0B5oXqCfBljMYFeQ3WKKqs0kCTRT02/Pjnmj5bOmR62r2dstjxbxnGKoeFRUHD/QAown9gyf659A==}
    engines: {node: ^18.19.0 || >=20.6.0}
    peerDependencies:
      '@opentelemetry/api': ^1.3.0

  '@opentelemetry/instrumentation-fastify@0.46.0':
    resolution: {integrity: sha512-tib8SH5RCqhYRw9Qcpep9tP6ABxyXFDljdRy2aKpklHaFAyDELr3EpEAkGdkMZtO5Y3/QhUsmzYZp1np9jkjUg==}
    engines: {node: ^18.19.0 || >=20.6.0}
    peerDependencies:
      '@opentelemetry/api': ^1.3.0

  '@opentelemetry/instrumentation-fs@0.21.0':
    resolution: {integrity: sha512-p2Fn78KSSbSSIJOOTn9FbxEzNRIIsYn9KTemKhABuunVqHixIqQ3hUjChbR+RbjPNZQthDC/0GHDeihRoyLdLQ==}
    engines: {node: ^18.19.0 || >=20.6.0}
    peerDependencies:
      '@opentelemetry/api': ^1.3.0

  '@opentelemetry/instrumentation-generic-pool@0.45.0':
    resolution: {integrity: sha512-+fk7tnpzkkBAQzEtyJA0zRv7aBDhr05zczyBn//iJdmDG+ZfQFuIKK4dXNnv9FUZpedW0wcHlPqbP5FIGhAsLQ==}
    engines: {node: ^18.19.0 || >=20.6.0}
    peerDependencies:
      '@opentelemetry/api': ^1.3.0

  '@opentelemetry/instrumentation-graphql@0.49.0':
    resolution: {integrity: sha512-FZaOS/BmE5npzk95X3Iqfo80a6wEJlkAtk7wLUJG/VZaB8RbBjJow4g0YdtvK8GNGEQW02KiQ+VtzdPGRemlwg==}
    engines: {node: ^18.19.0 || >=20.6.0}
    peerDependencies:
      '@opentelemetry/api': ^1.3.0

  '@opentelemetry/instrumentation-grpc@0.201.1':
    resolution: {integrity: sha512-OIkXkVnilh8E6YKz/PiQtWeERqbcbjtVppMc7A2h39eaoaKnckXxom3YXhX+/PMhfmjbUnqw6k/KvmUr9zig1Q==}
    engines: {node: ^18.19.0 || >=20.6.0}
    peerDependencies:
      '@opentelemetry/api': ^1.3.0

  '@opentelemetry/instrumentation-hapi@0.47.0':
    resolution: {integrity: sha512-0BCiQl2+oAuhSzbZrgpZgRvg7PclTfb7GxuBqWmWj9XkRk6cKla18S0pBqRCtl+qluRIaZ7tyXKmdtlsXj0QIw==}
    engines: {node: ^18.19.0 || >=20.6.0}
    peerDependencies:
      '@opentelemetry/api': ^1.3.0

  '@opentelemetry/instrumentation-http@0.201.1':
    resolution: {integrity: sha512-xhkL/eOntScSLS8C2/LHKZ9Z9MEyGB9Yil7lF3JV0+YBeLXHQUIw2xPD7T0qw0DnqlrN8c/gi8hb5BEXZcyHRg==}
    engines: {node: ^18.19.0 || >=20.6.0}
    peerDependencies:
      '@opentelemetry/api': ^1.3.0

  '@opentelemetry/instrumentation-ioredis@0.49.0':
    resolution: {integrity: sha512-CcbA9ylntqK7/lo7NUD/I+Uj6xcIiFFk1O2RnY23MugJunqZIFufvYkdh1mdG2bvBKdIVvA2nkVVt1Igw0uw1A==}
    engines: {node: ^18.19.0 || >=20.6.0}
    peerDependencies:
      '@opentelemetry/api': ^1.3.0

  '@opentelemetry/instrumentation-kafkajs@0.10.0':
    resolution: {integrity: sha512-0roBjhMaW5li1gXVqrBRjzeLPWUiym8TPQi3iXqMA3GizPzilE4hwhIVI7GxtMHAdS15TgkUce6WVYVOBFrrbg==}
    engines: {node: ^18.19.0 || >=20.6.0}
    peerDependencies:
      '@opentelemetry/api': ^1.3.0

  '@opentelemetry/instrumentation-knex@0.46.0':
    resolution: {integrity: sha512-+AxDwDdLJB467mEPOQKHod/1NDzX8msUAOEiViMkM7xAJoUsHTrP6EKlbjrCKkK+X2Eqh2pTO0ibeLkhG96oNA==}
    engines: {node: ^18.19.0 || >=20.6.0}
    peerDependencies:
      '@opentelemetry/api': ^1.3.0

  '@opentelemetry/instrumentation-koa@0.49.0':
    resolution: {integrity: sha512-LO2pdZ5SF2LzWZLwrPTja/sQN8Kl4Wu5QvWSFJJLLGpeVKQWC4n41qjPUAAu668w43s42xqfs9bC4hWmQe7o8g==}
    engines: {node: ^18.19.0 || >=20.6.0}
    peerDependencies:
      '@opentelemetry/api': ^1.3.0

  '@opentelemetry/instrumentation-lru-memoizer@0.46.0':
    resolution: {integrity: sha512-k8wdehAJYuSYWKiIDXrXSd7+33M4qOUEhrE3ymNFOHxVjwtUWpSh6JYSFe+5pqGilhl4CqUgxCkaQ9kPy3rAOQ==}
    engines: {node: ^18.19.0 || >=20.6.0}
    peerDependencies:
      '@opentelemetry/api': ^1.3.0

  '@opentelemetry/instrumentation-memcached@0.45.0':
    resolution: {integrity: sha512-9NjbvCBM7p+wh/sHfSGDvrtinFYqIr6qunL9nN3e86eIQh3WyE9YdnlFGRbBR+MOzTCwSzrKAvY+J0fQe91VHA==}
    engines: {node: ^18.19.0 || >=20.6.0}
    peerDependencies:
      '@opentelemetry/api': ^1.3.0

  '@opentelemetry/instrumentation-mongodb@0.54.0':
    resolution: {integrity: sha512-xTECmvFNfavpNz7btxmmvkCZKdHphQSSf0J4tSw4OOT0CSTythB/IWo41mYBd6GIutkmeA12dkKPd8zAU7zzyA==}
    engines: {node: ^18.19.0 || >=20.6.0}
    peerDependencies:
      '@opentelemetry/api': ^1.3.0

  '@opentelemetry/instrumentation-mongoose@0.48.0':
    resolution: {integrity: sha512-kvopwp/kb1wN8jd0HhIBx/ZxbSmwqhN7LLvl9a7fXYACYlewUtCnVJLG80kwuG+rexRZlxeDfjoacFRDQSf9XA==}
    engines: {node: ^18.19.0 || >=20.6.0}
    peerDependencies:
      '@opentelemetry/api': ^1.3.0

  '@opentelemetry/instrumentation-mysql2@0.47.0':
    resolution: {integrity: sha512-rVKuKJ6HFVTNXNo8WuC3lBL/9zQ0OZfga/2dLseg/jlQZzUlWijsA57trnA92pcYxs32HBPSfKpuA88ZAVBFpA==}
    engines: {node: ^18.19.0 || >=20.6.0}
    peerDependencies:
      '@opentelemetry/api': ^1.3.0

  '@opentelemetry/instrumentation-mysql@0.47.0':
    resolution: {integrity: sha512-QWJNDNW0JyHj3cGtQOeNBcrDeOY35yX/JnDg8jEvxzmoEABHyj0EqI8fHPdOQmdctTjKTjzbqwtuAzLYIfkdAA==}
    engines: {node: ^18.19.0 || >=20.6.0}
    peerDependencies:
      '@opentelemetry/api': ^1.3.0

  '@opentelemetry/instrumentation-nestjs-core@0.47.0':
    resolution: {integrity: sha512-xTtWbqdvlxRfhYidLEq0XvQUGqqgT4Fom21nxJ7XYvOoUJ4KNOxFBnfGW9RcXtFHDkux6rIjNP5CiPCYMZ007g==}
    engines: {node: ^18.19.0 || >=20.6.0}
    peerDependencies:
      '@opentelemetry/api': ^1.3.0

  '@opentelemetry/instrumentation-net@0.45.0':
    resolution: {integrity: sha512-kFdY4IMth8obBPXoAlpLkea7l85Joe+p7oep+BexrHQ0iX+0cvnfoYBMMSE/vAp6T1N3Nu6RDT2Wzf3mqkHxjw==}
    engines: {node: ^18.19.0 || >=20.6.0}
    peerDependencies:
      '@opentelemetry/api': ^1.3.0

  '@opentelemetry/instrumentation-oracledb@0.27.0':
    resolution: {integrity: sha512-b/JBJroC22DqgeMUSLYyleN6ohyXbCK1YGvBsCuDdiYUmOOyyWYSKdm4D26hTwFv1TKce+Im6aGcXF1hq2WKuQ==}
    engines: {node: ^18.19.0 || >=20.6.0}
    peerDependencies:
      '@opentelemetry/api': ^1.3.0

  '@opentelemetry/instrumentation-pg@0.53.0':
    resolution: {integrity: sha512-riWbJvSviTAsjeuq8fn7Y7+CXEYf3sGR18WfLeM7GgSnptTOur1++SLTN7XogqiwP3LFFQ0GLoYe+hxVOEyEpw==}
    engines: {node: ^18.19.0 || >=20.6.0}
    peerDependencies:
      '@opentelemetry/api': ^1.3.0

  '@opentelemetry/instrumentation-pino@0.48.0':
    resolution: {integrity: sha512-+X+GTaXFuExrmQ3XS1HH8E+4KkKQ1HPzjNGnckuW/SQVOxRGeZMwJu1s60lx4eLpQuXXRh9nJaCAqMi/As347w==}
    engines: {node: ^18.19.0 || >=20.6.0}
    peerDependencies:
      '@opentelemetry/api': ^1.3.0

  '@opentelemetry/instrumentation-redis-4@0.48.0':
    resolution: {integrity: sha512-aHZGrVwOsCM5u2PQdK1/PJuIWjGjYhOKEqqaPg3Mere2C6brwp+ih1bjcGyMRBS+7KNn5OSPcsFWpcW17Bfotw==}
    engines: {node: ^18.19.0 || >=20.6.0}
    peerDependencies:
      '@opentelemetry/api': ^1.3.0

  '@opentelemetry/instrumentation-redis@0.48.0':
    resolution: {integrity: sha512-bp82CqAcBNk0+nneAX2L+wbCKiNHTnTEJlppOEjxESIR8AocSKO7gnWpotTh5Bki2UULUn62MBXJmRnIzj0ikw==}
    engines: {node: ^18.19.0 || >=20.6.0}
    peerDependencies:
      '@opentelemetry/api': ^1.3.0

  '@opentelemetry/instrumentation-restify@0.47.0':
    resolution: {integrity: sha512-A1VixeXnRAQQfWidjnNqOwqGp1K5/r6fIyCdL+1Yvde11HiruMQOf6B71D7wWJHRtNKpLhq3o8JzeNGJoBEMpA==}
    engines: {node: ^18.19.0 || >=20.6.0}
    peerDependencies:
      '@opentelemetry/api': ^1.3.0

  '@opentelemetry/instrumentation-router@0.46.0':
    resolution: {integrity: sha512-p98dJcw0reSyfkhRwzx8HrhyjcKmyguIE0KCLcxBnvQFnPL7EfUR2up2M9ggceFiZO5GUo1gk+r/mP+B9VBsQw==}
    engines: {node: ^18.19.0 || >=20.6.0}
    peerDependencies:
      '@opentelemetry/api': ^1.3.0

  '@opentelemetry/instrumentation-runtime-node@0.15.0':
    resolution: {integrity: sha512-K3aPMYImALNsovPUjlIHctS2oH1YESlIAQMgiHXvcUxxz6+d66pPE1a4IoGP19iFOmRDMjshgHR/0DXMOEvZKg==}
    engines: {node: ^18.19.0 || >=20.6.0}
    peerDependencies:
      '@opentelemetry/api': ^1.3.0

  '@opentelemetry/instrumentation-socket.io@0.48.0':
    resolution: {integrity: sha512-bVFiRvQnAW9hT+8FZVuhhybAvopAShLGm6LYz8raNZokxEw2FzGDVXONWaAM5D2/RbCbMl7R+PLN//3SEU/k0g==}
    engines: {node: ^18.19.0 || >=20.6.0}
    peerDependencies:
      '@opentelemetry/api': ^1.3.0

  '@opentelemetry/instrumentation-tedious@0.20.0':
    resolution: {integrity: sha512-8OqIj554Rh8sll9myfDaFD1cYY8XKpxK3SMzCTZGc4BqS61gU0kd7UEydZeplrkQHDgySP4nvtFfkQCaZyTS4Q==}
    engines: {node: ^18.19.0 || >=20.6.0}
    peerDependencies:
      '@opentelemetry/api': ^1.3.0

  '@opentelemetry/instrumentation-undici@0.12.0':
    resolution: {integrity: sha512-SLqTWPWWwqSZVYZw3a9sdcNXsahJfimvDpYaoDd6ryvQGDlOrHVKr56gL5qD3XDVa67DmV5ZQrxRrnYUdlp3BQ==}
    engines: {node: ^18.19.0 || >=20.6.0}
    peerDependencies:
      '@opentelemetry/api': ^1.7.0

  '@opentelemetry/instrumentation-winston@0.46.0':
    resolution: {integrity: sha512-/nvmsLSON9Ki8C32kOMAkzsCpFfpjI2Fvr51uAY8/8bwG258MUUN8fCbAOMaiaPEKiB807wsE/aym83LYiB0ng==}
    engines: {node: ^18.19.0 || >=20.6.0}
    peerDependencies:
      '@opentelemetry/api': ^1.3.0

  '@opentelemetry/instrumentation@0.201.1':
    resolution: {integrity: sha512-6EOSoT2zcyBM3VryAzn35ytjRrOMeaWZyzQ/PHVfxoXp5rMf7UUgVToqxOhQffKOHtC7Dma4bHt+DuwIBBZyZA==}
    engines: {node: ^18.19.0 || >=20.6.0}
    peerDependencies:
      '@opentelemetry/api': ^1.3.0

  '@opentelemetry/otlp-exporter-base@0.201.1':
    resolution: {integrity: sha512-FiS/mIWmZXyRxYGyXPHY+I/4+XrYVTD7Fz/zwOHkVPQsA1JTakAOP9fAi6trXMio0dIpzvQujLNiBqGM7ExrQw==}
    engines: {node: ^18.19.0 || >=20.6.0}
    peerDependencies:
      '@opentelemetry/api': ^1.3.0

  '@opentelemetry/otlp-grpc-exporter-base@0.201.1':
    resolution: {integrity: sha512-Y0h9hiMvNtUuXUMkYNAt81hxnFuOHHSeu/RC+pXcHe7S6ac0ROlcjdabBKmYSadJxRrP4YfLahLRuNkVtZow4w==}
    engines: {node: ^18.19.0 || >=20.6.0}
    peerDependencies:
      '@opentelemetry/api': ^1.3.0

  '@opentelemetry/otlp-transformer@0.201.1':
    resolution: {integrity: sha512-+q/8Yuhtu9QxCcjEAXEO8fXLjlSnrnVwfzi9jiWaMAppQp69MoagHHomQj02V2WnGjvBod5ajgkbK4IoWab50A==}
    engines: {node: ^18.19.0 || >=20.6.0}
    peerDependencies:
      '@opentelemetry/api': ^1.3.0

  '@opentelemetry/propagation-utils@0.31.2':
    resolution: {integrity: sha512-FlJzdZ0cQY8qqOsJ/A+L/t05LvZtnsMq6vbamunVMYRi9TAy+xq37t+nT/dx3dKJ/2k409jDj9eA0Yhj9RtTug==}
    engines: {node: ^18.19.0 || >=20.6.0}
    peerDependencies:
      '@opentelemetry/api': ^1.0.0

  '@opentelemetry/propagator-b3@2.0.1':
    resolution: {integrity: sha512-Hc09CaQ8Tf5AGLmf449H726uRoBNGPBL4bjr7AnnUpzWMvhdn61F78z9qb6IqB737TffBsokGAK1XykFEZ1igw==}
    engines: {node: ^18.19.0 || >=20.6.0}
    peerDependencies:
      '@opentelemetry/api': '>=1.0.0 <1.10.0'

  '@opentelemetry/propagator-jaeger@2.0.1':
    resolution: {integrity: sha512-7PMdPBmGVH2eQNb/AtSJizQNgeNTfh6jQFqys6lfhd6P4r+m/nTh3gKPPpaCXVdRQ+z93vfKk+4UGty390283w==}
    engines: {node: ^18.19.0 || >=20.6.0}
    peerDependencies:
      '@opentelemetry/api': '>=1.0.0 <1.10.0'

  '@opentelemetry/redis-common@0.37.0':
    resolution: {integrity: sha512-tJwgE6jt32bLs/9J6jhQRKU2EZnsD8qaO13aoFyXwF6s4LhpT7YFHf3Z03MqdILk6BA2BFUhoyh7k9fj9i032A==}
    engines: {node: ^18.19.0 || >=20.6.0}

  '@opentelemetry/resource-detector-alibaba-cloud@0.31.2':
    resolution: {integrity: sha512-Itp6duMXkAIQzmDHIf1kc6Llj/fa0BxilaELp0K6Fp9y+b0ex9LksNAQfTDFPHNine7tFoXauvvHbJFXIB6mqw==}
    engines: {node: ^18.19.0 || >=20.6.0}
    peerDependencies:
      '@opentelemetry/api': ^1.0.0

  '@opentelemetry/resource-detector-aws@2.2.0':
    resolution: {integrity: sha512-6k7//RWAv4U1PeZhv0Too0Sv7sp7/A6s6g9h5ZYauPcroh2t4gOmkQSspSLYCynn34YZwn3FGbuaMwTDjHEJig==}
    engines: {node: ^18.19.0 || >=20.6.0}
    peerDependencies:
      '@opentelemetry/api': ^1.0.0

  '@opentelemetry/resource-detector-azure@0.8.0':
    resolution: {integrity: sha512-YBsJQrt0NGT66BgdVhhTkv7/oe/rTflX/rKteptVK6HNo7z8wbeAbB4SnSNJFfF+v3XrP/ruiTxKnNzoh/ampw==}
    engines: {node: ^18.19.0 || >=20.6.0}
    peerDependencies:
      '@opentelemetry/api': ^1.0.0

  '@opentelemetry/resource-detector-container@0.7.2':
    resolution: {integrity: sha512-St3Krrbpvq7k0UoUNlm7Z4Xqf9HdS9R5yPslwl/WPaZpj/Bf/54WZTPmNQat+93Ey6PTX0ISKg26DfcjPemUhg==}
    engines: {node: ^18.19.0 || >=20.6.0}
    peerDependencies:
      '@opentelemetry/api': ^1.0.0

  '@opentelemetry/resource-detector-gcp@0.35.0':
    resolution: {integrity: sha512-JYkyOUc7TZAyHy37N2aPAwFvRdET0+E5qIRjmQLPop9LQi4+N0sKf65g4xCwuY/0M721T/424G3zneJjxyiooA==}
    engines: {node: ^18.19.0 || >=20.6.0}
    peerDependencies:
      '@opentelemetry/api': ^1.0.0

  '@opentelemetry/resources@2.0.1':
    resolution: {integrity: sha512-dZOB3R6zvBwDKnHDTB4X1xtMArB/d324VsbiPkX/Yu0Q8T2xceRthoIVFhJdvgVM2QhGVUyX9tzwiNxGtoBJUw==}
    engines: {node: ^18.19.0 || >=20.6.0}
    peerDependencies:
      '@opentelemetry/api': '>=1.3.0 <1.10.0'

  '@opentelemetry/sdk-logs@0.201.1':
    resolution: {integrity: sha512-Ug8gtpssUNUnfpotB9ZhnSsPSGDu+7LngTMgKl31mmVJwLAKyl6jC8diZrMcGkSgBh0o5dbg9puvLyR25buZfw==}
    engines: {node: ^18.19.0 || >=20.6.0}
    peerDependencies:
      '@opentelemetry/api': '>=1.4.0 <1.10.0'

  '@opentelemetry/sdk-metrics@2.0.1':
    resolution: {integrity: sha512-wf8OaJoSnujMAHWR3g+/hGvNcsC16rf9s1So4JlMiFaFHiE4HpIA3oUh+uWZQ7CNuK8gVW/pQSkgoa5HkkOl0g==}
    engines: {node: ^18.19.0 || >=20.6.0}
    peerDependencies:
      '@opentelemetry/api': '>=1.9.0 <1.10.0'

  '@opentelemetry/sdk-node@0.201.1':
    resolution: {integrity: sha512-OdkYe6ZEFbPq+YXhebuiYpPECIBrrKgFJoAQVATllKlB5RDQDTE4J84/8LwGfQqSxBiSK2u1aSaFpzgBVoBrKA==}
    engines: {node: ^18.19.0 || >=20.6.0}
    peerDependencies:
      '@opentelemetry/api': '>=1.3.0 <1.10.0'

  '@opentelemetry/sdk-trace-base@2.0.1':
    resolution: {integrity: sha512-xYLlvk/xdScGx1aEqvxLwf6sXQLXCjk3/1SQT9X9AoN5rXRhkdvIFShuNNmtTEPRBqcsMbS4p/gJLNI2wXaDuQ==}
    engines: {node: ^18.19.0 || >=20.6.0}
    peerDependencies:
      '@opentelemetry/api': '>=1.3.0 <1.10.0'

  '@opentelemetry/sdk-trace-node@2.0.1':
    resolution: {integrity: sha512-UhdbPF19pMpBtCWYP5lHbTogLWx9N0EBxtdagvkn5YtsAnCBZzL7SjktG+ZmupRgifsHMjwUaCCaVmqGfSADmA==}
    engines: {node: ^18.19.0 || >=20.6.0}
    peerDependencies:
      '@opentelemetry/api': '>=1.0.0 <1.10.0'

  '@opentelemetry/semantic-conventions@1.34.0':
    resolution: {integrity: sha512-aKcOkyrorBGlajjRdVoJWHTxfxO1vCNHLJVlSDaRHDIdjU+pX8IYQPvPDkYiujKLbRnWU+1TBwEt0QRgSm4SGA==}
    engines: {node: '>=14'}

  '@opentelemetry/sql-common@0.41.0':
    resolution: {integrity: sha512-pmzXctVbEERbqSfiAgdes9Y63xjoOyXcD7B6IXBkVb+vbM7M9U98mn33nGXxPf4dfYR0M+vhcKRZmbSJ7HfqFA==}
    engines: {node: ^18.19.0 || >=20.6.0}
    peerDependencies:
      '@opentelemetry/api': ^1.1.0

  '@parcel/watcher-android-arm64@2.5.1':
    resolution: {integrity: sha512-KF8+j9nNbUN8vzOFDpRMsaKBHZ/mcjEjMToVMJOhTozkDonQFFrRcfdLWn6yWKCmJKmdVxSgHiYvTCef4/qcBA==}
    engines: {node: '>= 10.0.0'}
    cpu: [arm64]
    os: [android]

  '@parcel/watcher-darwin-arm64@2.5.1':
    resolution: {integrity: sha512-eAzPv5osDmZyBhou8PoF4i6RQXAfeKL9tjb3QzYuccXFMQU0ruIc/POh30ePnaOyD1UXdlKguHBmsTs53tVoPw==}
    engines: {node: '>= 10.0.0'}
    cpu: [arm64]
    os: [darwin]

  '@parcel/watcher-darwin-x64@2.5.1':
    resolution: {integrity: sha512-1ZXDthrnNmwv10A0/3AJNZ9JGlzrF82i3gNQcWOzd7nJ8aj+ILyW1MTxVk35Db0u91oD5Nlk9MBiujMlwmeXZg==}
    engines: {node: '>= 10.0.0'}
    cpu: [x64]
    os: [darwin]

  '@parcel/watcher-freebsd-x64@2.5.1':
    resolution: {integrity: sha512-SI4eljM7Flp9yPuKi8W0ird8TI/JK6CSxju3NojVI6BjHsTyK7zxA9urjVjEKJ5MBYC+bLmMcbAWlZ+rFkLpJQ==}
    engines: {node: '>= 10.0.0'}
    cpu: [x64]
    os: [freebsd]

  '@parcel/watcher-linux-arm-glibc@2.5.1':
    resolution: {integrity: sha512-RCdZlEyTs8geyBkkcnPWvtXLY44BCeZKmGYRtSgtwwnHR4dxfHRG3gR99XdMEdQ7KeiDdasJwwvNSF5jKtDwdA==}
    engines: {node: '>= 10.0.0'}
    cpu: [arm]
    os: [linux]

  '@parcel/watcher-linux-arm-musl@2.5.1':
    resolution: {integrity: sha512-6E+m/Mm1t1yhB8X412stiKFG3XykmgdIOqhjWj+VL8oHkKABfu/gjFj8DvLrYVHSBNC+/u5PeNrujiSQ1zwd1Q==}
    engines: {node: '>= 10.0.0'}
    cpu: [arm]
    os: [linux]

  '@parcel/watcher-linux-arm64-glibc@2.5.1':
    resolution: {integrity: sha512-LrGp+f02yU3BN9A+DGuY3v3bmnFUggAITBGriZHUREfNEzZh/GO06FF5u2kx8x+GBEUYfyTGamol4j3m9ANe8w==}
    engines: {node: '>= 10.0.0'}
    cpu: [arm64]
    os: [linux]

  '@parcel/watcher-linux-arm64-musl@2.5.1':
    resolution: {integrity: sha512-cFOjABi92pMYRXS7AcQv9/M1YuKRw8SZniCDw0ssQb/noPkRzA+HBDkwmyOJYp5wXcsTrhxO0zq1U11cK9jsFg==}
    engines: {node: '>= 10.0.0'}
    cpu: [arm64]
    os: [linux]

  '@parcel/watcher-linux-x64-glibc@2.5.1':
    resolution: {integrity: sha512-GcESn8NZySmfwlTsIur+49yDqSny2IhPeZfXunQi48DMugKeZ7uy1FX83pO0X22sHntJ4Ub+9k34XQCX+oHt2A==}
    engines: {node: '>= 10.0.0'}
    cpu: [x64]
    os: [linux]

  '@parcel/watcher-linux-x64-musl@2.5.1':
    resolution: {integrity: sha512-n0E2EQbatQ3bXhcH2D1XIAANAcTZkQICBPVaxMeaCVBtOpBZpWJuf7LwyWPSBDITb7In8mqQgJ7gH8CILCURXg==}
    engines: {node: '>= 10.0.0'}
    cpu: [x64]
    os: [linux]

  '@parcel/watcher-win32-arm64@2.5.1':
    resolution: {integrity: sha512-RFzklRvmc3PkjKjry3hLF9wD7ppR4AKcWNzH7kXR7GUe0Igb3Nz8fyPwtZCSquGrhU5HhUNDr/mKBqj7tqA2Vw==}
    engines: {node: '>= 10.0.0'}
    cpu: [arm64]
    os: [win32]

  '@parcel/watcher-win32-ia32@2.5.1':
    resolution: {integrity: sha512-c2KkcVN+NJmuA7CGlaGD1qJh1cLfDnQsHjE89E60vUEMlqduHGCdCLJCID5geFVM0dOtA3ZiIO8BoEQmzQVfpQ==}
    engines: {node: '>= 10.0.0'}
    cpu: [ia32]
    os: [win32]

  '@parcel/watcher-win32-x64@2.5.1':
    resolution: {integrity: sha512-9lHBdJITeNR++EvSQVUcaZoWupyHfXe1jZvGZ06O/5MflPcuPLtEphScIBL+AiCWBO46tDSHzWyD0uDmmZqsgA==}
    engines: {node: '>= 10.0.0'}
    cpu: [x64]
    os: [win32]

  '@parcel/watcher@2.5.1':
    resolution: {integrity: sha512-dfUnCxiN9H4ap84DvD2ubjw+3vUNpstxa0TneY/Paat8a3R4uQZDLSvWjmznAY/DoahqTHl9V46HF/Zs3F29pg==}
    engines: {node: '>= 10.0.0'}

  '@pkgjs/parseargs@0.11.0':
    resolution: {integrity: sha512-+1VkjdD0QBLPodGrJUeqarH8VAIvQODIbwh9XpP5Syisf7YoQgsJKPNFoqqLQlu+VQ/tVSshMR6loPMn8U+dPg==}
    engines: {node: '>=14'}

  '@polka/url@1.0.0-next.29':
    resolution: {integrity: sha512-wwQAWhWSuHaag8c4q/KN/vCoeOJYshAIvMQwD4GpSb3OiZklFfvAgmj0VCBBImRpuF/aFgIRzllXlVX93Jevww==}

  '@protobufjs/aspromise@1.1.2':
    resolution: {integrity: sha512-j+gKExEuLmKwvz3OgROXtrJ2UG2x8Ch2YZUxahh+s1F2HZ+wAceUNLkvy6zKCPVRkU++ZWQrdxsUeQXmcg4uoQ==}

  '@protobufjs/base64@1.1.2':
    resolution: {integrity: sha512-AZkcAA5vnN/v4PDqKyMR5lx7hZttPDgClv83E//FMNhR2TMcLUhfRUBHCmSl0oi9zMgDDqRUJkSxO3wm85+XLg==}

  '@protobufjs/codegen@2.0.4':
    resolution: {integrity: sha512-YyFaikqM5sH0ziFZCN3xDC7zeGaB/d0IUb9CATugHWbd1FRFwWwt4ld4OYMPWu5a3Xe01mGAULCdqhMlPl29Jg==}

  '@protobufjs/eventemitter@1.1.0':
    resolution: {integrity: sha512-j9ednRT81vYJ9OfVuXG6ERSTdEL1xVsNgqpkxMsbIabzSo3goCjDIveeGv5d03om39ML71RdmrGNjG5SReBP/Q==}

  '@protobufjs/fetch@1.1.0':
    resolution: {integrity: sha512-lljVXpqXebpsijW71PZaCYeIcE5on1w5DlQy5WH6GLbFryLUrBD4932W/E2BSpfRJWseIL4v/KPgBFxDOIdKpQ==}

  '@protobufjs/float@1.0.2':
    resolution: {integrity: sha512-Ddb+kVXlXst9d+R9PfTIxh1EdNkgoRe5tOX6t01f1lYWOvJnSPDBlG241QLzcyPdoNTsblLUdujGSE4RzrTZGQ==}

  '@protobufjs/inquire@1.1.0':
    resolution: {integrity: sha512-kdSefcPdruJiFMVSbn801t4vFK7KB/5gd2fYvrxhuJYg8ILrmn9SKSX2tZdV6V+ksulWqS7aXjBcRXl3wHoD9Q==}

  '@protobufjs/path@1.1.2':
    resolution: {integrity: sha512-6JOcJ5Tm08dOHAbdR3GrvP+yUUfkjG5ePsHYczMFLq3ZmMkAD98cDgcT2iA1lJ9NVwFd4tH/iSSoe44YWkltEA==}

  '@protobufjs/pool@1.1.0':
    resolution: {integrity: sha512-0kELaGSIDBKvcgS4zkjz1PeddatrjYcmMWOlAuAPwAeccUrPHdUqo/J6LiymHHEiJT5NrF1UVwxY14f+fy4WQw==}

  '@protobufjs/utf8@1.1.0':
    resolution: {integrity: sha512-Vvn3zZrhQZkkBE8LSuW3em98c0FwgO4nxzv6OdSxPKJIEKY2bGbHn+mhGIPerzI4twdxaP8/0+06HBpwf345Lw==}

  '@rollup/rollup-android-arm-eabi@4.43.0':
    resolution: {integrity: sha512-Krjy9awJl6rKbruhQDgivNbD1WuLb8xAclM4IR4cN5pHGAs2oIMMQJEiC3IC/9TZJ+QZkmZhlMO/6MBGxPidpw==}
    cpu: [arm]
    os: [android]

  '@rollup/rollup-android-arm64@4.43.0':
    resolution: {integrity: sha512-ss4YJwRt5I63454Rpj+mXCXicakdFmKnUNxr1dLK+5rv5FJgAxnN7s31a5VchRYxCFWdmnDWKd0wbAdTr0J5EA==}
    cpu: [arm64]
    os: [android]

  '@rollup/rollup-darwin-arm64@4.43.0':
    resolution: {integrity: sha512-eKoL8ykZ7zz8MjgBenEF2OoTNFAPFz1/lyJ5UmmFSz5jW+7XbH1+MAgCVHy72aG59rbuQLcJeiMrP8qP5d/N0A==}
    cpu: [arm64]
    os: [darwin]

  '@rollup/rollup-darwin-x64@4.43.0':
    resolution: {integrity: sha512-SYwXJgaBYW33Wi/q4ubN+ldWC4DzQY62S4Ll2dgfr/dbPoF50dlQwEaEHSKrQdSjC6oIe1WgzosoaNoHCdNuMg==}
    cpu: [x64]
    os: [darwin]

  '@rollup/rollup-freebsd-arm64@4.43.0':
    resolution: {integrity: sha512-SV+U5sSo0yujrjzBF7/YidieK2iF6E7MdF6EbYxNz94lA+R0wKl3SiixGyG/9Klab6uNBIqsN7j4Y/Fya7wAjQ==}
    cpu: [arm64]
    os: [freebsd]

  '@rollup/rollup-freebsd-x64@4.43.0':
    resolution: {integrity: sha512-J7uCsiV13L/VOeHJBo5SjasKiGxJ0g+nQTrBkAsmQBIdil3KhPnSE9GnRon4ejX1XDdsmK/l30IYLiAaQEO0Cg==}
    cpu: [x64]
    os: [freebsd]

  '@rollup/rollup-linux-arm-gnueabihf@4.43.0':
    resolution: {integrity: sha512-gTJ/JnnjCMc15uwB10TTATBEhK9meBIY+gXP4s0sHD1zHOaIh4Dmy1X9wup18IiY9tTNk5gJc4yx9ctj/fjrIw==}
    cpu: [arm]
    os: [linux]

  '@rollup/rollup-linux-arm-musleabihf@4.43.0':
    resolution: {integrity: sha512-ZJ3gZynL1LDSIvRfz0qXtTNs56n5DI2Mq+WACWZ7yGHFUEirHBRt7fyIk0NsCKhmRhn7WAcjgSkSVVxKlPNFFw==}
    cpu: [arm]
    os: [linux]

  '@rollup/rollup-linux-arm64-gnu@4.43.0':
    resolution: {integrity: sha512-8FnkipasmOOSSlfucGYEu58U8cxEdhziKjPD2FIa0ONVMxvl/hmONtX/7y4vGjdUhjcTHlKlDhw3H9t98fPvyA==}
    cpu: [arm64]
    os: [linux]

  '@rollup/rollup-linux-arm64-musl@4.43.0':
    resolution: {integrity: sha512-KPPyAdlcIZ6S9C3S2cndXDkV0Bb1OSMsX0Eelr2Bay4EsF9yi9u9uzc9RniK3mcUGCLhWY9oLr6er80P5DE6XA==}
    cpu: [arm64]
    os: [linux]

  '@rollup/rollup-linux-loongarch64-gnu@4.43.0':
    resolution: {integrity: sha512-HPGDIH0/ZzAZjvtlXj6g+KDQ9ZMHfSP553za7o2Odegb/BEfwJcR0Sw0RLNpQ9nC6Gy8s+3mSS9xjZ0n3rhcYg==}
    cpu: [loong64]
    os: [linux]

  '@rollup/rollup-linux-powerpc64le-gnu@4.43.0':
    resolution: {integrity: sha512-gEmwbOws4U4GLAJDhhtSPWPXUzDfMRedT3hFMyRAvM9Mrnj+dJIFIeL7otsv2WF3D7GrV0GIewW0y28dOYWkmw==}
    cpu: [ppc64]
    os: [linux]

  '@rollup/rollup-linux-riscv64-gnu@4.43.0':
    resolution: {integrity: sha512-XXKvo2e+wFtXZF/9xoWohHg+MuRnvO29TI5Hqe9xwN5uN8NKUYy7tXUG3EZAlfchufNCTHNGjEx7uN78KsBo0g==}
    cpu: [riscv64]
    os: [linux]

  '@rollup/rollup-linux-riscv64-musl@4.43.0':
    resolution: {integrity: sha512-ruf3hPWhjw6uDFsOAzmbNIvlXFXlBQ4nk57Sec8E8rUxs/AI4HD6xmiiasOOx/3QxS2f5eQMKTAwk7KHwpzr/Q==}
    cpu: [riscv64]
    os: [linux]

  '@rollup/rollup-linux-s390x-gnu@4.43.0':
    resolution: {integrity: sha512-QmNIAqDiEMEvFV15rsSnjoSmO0+eJLoKRD9EAa9rrYNwO/XRCtOGM3A5A0X+wmG+XRrw9Fxdsw+LnyYiZWWcVw==}
    cpu: [s390x]
    os: [linux]

  '@rollup/rollup-linux-x64-gnu@4.43.0':
    resolution: {integrity: sha512-jAHr/S0iiBtFyzjhOkAics/2SrXE092qyqEg96e90L3t9Op8OTzS6+IX0Fy5wCt2+KqeHAkti+eitV0wvblEoQ==}
    cpu: [x64]
    os: [linux]

  '@rollup/rollup-linux-x64-musl@4.43.0':
    resolution: {integrity: sha512-3yATWgdeXyuHtBhrLt98w+5fKurdqvs8B53LaoKD7P7H7FKOONLsBVMNl9ghPQZQuYcceV5CDyPfyfGpMWD9mQ==}
    cpu: [x64]
    os: [linux]

  '@rollup/rollup-win32-arm64-msvc@4.43.0':
    resolution: {integrity: sha512-wVzXp2qDSCOpcBCT5WRWLmpJRIzv23valvcTwMHEobkjippNf+C3ys/+wf07poPkeNix0paTNemB2XrHr2TnGw==}
    cpu: [arm64]
    os: [win32]

  '@rollup/rollup-win32-ia32-msvc@4.43.0':
    resolution: {integrity: sha512-fYCTEyzf8d+7diCw8b+asvWDCLMjsCEA8alvtAutqJOJp/wL5hs1rWSqJ1vkjgW0L2NB4bsYJrpKkiIPRR9dvw==}
    cpu: [ia32]
    os: [win32]

  '@rollup/rollup-win32-x64-msvc@4.43.0':
    resolution: {integrity: sha512-SnGhLiE5rlK0ofq8kzuDkM0g7FN1s5VYY+YSMTibP7CqShxCQvqtNxTARS4xX4PFJfHjG0ZQYX9iGzI3FQh5Aw==}
    cpu: [x64]
    os: [win32]

  '@shikijs/engine-oniguruma@3.6.0':
    resolution: {integrity: sha512-nmOhIZ9yT3Grd+2plmW/d8+vZ2pcQmo/UnVwXMUXAKTXdi+LK0S08Ancrz5tQQPkxvjBalpMW2aKvwXfelauvA==}

  '@shikijs/langs@3.6.0':
    resolution: {integrity: sha512-IdZkQJaLBu1LCYCwkr30hNuSDfllOT8RWYVZK1tD2J03DkiagYKRxj/pDSl8Didml3xxuyzUjgtioInwEQM/TA==}

  '@shikijs/themes@3.6.0':
    resolution: {integrity: sha512-Fq2j4nWr1DF4drvmhqKq8x5vVQ27VncF8XZMBuHuQMZvUSS3NBgpqfwz/FoGe36+W6PvniZ1yDlg2d4kmYDU6w==}

  '@shikijs/types@3.6.0':
    resolution: {integrity: sha512-cLWFiToxYu0aAzJqhXTQsFiJRTFDAGl93IrMSBNaGSzs7ixkLfdG6pH11HipuWFGW5vyx4X47W8HDQ7eSrmBUg==}

  '@shikijs/vscode-textmate@10.0.2':
    resolution: {integrity: sha512-83yeghZ2xxin3Nj8z1NMd/NCuca+gsYXswywDy5bHvwlWL8tpTQmzGeUuHd9FC3E/SBEMvzJRwWEOz5gGes9Qg==}

  '@sindresorhus/slugify@2.2.1':
    resolution: {integrity: sha512-MkngSCRZ8JdSOCHRaYd+D01XhvU3Hjy6MGl06zhOk614hp9EOAp5gIkBeQg7wtmxpitU6eAL4kdiRMcJa2dlrw==}
    engines: {node: '>=12'}

  '@sindresorhus/transliterate@1.6.0':
    resolution: {integrity: sha512-doH1gimEu3A46VX6aVxpHTeHrytJAG6HgdxntYnCFiIFHEM/ZGpG8KiZGBChchjQmG0XFIBL552kBTjVcMZXwQ==}
    engines: {node: '>=12'}

  '@smithy/abort-controller@4.0.4':
    resolution: {integrity: sha512-gJnEjZMvigPDQWHrW3oPrFhQtkrgqBkyjj3pCIdF3A5M6vsZODG93KNlfJprv6bp4245bdT32fsHK4kkH3KYDA==}
    engines: {node: '>=18.0.0'}

  '@smithy/config-resolver@4.1.4':
    resolution: {integrity: sha512-prmU+rDddxHOH0oNcwemL+SwnzcG65sBF2yXRO7aeXIn/xTlq2pX7JLVbkBnVLowHLg4/OL4+jBmv9hVrVGS+w==}
    engines: {node: '>=18.0.0'}

  '@smithy/core@3.5.3':
    resolution: {integrity: sha512-xa5byV9fEguZNofCclv6v9ra0FYh5FATQW/da7FQUVTic94DfrN/NvmKZjrMyzbpqfot9ZjBaO8U1UeTbmSLuA==}
    engines: {node: '>=18.0.0'}

  '@smithy/credential-provider-imds@4.0.6':
    resolution: {integrity: sha512-hKMWcANhUiNbCJouYkZ9V3+/Qf9pteR1dnwgdyzR09R4ODEYx8BbUysHwRSyex4rZ9zapddZhLFTnT4ZijR4pw==}
    engines: {node: '>=18.0.0'}

  '@smithy/eventstream-codec@1.1.0':
    resolution: {integrity: sha512-3tEbUb8t8an226jKB6V/Q2XU/J53lCwCzULuBPEaF4JjSh+FlCMp7TmogE/Aij5J9DwlsZ4VAD/IRDuQ/0ZtMw==}

  '@smithy/fetch-http-handler@5.0.4':
    resolution: {integrity: sha512-AMtBR5pHppYMVD7z7G+OlHHAcgAN7v0kVKEpHuTO4Gb199Gowh0taYi9oDStFeUhetkeP55JLSVlTW1n9rFtUw==}
    engines: {node: '>=18.0.0'}

  '@smithy/hash-node@4.0.4':
    resolution: {integrity: sha512-qnbTPUhCVnCgBp4z4BUJUhOEkVwxiEi1cyFM+Zj6o+aY8OFGxUQleKWq8ltgp3dujuhXojIvJWdoqpm6dVO3lQ==}
    engines: {node: '>=18.0.0'}

  '@smithy/invalid-dependency@4.0.4':
    resolution: {integrity: sha512-bNYMi7WKTJHu0gn26wg8OscncTt1t2b8KcsZxvOv56XA6cyXtOAAAaNP7+m45xfppXfOatXF3Sb1MNsLUgVLTw==}
    engines: {node: '>=18.0.0'}

  '@smithy/is-array-buffer@1.1.0':
    resolution: {integrity: sha512-twpQ/n+3OWZJ7Z+xu43MJErmhB/WO/mMTnqR6PwWQShvSJ/emx5d1N59LQZk6ZpTAeuRWrc+eHhkzTp9NFjNRQ==}
    engines: {node: '>=14.0.0'}

  '@smithy/is-array-buffer@2.2.0':
    resolution: {integrity: sha512-GGP3O9QFD24uGeAXYUjwSTXARoqpZykHadOmA8G5vfJPK0/DC67qa//0qvqrJzL1xc8WQWX7/yc7fwudjPHPhA==}
    engines: {node: '>=14.0.0'}

  '@smithy/is-array-buffer@4.0.0':
    resolution: {integrity: sha512-saYhF8ZZNoJDTvJBEWgeBccCg+yvp1CX+ed12yORU3NilJScfc6gfch2oVb4QgxZrGUx3/ZJlb+c/dJbyupxlw==}
    engines: {node: '>=18.0.0'}

  '@smithy/middleware-content-length@4.0.4':
    resolution: {integrity: sha512-F7gDyfI2BB1Kc+4M6rpuOLne5LOcEknH1n6UQB69qv+HucXBR1rkzXBnQTB2q46sFy1PM/zuSJOB532yc8bg3w==}
    engines: {node: '>=18.0.0'}

  '@smithy/middleware-endpoint@4.1.11':
    resolution: {integrity: sha512-zDogwtRLzKl58lVS8wPcARevFZNBOOqnmzWWxVe9XiaXU2CADFjvJ9XfNibgkOWs08sxLuSr81NrpY4mgp9OwQ==}
    engines: {node: '>=18.0.0'}

  '@smithy/middleware-retry@4.1.12':
    resolution: {integrity: sha512-wvIH70c4e91NtRxdaLZF+mbLZ/HcC6yg7ySKUiufL6ESp6zJUSnJucZ309AvG9nqCFHSRB5I6T3Ez1Q9wCh0Ww==}
    engines: {node: '>=18.0.0'}

  '@smithy/middleware-serde@4.0.8':
    resolution: {integrity: sha512-iSSl7HJoJaGyMIoNn2B7czghOVwJ9nD7TMvLhMWeSB5vt0TnEYyRRqPJu/TqW76WScaNvYYB8nRoiBHR9S1Ddw==}
    engines: {node: '>=18.0.0'}

  '@smithy/middleware-stack@4.0.4':
    resolution: {integrity: sha512-kagK5ggDrBUCCzI93ft6DjteNSfY8Ulr83UtySog/h09lTIOAJ/xUSObutanlPT0nhoHAkpmW9V5K8oPyLh+QA==}
    engines: {node: '>=18.0.0'}

  '@smithy/node-config-provider@4.1.3':
    resolution: {integrity: sha512-HGHQr2s59qaU1lrVH6MbLlmOBxadtzTsoO4c+bF5asdgVik3I8o7JIOzoeqWc5MjVa+vD36/LWE0iXKpNqooRw==}
    engines: {node: '>=18.0.0'}

  '@smithy/node-http-handler@4.0.6':
    resolution: {integrity: sha512-NqbmSz7AW2rvw4kXhKGrYTiJVDHnMsFnX4i+/FzcZAfbOBauPYs2ekuECkSbtqaxETLLTu9Rl/ex6+I2BKErPA==}
    engines: {node: '>=18.0.0'}

  '@smithy/property-provider@4.0.4':
    resolution: {integrity: sha512-qHJ2sSgu4FqF4U/5UUp4DhXNmdTrgmoAai6oQiM+c5RZ/sbDwJ12qxB1M6FnP+Tn/ggkPZf9ccn4jqKSINaquw==}
    engines: {node: '>=18.0.0'}

  '@smithy/protocol-http@1.2.0':
    resolution: {integrity: sha512-GfGfruksi3nXdFok5RhgtOnWe5f6BndzYfmEXISD+5gAGdayFGpjWu5pIqIweTudMtse20bGbc+7MFZXT1Tb8Q==}
    engines: {node: '>=14.0.0'}

  '@smithy/protocol-http@5.1.2':
    resolution: {integrity: sha512-rOG5cNLBXovxIrICSBm95dLqzfvxjEmuZx4KK3hWwPFHGdW3lxY0fZNXfv2zebfRO7sJZ5pKJYHScsqopeIWtQ==}
    engines: {node: '>=18.0.0'}

  '@smithy/querystring-builder@4.0.4':
    resolution: {integrity: sha512-SwREZcDnEYoh9tLNgMbpop+UTGq44Hl9tdj3rf+yeLcfH7+J8OXEBaMc2kDxtyRHu8BhSg9ADEx0gFHvpJgU8w==}
    engines: {node: '>=18.0.0'}

  '@smithy/querystring-parser@4.0.4':
    resolution: {integrity: sha512-6yZf53i/qB8gRHH/l2ZwUG5xgkPgQF15/KxH0DdXMDHjesA9MeZje/853ifkSY0x4m5S+dfDZ+c4x439PF0M2w==}
    engines: {node: '>=18.0.0'}

  '@smithy/service-error-classification@4.0.5':
    resolution: {integrity: sha512-LvcfhrnCBvCmTee81pRlh1F39yTS/+kYleVeLCwNtkY8wtGg8V/ca9rbZZvYIl8OjlMtL6KIjaiL/lgVqHD2nA==}
    engines: {node: '>=18.0.0'}

  '@smithy/shared-ini-file-loader@4.0.4':
    resolution: {integrity: sha512-63X0260LoFBjrHifPDs+nM9tV0VMkOTl4JRMYNuKh/f5PauSjowTfvF3LogfkWdcPoxsA9UjqEOgjeYIbhb7Nw==}
    engines: {node: '>=18.0.0'}

  '@smithy/signature-v4@1.1.0':
    resolution: {integrity: sha512-fDo3m7YqXBs7neciOePPd/X9LPm5QLlDMdIC4m1H6dgNLnXfLMFNIxEfPyohGA8VW9Wn4X8lygnPSGxDZSmp0Q==}
    engines: {node: '>=14.0.0'}

  '@smithy/signature-v4@5.1.2':
    resolution: {integrity: sha512-d3+U/VpX7a60seHziWnVZOHuEgJlclufjkS6zhXvxcJgkJq4UWdH5eOBLzHRMx6gXjsdT9h6lfpmLzbrdupHgQ==}
    engines: {node: '>=18.0.0'}

  '@smithy/smithy-client@4.4.3':
    resolution: {integrity: sha512-xxzNYgA0HD6ETCe5QJubsxP0hQH3QK3kbpJz3QrosBCuIWyEXLR/CO5hFb2OeawEKUxMNhz3a1nuJNN2np2RMA==}
    engines: {node: '>=18.0.0'}

  '@smithy/types@1.2.0':
    resolution: {integrity: sha512-z1r00TvBqF3dh4aHhya7nz1HhvCg4TRmw51fjMrh5do3h+ngSstt/yKlNbHeb9QxJmFbmN8KEVSWgb1bRvfEoA==}
    engines: {node: '>=14.0.0'}

  '@smithy/types@4.3.1':
    resolution: {integrity: sha512-UqKOQBL2x6+HWl3P+3QqFD4ncKq0I8Nuz9QItGv5WuKuMHuuwlhvqcZCoXGfc+P1QmfJE7VieykoYYmrOoFJxA==}
    engines: {node: '>=18.0.0'}

  '@smithy/url-parser@4.0.4':
    resolution: {integrity: sha512-eMkc144MuN7B0TDA4U2fKs+BqczVbk3W+qIvcoCY6D1JY3hnAdCuhCZODC+GAeaxj0p6Jroz4+XMUn3PCxQQeQ==}
    engines: {node: '>=18.0.0'}

  '@smithy/util-base64@4.0.0':
    resolution: {integrity: sha512-CvHfCmO2mchox9kjrtzoHkWHxjHZzaFojLc8quxXY7WAAMAg43nuxwv95tATVgQFNDwd4M9S1qFzj40Ul41Kmg==}
    engines: {node: '>=18.0.0'}

  '@smithy/util-body-length-browser@4.0.0':
    resolution: {integrity: sha512-sNi3DL0/k64/LO3A256M+m3CDdG6V7WKWHdAiBBMUN8S3hK3aMPhwnPik2A/a2ONN+9doY9UxaLfgqsIRg69QA==}
    engines: {node: '>=18.0.0'}

  '@smithy/util-body-length-node@4.0.0':
    resolution: {integrity: sha512-q0iDP3VsZzqJyje8xJWEJCNIu3lktUGVoSy1KB0UWym2CL1siV3artm+u1DFYTLejpsrdGyCSWBdGNjJzfDPjg==}
    engines: {node: '>=18.0.0'}

  '@smithy/util-buffer-from@1.1.0':
    resolution: {integrity: sha512-9m6NXE0ww+ra5HKHCHig20T+FAwxBAm7DIdwc/767uGWbRcY720ybgPacQNB96JMOI7xVr/CDa3oMzKmW4a+kw==}
    engines: {node: '>=14.0.0'}

  '@smithy/util-buffer-from@2.2.0':
    resolution: {integrity: sha512-IJdWBbTcMQ6DA0gdNhh/BwrLkDR+ADW5Kr1aZmd4k3DIF6ezMV4R2NIAmT08wQJ3yUK82thHWmC/TnK/wpMMIA==}
    engines: {node: '>=14.0.0'}

  '@smithy/util-buffer-from@4.0.0':
    resolution: {integrity: sha512-9TOQ7781sZvddgO8nxueKi3+yGvkY35kotA0Y6BWRajAv8jjmigQ1sBwz0UX47pQMYXJPahSKEKYFgt+rXdcug==}
    engines: {node: '>=18.0.0'}

  '@smithy/util-config-provider@4.0.0':
    resolution: {integrity: sha512-L1RBVzLyfE8OXH+1hsJ8p+acNUSirQnWQ6/EgpchV88G6zGBTDPdXiiExei6Z1wR2RxYvxY/XLw6AMNCCt8H3w==}
    engines: {node: '>=18.0.0'}

  '@smithy/util-defaults-mode-browser@4.0.19':
    resolution: {integrity: sha512-mvLMh87xSmQrV5XqnUYEPoiFFeEGYeAKIDDKdhE2ahqitm8OHM3aSvhqL6rrK6wm1brIk90JhxDf5lf2hbrLbQ==}
    engines: {node: '>=18.0.0'}

  '@smithy/util-defaults-mode-node@4.0.19':
    resolution: {integrity: sha512-8tYnx+LUfj6m+zkUUIrIQJxPM1xVxfRBvoGHua7R/i6qAxOMjqR6CpEpDwKoIs1o0+hOjGvkKE23CafKL0vJ9w==}
    engines: {node: '>=18.0.0'}

  '@smithy/util-endpoints@3.0.6':
    resolution: {integrity: sha512-YARl3tFL3WgPuLzljRUnrS2ngLiUtkwhQtj8PAL13XZSyUiNLQxwG3fBBq3QXFqGFUXepIN73pINp3y8c2nBmA==}
    engines: {node: '>=18.0.0'}

  '@smithy/util-hex-encoding@1.1.0':
    resolution: {integrity: sha512-7UtIE9eH0u41zpB60Jzr0oNCQ3hMJUabMcKRUVjmyHTXiWDE4vjSqN6qlih7rCNeKGbioS7f/y2Jgym4QZcKFg==}
    engines: {node: '>=14.0.0'}

  '@smithy/util-hex-encoding@4.0.0':
    resolution: {integrity: sha512-Yk5mLhHtfIgW2W2WQZWSg5kuMZCVbvhFmC7rV4IO2QqnZdbEFPmQnCcGMAX2z/8Qj3B9hYYNjZOhWym+RwhePw==}
    engines: {node: '>=18.0.0'}

  '@smithy/util-middleware@1.1.0':
    resolution: {integrity: sha512-6hhckcBqVgjWAqLy2vqlPZ3rfxLDhFWEmM7oLh2POGvsi7j0tHkbN7w4DFhuBExVJAbJ/qqxqZdRY6Fu7/OezQ==}
    engines: {node: '>=14.0.0'}

  '@smithy/util-middleware@4.0.4':
    resolution: {integrity: sha512-9MLKmkBmf4PRb0ONJikCbCwORACcil6gUWojwARCClT7RmLzF04hUR4WdRprIXal7XVyrddadYNfp2eF3nrvtQ==}
    engines: {node: '>=18.0.0'}

  '@smithy/util-retry@4.0.5':
    resolution: {integrity: sha512-V7MSjVDTlEt/plmOFBn1762Dyu5uqMrV2Pl2X0dYk4XvWfdWJNe9Bs5Bzb56wkCuiWjSfClVMGcsuKrGj7S/yg==}
    engines: {node: '>=18.0.0'}

  '@smithy/util-stream@4.2.2':
    resolution: {integrity: sha512-aI+GLi7MJoVxg24/3J1ipwLoYzgkB4kUfogZfnslcYlynj3xsQ0e7vk4TnTro9hhsS5PvX1mwmkRqqHQjwcU7w==}
    engines: {node: '>=18.0.0'}

  '@smithy/util-uri-escape@1.1.0':
    resolution: {integrity: sha512-/jL/V1xdVRt5XppwiaEU8Etp5WHZj609n0xMTuehmCqdoOFbId1M+aEeDWZsQ+8JbEB/BJ6ynY2SlYmOaKtt8w==}
    engines: {node: '>=14.0.0'}

  '@smithy/util-uri-escape@4.0.0':
    resolution: {integrity: sha512-77yfbCbQMtgtTylO9itEAdpPXSog3ZxMe09AEhm0dU0NLTalV70ghDZFR+Nfi1C60jnJoh/Re4090/DuZh2Omg==}
    engines: {node: '>=18.0.0'}

  '@smithy/util-utf8@1.1.0':
    resolution: {integrity: sha512-p/MYV+JmqmPyjdgyN2UxAeYDj9cBqCjp0C/NsTWnnjoZUVqoeZ6IrW915L9CAKWVECgv9lVQGc4u/yz26/bI1A==}
    engines: {node: '>=14.0.0'}

  '@smithy/util-utf8@2.3.0':
    resolution: {integrity: sha512-R8Rdn8Hy72KKcebgLiv8jQcQkXoLMOGGv5uI1/k0l+snqkOzQ1R0ChUBCxWMlBsFMekWjq0wRudIweFs7sKT5A==}
    engines: {node: '>=14.0.0'}

  '@smithy/util-utf8@4.0.0':
    resolution: {integrity: sha512-b+zebfKCfRdgNJDknHCob3O7FpeYQN6ZG6YLExMcasDHsCXlsXCEuiPZeLnJLpwa5dvPetGlnGCiMHuLwGvFow==}
    engines: {node: '>=18.0.0'}

  '@smithy/util-waiter@4.0.5':
    resolution: {integrity: sha512-4QvC49HTteI1gfemu0I1syWovJgPvGn7CVUoN9ZFkdvr/cCFkrEL7qNCdx/2eICqDWEGnnr68oMdSIPCLAriSQ==}
    engines: {node: '>=18.0.0'}

  '@standard-schema/spec@1.0.0':
    resolution: {integrity: sha512-m2bOd0f2RT9k8QJx1JN85cZYyH1RqFBdlwtkSlf4tBDYLCiiZnv1fIIwacK6cqwXavOydf0NPToMQgpKq+dVlA==}

  '@swc/counter@0.1.3':
    resolution: {integrity: sha512-e2BR4lsJkkRlKZ/qCHPw9ZaSxc0MVUd7gtbtaB7aMvHeJVYe8sOB8DBZkP2DtISHGSku9sCK6T6cnY0CtXrOCQ==}

  '@swc/helpers@0.5.15':
    resolution: {integrity: sha512-JQ5TuMi45Owi4/BIMAJBoSQoOJu12oOk/gADqlcUL9JEdHB8vyjUSsxqeNXnmXHjYKMi2WcYtezGEEhqUI/E2g==}

  '@types/aws-lambda@8.10.147':
    resolution: {integrity: sha512-nD0Z9fNIZcxYX5Mai2CTmFD7wX7UldCkW2ezCF8D1T5hdiLsnTWDGRpfRYntU6VjTdLQjOvyszru7I1c1oCQew==}

  '@types/babel__helper-validator-identifier@7.15.2':
    resolution: {integrity: sha512-l3dkwCt890NFhMwPKXbxsWXC0Por0/+KaFIiQP1j38/vWSH2P3Tn6m+IuJHkx2SBI3VLFqincFe9JtBk2NFHOw==}

  '@types/bun@1.2.16':
    resolution: {integrity: sha512-1aCZJ/6nSiViw339RsaNhkNoEloLaPzZhxMOYEa7OzRzO41IGg5n/7I43/ZIAW/c+Q6cT12Vf7fOZOoVIzb5BQ==}

  '@types/bunyan@1.8.11':
    resolution: {integrity: sha512-758fRH7umIMk5qt5ELmRMff4mLDlN+xyYzC+dkPTdKwbSkJFvz6xwyScrytPU0QIBbRRwbiE8/BIg8bpajerNQ==}

  '@types/chai@5.2.2':
    resolution: {integrity: sha512-8kB30R7Hwqf40JPiKhVzodJs2Qc1ZJ5zuT3uzw5Hq/dhNCl3G3l83jfpdI1e20BP348+fV7VIL/+FxaXkqBmWg==}

  '@types/connect@3.4.38':
    resolution: {integrity: sha512-K6uROf1LD88uDQqJCktA4yzL1YYAK6NgfsI0v/mTgyPKWsX1CnJ0XPSDhViejru1GcRkLWb8RlzFYJRqGUbaug==}

  '@types/convict@6.1.6':
    resolution: {integrity: sha512-1B6jqWHWQud+7yyWAqbxnPmzlHrrOtJzZr1DhhYJ/NbpS4irfZSnq+N5Fm76J9LNRlUZvCmYxTVhhohWRvtqHw==}

  '@types/deep-eql@4.0.2':
    resolution: {integrity: sha512-c9h9dVVMigMPc4bwTvC5dxqtqJZwQPePsWjPlpSOnojbor6pGqdk541lfA7AqFQr5pB1BRdq0juY9db81BwyFw==}

  '@types/diff-match-patch@1.0.36':
    resolution: {integrity: sha512-xFdR6tkm0MWvBfO8xXCSsinYxHcqkQUlcHeSpMC2ukzOb6lwQAfDmW+Qt0AvlGd8HpsS28qKsB+oPeJn9I39jg==}

  '@types/estree@1.0.7':
    resolution: {integrity: sha512-w28IoSUCJpidD/TGviZwwMJckNESJZXFu7NBZ5YJ4mEUnNraUn9Pm8HSZm/jDF1pDWYKspWE7oVphigUPRakIQ==}

  '@types/estree@1.0.8':
    resolution: {integrity: sha512-dWHzHa2WqEXI/O1E9OjrocMTKJl2mSrEolh1Iomrv6U+JuNwaHXsXx9bLu5gG7BUWFIN0skIQJQ/L1rIex4X6w==}

  '@types/glob@8.1.0':
    resolution: {integrity: sha512-IO+MJPVhoqz+28h1qLAcBEH2+xHMK6MTyHJc7MTnnYb6wsoLR29POVGJ7LycmVXIqyy/4/2ShP5sUwTXuOwb/w==}

  '@types/hast@3.0.4':
    resolution: {integrity: sha512-WPs+bbQw5aCj+x6laNGWLH3wviHtoCv/P3+otBhbOhJgG8qtpdAMlTCxLtsTWA7LH1Oh/bFCHsBn0TPS5m30EQ==}

  '@types/json-schema@7.0.15':
    resolution: {integrity: sha512-5+fP8P8MFNC+AyZCDxrB2pkZFPGzqQWUzpSeuuVLvm8VMcorNYavBqoFcxK8bQz4Qsbn4oUEEem4wDLfcysGHA==}

  '@types/memcached@2.2.10':
    resolution: {integrity: sha512-AM9smvZN55Gzs2wRrqeMHVP7KE8KWgCJO/XL5yCly2xF6EKa4YlbpK+cLSAH4NG/Ah64HrlegmGqW8kYws7Vxg==}

  '@types/minimatch@5.1.2':
    resolution: {integrity: sha512-K0VQKziLUWkVKiRVrx4a40iPaxTUefQmjtkQofBkYRcoaaL/8rhwDWww9qWbrgicNOgnpIsMxyNIUM4+n6dUIA==}

  '@types/mute-stream@0.0.4':
    resolution: {integrity: sha512-CPM9nzrCPPJHQNA9keH9CVkVI+WR5kMa+7XEs5jcGQ0VoAGnLv242w8lIVgwAEfmE4oufJRaTc9PNLQl0ioAow==}

  '@types/mysql@2.15.26':
    resolution: {integrity: sha512-DSLCOXhkvfS5WNNPbfn2KdICAmk8lLc+/PNvnPnF7gOdMZCxopXduqv0OQ13y/yA/zXTSikZZqVgybUxOEg6YQ==}

  '@types/node-fetch@2.6.12':
    resolution: {integrity: sha512-8nneRWKCg3rMtF69nLQJnOYUcbafYeFSjqkw3jCRLsqkWFlHaoQrr5mXmofFGOx3DKn7UfmBMyov8ySvLRVldA==}

  '@types/node@12.20.55':
    resolution: {integrity: sha512-J8xLz7q2OFulZ2cyGTLE1TbbZcjpno7FaN6zdJNrgAdrJ+DZzh/uFR6YrTb4C+nXakvud8Q4+rbhoIWlYQbUFQ==}

  '@types/node@18.19.111':
    resolution: {integrity: sha512-90sGdgA+QLJr1F9X79tQuEut0gEYIfkX9pydI4XGRgvFo9g2JWswefI+WUSUHPYVBHYSEfTEqBxA5hQvAZB3Mw==}

  '@types/node@20.19.1':
    resolution: {integrity: sha512-jJD50LtlD2dodAEO653i3YF04NWak6jN3ky+Ri3Em3mGR39/glWiboM/IePaRbgwSfqM1TpGXfAg8ohn/4dTgA==}

  '@types/node@22.15.31':
    resolution: {integrity: sha512-jnVe5ULKl6tijxUhvQeNbQG/84fHfg+yMak02cT8QVhBx/F05rAVxCGBYYTh2EKz22D6JF5ktXuNwdx7b9iEGw==}

  '@types/node@24.0.3':
    resolution: {integrity: sha512-R4I/kzCYAdRLzfiCabn9hxWfbuHS573x+r0dJMkkzThEa7pbrcDWK+9zu3e7aBOouf+rQAciqPFMnxwr0aWgKg==}

  '@types/oracledb@6.5.2':
    resolution: {integrity: sha512-kK1eBS/Adeyis+3OlBDMeQQuasIDLUYXsi2T15ccNJ0iyUpQ4xDF7svFu3+bGVrI0CMBUclPciz+lsQR3JX3TQ==}

  '@types/pg-pool@2.0.6':
    resolution: {integrity: sha512-TaAUE5rq2VQYxab5Ts7WZhKNmuN78Q6PiFonTDdpbx8a1H0M1vhy3rhiMjl+e2iHmogyMw7jZF4FrE6eJUy5HQ==}

  '@types/pg@8.6.1':
    resolution: {integrity: sha512-1Kc4oAGzAl7uqUStZCDvaLFqZrW9qWSjXOmBfdgyBP5La7Us6Mg4GBvRlSoaZMhQF/zSj1C8CtKMBkoiT8eL8w==}

  '@types/prop-types@15.7.15':
    resolution: {integrity: sha512-F6bEyamV9jKGAFBEmlQnesRPGOQqS2+Uwi0Em15xenOxHaf2hv6L8YCVn3rPdPJOiJfPiCnLIRyvwVaqMY3MIw==}

  '@types/react@18.3.23':
    resolution: {integrity: sha512-/LDXMQh55EzZQ0uVAZmKKhfENivEvWz6E+EYzh+/MCjMhNsotd+ZHhBGIjFDTi6+fz0OhQQQLbTgdQIxxCsC0w==}

  '@types/retry@0.12.0':
    resolution: {integrity: sha512-wWKOClTTiizcZhXnPY4wikVAwmdYHp8q6DmC+EJUzAMsycb7HB32Kh9RN4+0gExjmPmZSAQjgURXIGATPegAvA==}

  '@types/semver@7.7.0':
    resolution: {integrity: sha512-k107IF4+Xr7UHjwDc7Cfd6PRQfbdkiRabXGRjo07b4WyPahFBZCZ1sE+BNxYIJPPg73UkfOsVOLwqVc/6ETrIA==}

  '@types/shimmer@1.2.0':
    resolution: {integrity: sha512-UE7oxhQLLd9gub6JKIAhDq06T0F6FnztwMNRvYgjeQSBeMc1ZG/tA47EwfduvkuQS8apbkM/lpLpWsaCeYsXVg==}

  '@types/tedious@4.0.14':
    resolution: {integrity: sha512-KHPsfX/FoVbUGbyYvk1q9MMQHLPeRZhRJZdO45Q4YjvFkv4hMNghCWTvy7rdKessBsmtz4euWCWAB6/tVpI1Iw==}

  '@types/unist@3.0.3':
    resolution: {integrity: sha512-ko/gIFJRv177XgZsZcBwnqJN5x/Gien8qNOn0D5bQU/zAzVf9Zt3BlcUiLqhV9y4ARk0GbT3tnUiPNgnTXzc/Q==}

  '@types/uuid@10.0.0':
    resolution: {integrity: sha512-7gqG38EyHgyP1S+7+xomFtL+ZNHcKv6DwNaCZmJmo1vgMugyF3TCnXVg4t1uk89mLNwnLtnY3TpOpCOyp1/xHQ==}

  '@types/uuid@9.0.8':
    resolution: {integrity: sha512-jg+97EGIcY9AGHJJRaaPVgetKDsrTgbRjQ5Msgjh/DQKEFl0DtyRr/VCOyD1T2R1MNeWPK/u7JoGhlDZnKBAfA==}

  '@types/wrap-ansi@3.0.0':
    resolution: {integrity: sha512-ltIpx+kM7g/MLRZfkbL7EsCEjfzCcScLpkg37eXEtx5kmrAKBkTJwd1GIAjDSL8wTpM6Hzn5YO4pSb91BEwu1g==}

  '@types/ws@8.18.1':
    resolution: {integrity: sha512-ThVF6DCVhA8kUGy+aazFQ4kXQ7E1Ty7A3ypFOe0IcJV8O/M511G99AW24irKrW56Wt44yG9+ij8FaqoBGkuBXg==}

  '@types/yaml@1.9.7':
    resolution: {integrity: sha512-8WMXRDD1D+wCohjfslHDgICd2JtMATZU8CkhH8LVJqcJs6dyYj5TGptzP8wApbmEullGBSsCEzzap73DQ1HJaA==}
    deprecated: This is a stub types definition. yaml provides its own type definitions, so you do not need this installed.

  '@typescript-eslint/eslint-plugin@8.34.0':
    resolution: {integrity: sha512-QXwAlHlbcAwNlEEMKQS2RCgJsgXrTJdjXT08xEgbPFa2yYQgVjBymxP5DrfrE7X7iodSzd9qBUHUycdyVJTW1w==}
    engines: {node: ^18.18.0 || ^20.9.0 || >=21.1.0}
    peerDependencies:
      '@typescript-eslint/parser': ^8.34.0
      eslint: ^8.57.0 || ^9.0.0
      typescript: '>=4.8.4 <5.9.0'

  '@typescript-eslint/parser@8.34.0':
    resolution: {integrity: sha512-vxXJV1hVFx3IXz/oy2sICsJukaBrtDEQSBiV48/YIV5KWjX1dO+bcIr/kCPrW6weKXvsaGKFNlwH0v2eYdRRbA==}
    engines: {node: ^18.18.0 || ^20.9.0 || >=21.1.0}
    peerDependencies:
      eslint: ^8.57.0 || ^9.0.0
      typescript: '>=4.8.4 <5.9.0'

  '@typescript-eslint/project-service@8.34.0':
    resolution: {integrity: sha512-iEgDALRf970/B2YExmtPMPF54NenZUf4xpL3wsCRx/lgjz6ul/l13R81ozP/ZNuXfnLCS+oPmG7JIxfdNYKELw==}
    engines: {node: ^18.18.0 || ^20.9.0 || >=21.1.0}
    peerDependencies:
      typescript: '>=4.8.4 <5.9.0'

  '@typescript-eslint/scope-manager@8.34.0':
    resolution: {integrity: sha512-9Ac0X8WiLykl0aj1oYQNcLZjHgBojT6cW68yAgZ19letYu+Hxd0rE0veI1XznSSst1X5lwnxhPbVdwjDRIomRw==}
    engines: {node: ^18.18.0 || ^20.9.0 || >=21.1.0}

  '@typescript-eslint/tsconfig-utils@8.34.0':
    resolution: {integrity: sha512-+W9VYHKFIzA5cBeooqQxqNriAP0QeQ7xTiDuIOr71hzgffm3EL2hxwWBIIj4GuofIbKxGNarpKqIq6Q6YrShOA==}
    engines: {node: ^18.18.0 || ^20.9.0 || >=21.1.0}
    peerDependencies:
      typescript: '>=4.8.4 <5.9.0'

  '@typescript-eslint/type-utils@8.34.0':
    resolution: {integrity: sha512-n7zSmOcUVhcRYC75W2pnPpbO1iwhJY3NLoHEtbJwJSNlVAZuwqu05zY3f3s2SDWWDSo9FdN5szqc73DCtDObAg==}
    engines: {node: ^18.18.0 || ^20.9.0 || >=21.1.0}
    peerDependencies:
      eslint: ^8.57.0 || ^9.0.0
      typescript: '>=4.8.4 <5.9.0'

  '@typescript-eslint/types@8.34.0':
    resolution: {integrity: sha512-9V24k/paICYPniajHfJ4cuAWETnt7Ssy+R0Rbcqo5sSFr3QEZ/8TSoUi9XeXVBGXCaLtwTOKSLGcInCAvyZeMA==}
    engines: {node: ^18.18.0 || ^20.9.0 || >=21.1.0}

  '@typescript-eslint/typescript-estree@8.34.0':
    resolution: {integrity: sha512-rOi4KZxI7E0+BMqG7emPSK1bB4RICCpF7QD3KCLXn9ZvWoESsOMlHyZPAHyG04ujVplPaHbmEvs34m+wjgtVtg==}
    engines: {node: ^18.18.0 || ^20.9.0 || >=21.1.0}
    peerDependencies:
      typescript: '>=4.8.4 <5.9.0'

  '@typescript-eslint/utils@8.34.0':
    resolution: {integrity: sha512-8L4tWatGchV9A1cKbjaavS6mwYwp39jql8xUmIIKJdm+qiaeHy5KMKlBrf30akXAWBzn2SqKsNOtSENWUwg7XQ==}
    engines: {node: ^18.18.0 || ^20.9.0 || >=21.1.0}
    peerDependencies:
      eslint: ^8.57.0 || ^9.0.0
      typescript: '>=4.8.4 <5.9.0'

  '@typescript-eslint/visitor-keys@8.34.0':
    resolution: {integrity: sha512-qHV7pW7E85A0x6qyrFn+O+q1k1p3tQCsqIZ1KZ5ESLXY57aTvUd3/a4rdPTeXisvhXn2VQG0VSKUqs8KHF2zcA==}
    engines: {node: ^18.18.0 || ^20.9.0 || >=21.1.0}

  '@vitest/expect@3.2.3':
    resolution: {integrity: sha512-W2RH2TPWVHA1o7UmaFKISPvdicFJH+mjykctJFoAkUw+SPTJTGjUNdKscFBrqM7IPnCVu6zihtKYa7TkZS1dkQ==}

  '@vitest/expect@3.2.4':
    resolution: {integrity: sha512-Io0yyORnB6sikFlt8QW5K7slY4OjqNX9jmJQ02QDda8lyM6B5oNgVWoSoKPac8/kgnCUzuHQKrSLtu/uOqqrig==}

  '@vitest/mocker@3.2.3':
    resolution: {integrity: sha512-cP6fIun+Zx8he4rbWvi+Oya6goKQDZK+Yq4hhlggwQBbrlOQ4qtZ+G4nxB6ZnzI9lyIb+JnvyiJnPC2AGbKSPA==}
    peerDependencies:
      msw: ^2.4.9
      vite: ^5.0.0 || ^6.0.0 || ^7.0.0-0
    peerDependenciesMeta:
      msw:
        optional: true
      vite:
        optional: true

  '@vitest/mocker@3.2.4':
    resolution: {integrity: sha512-46ryTE9RZO/rfDd7pEqFl7etuyzekzEhUbTW3BvmeO/BcCMEgq59BKhek3dXDWgAj4oMK6OZi+vRr1wPW6qjEQ==}
    peerDependencies:
      msw: ^2.4.9
      vite: ^5.0.0 || ^6.0.0 || ^7.0.0-0
    peerDependenciesMeta:
      msw:
        optional: true
      vite:
        optional: true

  '@vitest/pretty-format@3.2.3':
    resolution: {integrity: sha512-yFglXGkr9hW/yEXngO+IKMhP0jxyFw2/qys/CK4fFUZnSltD+MU7dVYGrH8rvPcK/O6feXQA+EU33gjaBBbAng==}

  '@vitest/pretty-format@3.2.4':
    resolution: {integrity: sha512-IVNZik8IVRJRTr9fxlitMKeJeXFFFN0JaB9PHPGQ8NKQbGpfjlTx9zO4RefN8gp7eqjNy8nyK3NZmBzOPeIxtA==}

  '@vitest/runner@3.2.3':
    resolution: {integrity: sha512-83HWYisT3IpMaU9LN+VN+/nLHVBCSIUKJzGxC5RWUOsK1h3USg7ojL+UXQR3b4o4UBIWCYdD2fxuzM7PQQ1u8w==}

  '@vitest/runner@3.2.4':
    resolution: {integrity: sha512-oukfKT9Mk41LreEW09vt45f8wx7DordoWUZMYdY/cyAk7w5TWkTRCNZYF7sX7n2wB7jyGAl74OxgwhPgKaqDMQ==}

  '@vitest/snapshot@3.2.3':
    resolution: {integrity: sha512-9gIVWx2+tysDqUmmM1L0hwadyumqssOL1r8KJipwLx5JVYyxvVRfxvMq7DaWbZZsCqZnu/dZedaZQh4iYTtneA==}

  '@vitest/snapshot@3.2.4':
    resolution: {integrity: sha512-dEYtS7qQP2CjU27QBC5oUOxLE/v5eLkGqPE0ZKEIDGMs4vKWe7IjgLOeauHsR0D5YuuycGRO5oSRXnwnmA78fQ==}

  '@vitest/spy@3.2.3':
    resolution: {integrity: sha512-JHu9Wl+7bf6FEejTCREy+DmgWe+rQKbK+y32C/k5f4TBIAlijhJbRBIRIOCEpVevgRsCQR2iHRUH2/qKVM/plw==}

  '@vitest/spy@3.2.4':
    resolution: {integrity: sha512-vAfasCOe6AIK70iP5UD11Ac4siNUNJ9i/9PZ3NKx07sG6sUxeag1LWdNrMWeKKYBLlzuK+Gn65Yd5nyL6ds+nw==}

  '@vitest/ui@3.2.3':
    resolution: {integrity: sha512-9aR2tY/WT7GRHGEH/9sSIipJqeA21Eh3C6xmiOVmfyBCFmezUSUFLalpaSmRHlRzWCKQU10yz3AHhKuYcdnZGQ==}
    peerDependencies:
      vitest: 3.2.3

  '@vitest/utils@3.2.3':
    resolution: {integrity: sha512-4zFBCU5Pf+4Z6v+rwnZ1HU1yzOKKvDkMXZrymE2PBlbjKJRlrOxbvpfPSvJTGRIwGoahaOGvp+kbCoxifhzJ1Q==}

  '@vitest/utils@3.2.4':
    resolution: {integrity: sha512-fB2V0JFrQSMsCo9HiSq3Ezpdv4iYaXRG1Sx8edX3MwxfyNn83mKiGzOcH+Fkxt4MHxr3y42fQi1oeAInqgX2QA==}

  abort-controller@3.0.0:
    resolution: {integrity: sha512-h8lQ8tacZYnR3vNQTgibj+tODHI5/+l06Au2Pcriv/Gmet0eaj4TwWH41sO9wnHDiQsEj19q0drzdWdeAHtweg==}
    engines: {node: '>=6.5'}

  accepts@1.3.8:
    resolution: {integrity: sha512-PYAthTa2m2VKxuvSD3DPC/Gy+U+sOA1LAuT8mkmRuvw+NACSaeXEQ+NHcVF7rONl6qcaxV3Uuemwawk+7+SJLw==}
    engines: {node: '>= 0.6'}

  accepts@2.0.0:
    resolution: {integrity: sha512-5cvg6CtKwfgdmVqY1WIiXKc3Q1bkRqGLi+2W/6ao+6Y7gu/RCwRuAhGEzh5B4KlszSuTLgZYuqFqo5bImjNKng==}
    engines: {node: '>= 0.6'}

  acorn-import-attributes@1.9.5:
    resolution: {integrity: sha512-n02Vykv5uA3eHGM/Z2dQrcD56kL8TyDb2p1+0P83PClMnC/nc+anbQRhIOWnSq4Ke/KvDPrY3C9hDtC/A3eHnQ==}
    peerDependencies:
      acorn: ^8

  acorn-jsx@5.3.2:
    resolution: {integrity: sha512-rq9s+JNhf0IChjtDXxllJ7g41oZk5SlXtp0LHwyA5cejwn7vKmKp4pPri6YEePv2PU65sAsegbXtIinmDFDXgQ==}
    peerDependencies:
      acorn: ^6.0.0 || ^7.0.0 || ^8.0.0

  acorn@8.15.0:
    resolution: {integrity: sha512-NZyJarBfL7nWwIq+FDL6Zp/yHEhePMNnnJ0y3qfieCrmNvYct8uvtiV41UvlSe6apAfk0fY1FbWx+NwfmpvtTg==}
    engines: {node: '>=0.4.0'}
    hasBin: true

  agent-base@7.1.3:
    resolution: {integrity: sha512-jRR5wdylq8CkOe6hei19GGZnxM6rBGwFl3Bg0YItGDimvjGtAvdZk4Pu6Cl4u4Igsws4a1fd1Vq3ezrhn4KmFw==}
    engines: {node: '>= 14'}

  agentkeepalive@4.6.0:
    resolution: {integrity: sha512-kja8j7PjmncONqaTsB8fQ+wE2mSU2DJ9D4XKoJ5PFWIdRMa6SLSN1ff4mOr4jCbfRSsxR4keIiySJU0N9T5hIQ==}
    engines: {node: '>= 8.0.0'}

  ai@4.3.16:
    resolution: {integrity: sha512-KUDwlThJ5tr2Vw0A1ZkbDKNME3wzWhuVfAOwIvFUzl1TPVDFAXDFTXio3p+jaKneB+dKNCvFFlolYmmgHttG1g==}
    engines: {node: '>=18'}
    peerDependencies:
      react: ^18 || ^19 || ^19.0.0-rc
      zod: ^3.23.8
    peerDependenciesMeta:
      react:
        optional: true

  ajv@6.12.6:
    resolution: {integrity: sha512-j3fVLgvTo527anyYyJOGTYJbG+vnnQYvE0m5mmkc1TK+nxAppkCLMIL0aZ4dblVCNoGShhm+kzE4ZUykBoMg4g==}

  ansi-colors@4.1.3:
    resolution: {integrity: sha512-/6w/C21Pm1A7aZitlI5Ni/2J6FFQN8i1Cvz3kHABAAbw93v/NlvKdVOqz7CCWz/3iv/JplRSEEZ83XION15ovw==}
    engines: {node: '>=6'}

  ansi-escapes@4.3.2:
    resolution: {integrity: sha512-gKXj5ALrKWQLsYG9jlTRmR/xKluxHV+Z9QEwNIgCfM1/uwPMCuzVVnh5mwTd+OuBZcwSIMbqssNWRm1lE51QaQ==}
    engines: {node: '>=8'}

  ansi-escapes@7.0.0:
    resolution: {integrity: sha512-GdYO7a61mR0fOlAsvC9/rIHf7L96sBc6dEWzeOu+KAea5bZyQRPIpojrVoI4AXGJS/ycu/fBTdLrUkA4ODrvjw==}
    engines: {node: '>=18'}

  ansi-regex@5.0.1:
    resolution: {integrity: sha512-quJQXlTSUGL2LH9SUXo8VwsY4soanhgo6LNSm84E1LBcE8s3O0wpdiRzyR9z/ZZJMlMWv37qOOb9pdJlMUEKFQ==}
    engines: {node: '>=8'}

  ansi-regex@6.1.0:
    resolution: {integrity: sha512-7HSX4QQb4CspciLpVFwyRe79O3xsIZDDLER21kERQ71oaPodF8jL725AgJMFAYbooIqolJoRLuM81SpeUkpkvA==}
    engines: {node: '>=12'}

  ansi-styles@4.3.0:
    resolution: {integrity: sha512-zbB9rCJAT1rbjiVDb2hqKFHNYLxgtk8NURxZ3IZwD3F6NtxbXZQCnnSi1Lkx+IDohdPlFp222wVALIheZJQSEg==}
    engines: {node: '>=8'}

  ansi-styles@5.2.0:
    resolution: {integrity: sha512-Cxwpt2SfTzTtXcfOlzGEee8O+c+MmUgGrNiBcXnuWxuFJHe6a5Hz7qwhwe5OgaSYI0IJvkLqWX1ASG+cJOkEiA==}
    engines: {node: '>=10'}

  ansi-styles@6.2.1:
    resolution: {integrity: sha512-bN798gFfQX+viw3R7yrGWRqnrN2oRkEkUjjl4JNn4E8GxxbjtG3FbrEIIY3l8/hrwUwIeCZvi4QuOTP4MErVug==}
    engines: {node: '>=12'}

  any-promise@1.3.0:
    resolution: {integrity: sha512-7UvmKalWRt1wgjL1RrGxoSJW/0QZFIegpeGvZG9kjp8vrRu55XTHbwnqq2GpXm9uLbcuhxm3IqX9OB4MZR1b2A==}

  anymatch@3.1.3:
    resolution: {integrity: sha512-KMReFUr0B4t+D+OBkjR3KYqvocp2XaSzO55UcB6mgQMd3KbcE+mWTyvVV7D/zsdEbNnV6acZUutkiHQXvTr1Rw==}
    engines: {node: '>= 8'}

  arg@5.0.2:
    resolution: {integrity: sha512-PYjyFOLKQ9y57JvQ6QLo8dAgNqswh8M1RMJYdQduT6xbWSgK36P/Z/v+p888pM69jMMfS8Xd8F6I1kQ/I9HUGg==}

  argparse@1.0.10:
    resolution: {integrity: sha512-o5Roy6tNG4SL/FOkCAN6RzjiakZS25RLYFrcMttJqbdd8BWrnA+fGz57iN5Pb06pvBGvl5gQ0B48dJlslXvoTg==}

  argparse@2.0.1:
    resolution: {integrity: sha512-8+9WqebbFzpX9OR+Wa6O29asIogeRMzcGtAINdpMHHyAg10f05aSFVBbcEqGf/PXw1EjAZ+q2/bEBg3DvurK3Q==}

  array-flatten@1.1.1:
    resolution: {integrity: sha512-PCVAQswWemu6UdxsDFFX/+gVeYqKAod3D3UVm91jHwynguOwAvYPhx8nNlM++NqRcK6CxxpUafjmhIdKiHibqg==}

  array-timsort@1.0.3:
    resolution: {integrity: sha512-/+3GRL7dDAGEfM6TseQk/U+mi18TU2Ms9I3UlLdUMhz2hbvGNTKdj9xniwXfUqgYhHxRx0+8UnKkvlNwVU+cWQ==}

  array-union@2.1.0:
    resolution: {integrity: sha512-HGyxoOTYUyCM6stUe6EJgnd4EoewAI7zMdfqO+kGjnlZmBDz/cR5pf8r/cR4Wq60sL/p0IkcjUEEPwS3GFrIyw==}
    engines: {node: '>=8'}

  assertion-error@2.0.1:
    resolution: {integrity: sha512-Izi8RQcffqCeNVgFigKli1ssklIbpHnCYc6AknXGYoB6grJqyeby7jv12JUQgmTAnIDnbck1uxksT4dzN3PWBA==}
    engines: {node: '>=12'}

  asynckit@0.4.0:
    resolution: {integrity: sha512-Oei9OH4tRh0YqU3GxhX79dM/mwVgvbZJaSNaRk+bshkj0S5cfHcgYakreBjrHwatXKbz+IoIdYLxrKim2MjW0Q==}

  atomic-sleep@1.0.0:
    resolution: {integrity: sha512-kNOjDqAh7px0XWNI+4QbzoiR/nTkHAWNud2uvnJquD1/x5a7EQZMJT0AczqK0Qn67oY/TTQ1LbUKajZpp3I9tQ==}
    engines: {node: '>=8.0.0'}

  axios@1.10.0:
    resolution: {integrity: sha512-/1xYAC4MP/HEG+3duIhFr4ZQXR4sQXOIe+o6sdqzeykGLx6Upp/1p8MHqhINOvGeP7xyNHe7tsiJByc4SSVUxw==}

  balanced-match@1.0.2:
    resolution: {integrity: sha512-3oSeUO0TMV67hN1AmbXsK4yaqU7tjiHlbxRDZOpH0KW9+CeX4bRAaX0Anxt0tx2MrpRpWwQaPwIlISEJhYU5Pw==}

  base64-js@1.5.1:
    resolution: {integrity: sha512-AKpaYlHn8t4SVbOHCy+b5+KKgvR4vrsD8vbvrbiQJps7fKDTkjkDry6ji0rUJjC0kzbNePLwzxq8iypo41qeWA==}

  better-path-resolve@1.0.0:
    resolution: {integrity: sha512-pbnl5XzGBdrFU/wT4jqmJVPn2B6UHPBOhzMQkY/SPUPB6QtUXtmBHBIwCbXJol93mOpGMnQyP/+BB19q04xj7g==}
    engines: {node: '>=4'}

  bignumber.js@9.3.0:
    resolution: {integrity: sha512-EM7aMFTXbptt/wZdMlBv2t8IViwQL+h6SLHosp8Yf0dqJMTnY6iL32opnAB6kAdL0SZPuvcAzFr31o0c/R3/RA==}

  binary-extensions@2.3.0:
    resolution: {integrity: sha512-Ceh+7ox5qe7LJuLHoY0feh3pHuUDHAcRUeyL2VYghZwfpkNIy/+8Ocg0a3UuSoYzavmylwuLWQOf3hl0jjMMIw==}
    engines: {node: '>=8'}

  body-parser@1.20.3:
    resolution: {integrity: sha512-7rAxByjUMqQ3/bHJy7D6OGXvx/MMc4IqBn/X0fcM1QUcAItpZrBEYhWGem+tzXH90c+G01ypMcYJBO9Y30203g==}
    engines: {node: '>= 0.8', npm: 1.2.8000 || >= 1.4.16}

  body-parser@2.2.0:
    resolution: {integrity: sha512-02qvAaxv8tp7fBa/mw1ga98OGm+eCbqzJOKoRt70sLmfEEi+jyBYVTDGfCL/k06/4EMk/z01gCe7HoCH/f2LTg==}
    engines: {node: '>=18'}

  bowser@2.11.0:
    resolution: {integrity: sha512-AlcaJBi/pqqJBIQ8U9Mcpc9i8Aqxn88Skv5d+xBX006BY5u8N3mGLHa5Lgppa7L/HfwgwLgZ6NYs+Ag6uUmJRA==}

  brace-expansion@1.1.12:
    resolution: {integrity: sha512-9T9UjW3r0UW5c1Q7GTwllptXwhvYmEzFhzMfZ9H7FQWt+uZePjZPjBP/W1ZEyZ1twGWom5/56TF4lPcqjnDHcg==}

  brace-expansion@2.0.2:
    resolution: {integrity: sha512-Jt0vHyM+jmUBqojB7E1NIYadt0vI0Qxjxd2TErW94wDz+E2LAm5vKMXXwg6ZZBTHPuUlDgQHKXvjGBdfcF1ZDQ==}

  braces@3.0.3:
    resolution: {integrity: sha512-yQbXgO/OSZVD2IsiLlro+7Hf6Q18EJrKSEsdoMzKePKXct3gvD8oLcOQdIzGupr5Fj+EDe8gO/lxc1BzfMpxvA==}
    engines: {node: '>=8'}

  buffer-equal-constant-time@1.0.1:
    resolution: {integrity: sha512-zRpUiDwd/xk6ADqPMATG8vc9VPrkck7T07OIx0gnjmJAnHnTVXNQG3vfvWNuiZIkwu9KrKdA1iJKfsfTVxE6NA==}

  buffer@6.0.3:
    resolution: {integrity: sha512-FTiCpNxtwiZZHEZbcbTIcZjERVICn9yq/pDFkTl95/AxzD1naBctN7YO68riM/gLSDY7sdrMby8hofADYuuqOA==}

  bun-types@1.2.16:
    resolution: {integrity: sha512-ciXLrHV4PXax9vHvUrkvun9VPVGOVwbbbBF/Ev1cXz12lyEZMoJpIJABOfPcN9gDJRaiKF9MVbSygLg4NXu3/A==}

  bundle-require@5.1.0:
    resolution: {integrity: sha512-3WrrOuZiyaaZPWiEt4G3+IffISVC9HYlWueJEBWED4ZH4aIAC2PnkdnuRrR94M+w6yGWn4AglWtJtBI8YqvgoA==}
    engines: {node: ^12.20.0 || ^14.13.1 || >=16.0.0}
    peerDependencies:
      esbuild: '>=0.18'

  busboy@1.6.0:
    resolution: {integrity: sha512-8SFQbg/0hQ9xy3UNTB0YEnsNBbWfhf7RtnzpL7TkBiTBRfrQ9Fxcnz7VJsleJpyp6rVLvXiuORqjlHi5q+PYuA==}
    engines: {node: '>=10.16.0'}

  bytes@3.1.2:
    resolution: {integrity: sha512-/Nf7TyzTx6S3yRJObOAV7956r8cr2+Oj8AC5dt8wSP3BQAoeX58NoHyCU8P8zGkNXStjTSi6fzO6F0pBdcYbEg==}
    engines: {node: '>= 0.8'}

  cac@6.7.14:
    resolution: {integrity: sha512-b6Ilus+c3RrdDk+JhLKUAQfzzgLEPy6wcXqS7f/xe1EETvsDP6GORG7SFuOs6cID5YkqchW/LXZbX5bc8j7ZcQ==}
    engines: {node: '>=8'}

  call-bind-apply-helpers@1.0.2:
    resolution: {integrity: sha512-Sp1ablJ0ivDkSzjcaJdxEunN5/XvksFJ2sMBFfq6x0ryhQV/2b/KwFe21cMpmHtPOSij8K99/wSfoEuTObmuMQ==}
    engines: {node: '>= 0.4'}

  call-bound@1.0.4:
    resolution: {integrity: sha512-+ys997U96po4Kx/ABpBCqhA9EuxJaQWDQg7295H4hBphv3IZg0boBKuwYpt4YXp6MZ5AmZQnU/tyMTlRpaSejg==}
    engines: {node: '>= 0.4'}

  callsites@3.1.0:
    resolution: {integrity: sha512-P8BjAsXvZS+VIDUI11hHCQEv74YT67YUi5JJFNWIqL235sBmjX4+qx9Muvls5ivyNENctx46xQLQ3aTuE7ssaQ==}
    engines: {node: '>=6'}

  camelcase-css@2.0.1:
    resolution: {integrity: sha512-QOSvevhslijgYwRx6Rv7zKdMF8lbRmx+uQGx2+vDc+KI/eBnsy9kit5aj23AgGu3pa4t9AgwbnXWqS+iOY+2aA==}
    engines: {node: '>= 6'}

  camelcase@6.3.0:
    resolution: {integrity: sha512-Gmy6FhYlCY7uOElZUSbxo2UCDH8owEk996gkbrpsgGtrJLM3J7jGxl9Ic7Qwwj4ivOE5AWZWRMecDdF7hqGjFA==}
    engines: {node: '>=10'}

  caniuse-lite@1.0.30001723:
    resolution: {integrity: sha512-1R/elMjtehrFejxwmexeXAtae5UO9iSyFn6G/I806CYC/BLyyBk1EPhrKBkWhy6wM6Xnm47dSJQec+tLJ39WHw==}

  chai@5.2.0:
    resolution: {integrity: sha512-mCuXncKXk5iCLhfhwTc0izo0gtEmpz5CtG2y8GiOINBlMVS6v8TMRc5TaLWKS6692m9+dVVfzgeVxR5UxWHTYw==}
    engines: {node: '>=12'}

  chalk@4.1.2:
    resolution: {integrity: sha512-oKnbhFyRIXpUuez8iBMmyEa4nbj4IOQyuhc/wy9kY7/WVPcwIO9VA668Pu8RkO7+0G76SLROeyw9CpQ061i4mA==}
    engines: {node: '>=10'}

  chalk@5.4.1:
    resolution: {integrity: sha512-zgVZuo2WcZgfUEmsn6eO3kINexW8RAE4maiQ8QNs8CtpPCSyMiYsULR3HQYkm3w8FIA3SberyMJMSldGsW+U3w==}
    engines: {node: ^12.17.0 || ^14.13 || >=16.0.0}

  chardet@0.7.0:
    resolution: {integrity: sha512-mT8iDcrh03qDGRRmoA2hmBJnxpllMR+0/0qlzjqZES6NdiWDcZkCNAk4rPFZ9Q85r27unkiNNg8ZOiwZXBHwcA==}

  check-error@2.1.1:
    resolution: {integrity: sha512-OAlb+T7V4Op9OwdkjmguYRqncdlx5JiofwOAUkmTF+jNdHwzTaTs4sRAGpzLF3oOz5xAyDGrPgeIDFQmDOTiJw==}
    engines: {node: '>= 16'}

  chokidar@3.6.0:
    resolution: {integrity: sha512-7VT13fmjotKpGipCW9JEQAusEPE+Ei8nl6/g4FBAmIm0GOOLMua9NDDo/DWp0ZAxCr3cPq5ZpBqmPAQgDda2Pw==}
    engines: {node: '>= 8.10.0'}

  chokidar@4.0.3:
    resolution: {integrity: sha512-Qgzu8kfBvo+cA4962jnP1KkS6Dop5NS6g7R5LFYJr4b8Ub94PPQXUksCw9PvXoeXPRRddRNC5C1JQUR2SMGtnA==}
    engines: {node: '>= 14.16.0'}

  ci-info@3.9.0:
    resolution: {integrity: sha512-NIxF55hv4nSqQswkAeiOi1r83xy8JldOFDTWiug55KBu9Jnblncd2U6ViHmYgHf01TPZS77NJBhBMKdWj9HQMQ==}
    engines: {node: '>=8'}

  cjs-module-lexer@1.4.3:
    resolution: {integrity: sha512-9z8TZaGM1pfswYeXrUpzPrkx8UnWYdhJclsiYMm6x/w5+nN+8Tf/LnAgfLGQCm59qAOxU8WwHEq2vNwF6i4j+Q==}

  cli-cursor@5.0.0:
    resolution: {integrity: sha512-aCj4O5wKyszjMmDT4tZj93kxyydN/K5zPWSCe6/0AV/AA1pqe5ZBIw0a2ZfPQV7lL5/yb5HsUreJ6UFAF1tEQw==}
    engines: {node: '>=18'}

  cli-progress@3.12.0:
    resolution: {integrity: sha512-tRkV3HJ1ASwm19THiiLIXLO7Im7wlTuKnvkYaTkyoAPefqjNg7W7DHKUlGRxy9vxDvbyCYQkQozvptuMkGCg8A==}
    engines: {node: '>=4'}

  cli-truncate@4.0.0:
    resolution: {integrity: sha512-nPdaFdQ0h/GEigbPClz11D0v/ZJEwxmeVZGeMo3Z5StPtUTkA9o1lD6QwoirYiSDzbcwn2XcjwmCp68W1IS4TA==}
    engines: {node: '>=18'}

  cli-width@4.1.0:
    resolution: {integrity: sha512-ouuZd4/dm2Sw5Gmqy6bGyNNNe1qt9RpmxveLSO7KcgsTnU7RXfsw+/bukWGo1abgBiMAic068rclZsO4IWmmxQ==}
    engines: {node: '>= 12'}

  client-only@0.0.1:
    resolution: {integrity: sha512-IV3Ou0jSMzZrd3pZ48nLkT9DA7Ag1pnPzaiQhpW7c3RbcqqzvzzVu+L8gfqMp/8IM2MQtSiqaCxrrcfu8I8rMA==}

  cliui@8.0.1:
    resolution: {integrity: sha512-BSeNnyus75C4//NQ9gQt1/csTXyo/8Sb+afLAkzAptFuMsod9HFokGNudZpi/oQV73hnVK+sR+5PVRMd+Dr7YQ==}
    engines: {node: '>=12'}

  clone@2.1.2:
    resolution: {integrity: sha512-3Pe/CF1Nn94hyhIYpjtiLhdCoEoz0DqQ+988E9gmeEdQZlojxnOb74wctFyuwWQHzqyf9X7C7MG8juUpqBJT8w==}
    engines: {node: '>=0.8'}

  cohere-ai@7.17.1:
    resolution: {integrity: sha512-GI/uWVYYGIN3gdjJRlbjEaLJNJVXsUJyOlPqwBWgAmK18kP4CJoErxKwU0aLe3tHHOBcC2RqXe6PmGO0dz7dpQ==}

  color-convert@2.0.1:
    resolution: {integrity: sha512-RRECPsj7iu/xb5oKYcsFHSppFNnsj/52OVTRKb4zP5onXwVF3zVmmToNcOfGC+CRDpfK/U584fMg38ZHCaElKQ==}
    engines: {node: '>=7.0.0'}

  color-name@1.1.4:
    resolution: {integrity: sha512-dOy+3AuW3a2wNbZHIuMZpTcgjGuLU/uBL/ubcZF9OXbDo8ff4O8yVp5Bf0efS8uEoYo5q4Fx7dY9OgQGXgAsQA==}

  color-string@1.9.1:
    resolution: {integrity: sha512-shrVawQFojnZv6xM40anx4CkoDP+fZsw/ZerEMsW/pyzsRbElpsL/DBVW7q3ExxwusdNXI3lXpuhEZkzs8p5Eg==}

  color@4.2.3:
    resolution: {integrity: sha512-1rXeuUUiGGrykh+CeBdu5Ie7OJwinCgQY0bc7GCRxy5xVHy+moaqkpL/jqQq0MtQOeYcrqEz4abc5f0KtU7W4A==}
    engines: {node: '>=12.5.0'}

  colorette@2.0.20:
    resolution: {integrity: sha512-IfEDxwoWIjkeXL1eXcDiow4UbKjhLdq6/EuSVR9GMN7KVH3r9gQ83e73hsz1Nd1T3ijd5xv1wcWRYO+D6kCI2w==}

  combined-stream@1.0.8:
    resolution: {integrity: sha512-FQN4MRfuJeHf7cBbBMJFXhKSDq+2kAArBlmRBvcvFE5BB1HZKXtSFASDhdlz9zOYwxh8lDdnvmMOe/+5cdoEdg==}
    engines: {node: '>= 0.8'}

  commander@12.1.0:
    resolution: {integrity: sha512-Vw8qHK3bZM9y/P10u3Vib8o/DdkvA2OtPtZvD871QKjy74Wj1WSKFILMPRPSdUSx5RFK1arlJzEtA4PkFgnbuA==}
    engines: {node: '>=18'}

  commander@13.1.0:
    resolution: {integrity: sha512-/rFeCpNJQbhSZjGVwO9RFV3xPqbnERS8MmIQzCtD/zl6gpJuV/bMLuN92oG3F7d8oDEHHRrujSXNUr8fpjntKw==}
    engines: {node: '>=18'}

  commander@4.1.1:
    resolution: {integrity: sha512-NOKm8xhkzAjzFx8B2v5OAHT+u5pRQc2UCa2Vq9jYL/31o2wi9mxBA7LIFs3sV5VSC49z6pEhfbMULvShKj26WA==}
    engines: {node: '>= 6'}

  comment-json@4.2.5:
    resolution: {integrity: sha512-bKw/r35jR3HGt5PEPm1ljsQQGyCrR8sFGNiN5L+ykDHdpO8Smxkrkla9Yi6NkQyUrb8V54PGhfMs6NrIwtxtdw==}
    engines: {node: '>= 6'}

  composio-core@0.5.39:
    resolution: {integrity: sha512-7BeSFlfRzr1cbIfGYJW4jQ3BHwaObOaFKiRJIFuWOmvOrTABl1hbxGkWPA3C+uFw9CFXbZhrLWNyD7lhYy2Scg==}
    hasBin: true
    peerDependencies:
      '@ai-sdk/openai': '>=0.0.36'
      '@cloudflare/workers-types': '>=4.20240718.0'
      '@langchain/core': '>=0.2.18'
      '@langchain/openai': '>=0.2.5'
      ai: '>=3.2.22'
      langchain: '>=0.2.11'
      openai: '>=4.50.0'

  concat-map@0.0.1:
    resolution: {integrity: sha512-/Srv4dswyQNBfohGpz9o6Yb3Gz3SrUDqBH5rTuhGR7ahtlbYKnVxw2bCFMRljaA7EXHaXZ8wsHdodFvbkhKmqg==}

  confbox@0.1.8:
    resolution: {integrity: sha512-RMtmw0iFkeR4YV+fUOSucriAQNb9g8zFR52MWCtl+cCZOFRNL6zeB395vPzFhEjjn4fMxXudmELnl/KF/WrK6w==}

  consola@3.4.2:
    resolution: {integrity: sha512-5IKcdX0nnYavi6G7TtOhwkYzyjfJlatbjMjuLSfE2kYT5pMDOilZ4OvMhi637CcDICTmz3wARPoyhqyX1Y+XvA==}
    engines: {node: ^14.18.0 || >=16.10.0}

  console-table-printer@2.14.3:
    resolution: {integrity: sha512-X5OCFnjYlXzRuC8ac5hPA2QflRjJvNKJocMhlnqK/Ap7q3DHXr0NJ0TGzwmEKOiOdJrjsSwEd0m+a32JAYPrKQ==}

  content-disposition@0.5.4:
    resolution: {integrity: sha512-FveZTNuGw04cxlAiWbzi6zTAL/lhehaWbTtgluJh4/E95DqMwTmha3KZN1aAWA8cFIhHzMZUvLevkw5Rqk+tSQ==}
    engines: {node: '>= 0.6'}

  content-disposition@1.0.0:
    resolution: {integrity: sha512-Au9nRL8VNUut/XSzbQA38+M78dzP4D+eqg3gfJHMIHHYa3bg067xj1KxMUWj+VULbiZMowKngFFbKczUrNJ1mg==}
    engines: {node: '>= 0.6'}

  content-type@1.0.5:
    resolution: {integrity: sha512-nTjqfcBFEipKdXCv4YDQWCfmcLZKm81ldF0pAopTvyrFGVbcR6P/VAAd5G7N+0tTr8QqiU0tFadD6FK4NtJwOA==}
    engines: {node: '>= 0.6'}

  convict@6.2.4:
    resolution: {integrity: sha512-qN60BAwdMVdofckX7AlohVJ2x9UvjTNoKVXCL2LxFk1l7757EJqf1nySdMkPQer0bt8kQ5lQiyZ9/2NvrFBuwQ==}
    engines: {node: '>=6'}

  cookie-signature@1.0.6:
    resolution: {integrity: sha512-QADzlaHc8icV8I7vbaJXJwod9HWYp8uCqf1xa4OfNu1T7JVxQIrUgOWtHdNDtPiywmFbiS12VjotIXLrKM3orQ==}

  cookie-signature@1.2.2:
    resolution: {integrity: sha512-D76uU73ulSXrD1UXF4KE2TMxVVwhsnCgfAyTg9k8P6KGZjlXKrOLe4dJQKI3Bxi5wjesZoFXJWElNWBjPZMbhg==}
    engines: {node: '>=6.6.0'}

  cookie@0.7.1:
    resolution: {integrity: sha512-6DnInpx7SJ2AK3+CTUE/ZM0vWTUboZCegxhC2xiIydHR9jNuTAASBrfEpHhiGOZw/nX51bHt6YQl8jsGo4y/0w==}
    engines: {node: '>= 0.6'}

  cookie@0.7.2:
    resolution: {integrity: sha512-yki5XnKuf750l50uGTllt6kKILY4nQ1eNIQatoXEByZ5dWgnKqbnqmTrBE5B4N7lrMJKQ2ytWMiTO2o0v6Ew/w==}
    engines: {node: '>= 0.6'}

  copy-anything@3.0.5:
    resolution: {integrity: sha512-yCEafptTtb4bk7GLEQoM8KVJpxAfdBJYaXyzQEgQQQgYrZiDp8SJmGKlYza6CYjEDNstAdNdKA3UuoULlEbS6w==}
    engines: {node: '>=12.13'}

  core-util-is@1.0.3:
    resolution: {integrity: sha512-ZQBvi1DcpJ4GDqanjucZ2Hj3wEO5pZDS89BWbkcrvdxksJorwUDDZamX9ldFkp9aw2lmBDLgkObEA4DWNJ9FYQ==}

  cors@2.8.5:
    resolution: {integrity: sha512-KIHbLJqu73RGr/hnbrO9uBeixNGuvSQjul/jdFvS/KFSIH1hWVd1ng7zOHx+YrEfInLG7q4n6GHQ9cDtxv/P6g==}
    engines: {node: '>= 0.10'}

  cross-spawn@7.0.6:
    resolution: {integrity: sha512-uV2QOWP2nWzsy2aMp8aRibhi9dlzF5Hgh5SHaB9OiTGEyDTiJJyx0uy51QXdyWbtAHNua4XJzUKca3OzKUd3vA==}
    engines: {node: '>= 8'}

  crypto-random-string@4.0.0:
    resolution: {integrity: sha512-x8dy3RnvYdlUcPOjkEHqozhiwzKNSq7GcPuXFbnyMOCHxX8V3OgIg/pYuabl2sbUPfIJaeAQB7PMOK8DFIdoRA==}
    engines: {node: '>=12'}

  cssesc@3.0.0:
    resolution: {integrity: sha512-/Tb/JcjK111nNScGob5MNtsntNM1aCNUDipB/TkwZFhyDrrE47SOx/18wF2bbjgc3ZzCSKW1T5nt5EbFoAz/Vg==}
    engines: {node: '>=4'}
    hasBin: true

  csstype@3.1.3:
    resolution: {integrity: sha512-M1uQkMl8rQK/szD0LNhtqxIPLpimGm8sOBwU7lLnCpSbTyY3yeU1Vc7l4KT5zT4s/yOxHH5O7tIuuLOCnLADRw==}

  date-fns@3.6.0:
    resolution: {integrity: sha512-fRHTG8g/Gif+kSh50gaGEdToemgfj74aRX3swtiouboip5JDLAyDE9F11nHMIcvOaXeOC6D7SpNhi7uFyB7Uww==}

  date-fns@4.1.0:
    resolution: {integrity: sha512-Ukq0owbQXxa/U3EGtsdVBkR1w7KOQ5gIBqdH2hkvknzZPYvBxb/aa6E8L7tmjFtkwZBu3UXBbjIgPo/Ez4xaNg==}

  dateformat@4.6.3:
    resolution: {integrity: sha512-2P0p0pFGzHS5EMnhdxQi7aJN+iMheud0UhG4dlE1DLAlvL8JHjJJTX/CSm4JXwV0Ka5nGk3zC5mcb5bUQUxxMA==}

  debug@2.6.9:
    resolution: {integrity: sha512-bC7ElrdJaJnPbAP+1EotYvqZsb3ecl5wi6Bfi6BJTUcNowp6cvspg0jXznRTKDjm/E7AdgFBVeAPVMNcKGsHMA==}
    peerDependencies:
      supports-color: '*'
    peerDependenciesMeta:
      supports-color:
        optional: true

  debug@4.4.1:
    resolution: {integrity: sha512-KcKCqiftBJcZr++7ykoDIEwSa3XWowTfNPo92BYxjXiyYEVrUQh2aLyhxBCwww+heortUFxEJYcRzosstTEBYQ==}
    engines: {node: '>=6.0'}
    peerDependencies:
      supports-color: '*'
    peerDependenciesMeta:
      supports-color:
        optional: true

  decamelize@1.2.0:
    resolution: {integrity: sha512-z2S+W9X73hAUUki+N+9Za2lBlun89zigOyGrsax+KUQ6wKW4ZoWpEYBkGhQjwAjjDCkWxhY0VKEhk8wzY7F5cA==}
    engines: {node: '>=0.10.0'}

  deep-eql@5.0.2:
    resolution: {integrity: sha512-h5k/5U50IJJFpzfL6nO9jaaumfjO/f2NjK/oYB2Djzm4p9L+3T9qWpZqZ2hAbLPuuYq9wrU08WQyBTL5GbPk5Q==}
    engines: {node: '>=6'}

  deep-is@0.1.4:
    resolution: {integrity: sha512-oIPzksmTg4/MriiaYGO+okXDT7ztn/w3Eptv/+gSIdMdKsJo0u4CfYNFJPy+4SKMuCqGw2wxnA+URMg3t8a/bQ==}

  define-lazy-prop@2.0.0:
    resolution: {integrity: sha512-Ds09qNh8yw3khSjiJjiUInaGX9xlqZDY7JVryGxdxV7NPeuqQfplOpQ66yJFZut3jLa5zOwkXw1g9EI2uKh4Og==}
    engines: {node: '>=8'}

  delayed-stream@1.0.0:
    resolution: {integrity: sha512-ZySD7Nf91aLB0RxL4KGrKHBXl7Eds1DAmEdcoVawXnLD7SDhpNgtuII2aAkg7a7QS41jxPSZ17p4VdGnMHk3MQ==}
    engines: {node: '>=0.4.0'}

  depd@2.0.0:
    resolution: {integrity: sha512-g7nH6P6dyDioJogAAGprGpCtVImJhpPk/roCzdb3fIh61/s/nPsfR6onyMwkCAR/OlC3yBC0lESvUoQEAssIrw==}
    engines: {node: '>= 0.8'}

  dequal@2.0.3:
    resolution: {integrity: sha512-0je+qPKHEMohvfRTCEo3CrPG6cAzAYgmzKyxRiYSSDkS6eGJdyVJm7WaYA5ECaAD9wLB2T4EEeymA5aFVcYXCA==}
    engines: {node: '>=6'}

  destroy@1.2.0:
    resolution: {integrity: sha512-2sJGJTaXIIaR1w4iJSNoN0hnMY7Gpc/n8D4qSCJw8QqFWXf7cuAgnEHxBpweaVcPevC2l3KpjYCx3NypQQgaJg==}
    engines: {node: '>= 0.8', npm: 1.2.8000 || >= 1.4.16}

  detect-indent@6.1.0:
    resolution: {integrity: sha512-reYkTUJAZb9gUuZ2RvVCNhVHdg62RHnJ7WJl8ftMi4diZ6NWlciOzQN88pUhSELEwflJht4oQDv0F0BMlwaYtA==}
    engines: {node: '>=8'}

  detect-libc@1.0.3:
    resolution: {integrity: sha512-pGjwhsmsp4kL2RTz08wcOlGN83otlqHeD/Z5T8GXZB+/YcpQ/dgo+lbU8ZsGxV0HIvqqxo9l7mqYwyYMD9bKDg==}
    engines: {node: '>=0.10'}
    hasBin: true

  detect-libc@2.0.4:
    resolution: {integrity: sha512-3UDv+G9CsCKO1WKMGw9fwq/SWJYbI0c5Y7LU1AXYoDdbhE2AHQ6N6Nb34sG8Fj7T5APy8qXDCKuuIHd1BR0tVA==}
    engines: {node: '>=8'}

  didyoumean@1.2.2:
    resolution: {integrity: sha512-gxtyfqMg7GKyhQmb056K7M3xszy/myH8w+B4RT+QXBQsvAOdc3XymqDDPHx1BgPgsdAA5SIifona89YtRATDzw==}

  diff-match-patch@1.0.5:
    resolution: {integrity: sha512-IayShXAgj/QMXgB0IWmKx+rOPuGMhqm5w6jvFxmVenXKIzRqTAAsbBPT3kWQeGANj3jGgvcvv4yK6SxqYmikgw==}

  dir-glob@3.0.1:
    resolution: {integrity: sha512-WkrWp9GR4KXfKGYzOLmTuGVi1UWFfws377n9cc55/tb6DuqyF6pcQ5AbiHEshaDpY9v6oaSr2XCDidGmMwdzIA==}
    engines: {node: '>=8'}

  dlv@1.1.3:
    resolution: {integrity: sha512-+HlytyjlPKnIG8XuRG8WvmBP8xs8P71y+SKKS6ZXWoEgLuePxtDoUEiH7WkdePWrQ5JBpE6aoVqfZfJUQkjXwA==}

  dotenv@16.5.0:
    resolution: {integrity: sha512-m/C+AwOAr9/W1UOIZUo232ejMNnJAJtYQjUbHoNTBNTJSvqzzDh7vnrei3o3r3m9blf6ZoDkvcw0VmozNRFJxg==}
    engines: {node: '>=12'}

  dunder-proto@1.0.1:
    resolution: {integrity: sha512-KIN/nDJBQRcXw0MLVhZE9iQHmG68qAVIBg9CqmUYjmQIhgij9U5MFvrqkUL5FbtyyzZuOeOt0zdeRe4UY7ct+A==}
    engines: {node: '>= 0.4'}

  eastasianwidth@0.2.0:
    resolution: {integrity: sha512-I88TYZWc9XiYHRQ4/3c5rjjfgkjhLyW2luGIheGERbNQ6OY7yTybanSpDXZa8y7VUP9YmDcYa+eyq4ca7iLqWA==}

  ecdsa-sig-formatter@1.0.11:
    resolution: {integrity: sha512-nagl3RYrbNv6kQkeJIpt6NJZy8twLB/2vtz6yN9Z4vRKHN4/QZJIEbqohALSgwKdnksuY3k5Addp5lg8sVoVcQ==}

  ee-first@1.1.1:
    resolution: {integrity: sha512-WMwm9LhRUo+WUaRN+vRuETqG89IgZphVSNkdFgeb6sS/E4OrDIN7t48CAewSHXc6C8lefD8KKfr5vY61brQlow==}

  effect-errors@1.10.11:
    resolution: {integrity: sha512-lTktjnqeHfXSGQuhHm4jGWdZFfiWVZQP+szeEOuEmGEa2n4tNAu0FGO3LgS6Vp9nOatINYE3u65dFf28TtxxkQ==}
    engines: {node: '>=20.x'}
    peerDependencies:
      '@effect/cluster': 0.x
      '@effect/platform': 0.x
      '@effect/platform-node': 0.x
      '@effect/rpc': 0.x
      '@effect/sql': 0.x
      effect: 3.x

  effect@3.16.8:
    resolution: {integrity: sha512-E4U0MZFBun99myxOogy9ZZ1c3IYR47L/A5GqCP9Lp+6ORag0YLmGHOrYxQ3agN1FOMTrElgtJmciicwnHdE+Ug==}

  emoji-regex@10.4.0:
    resolution: {integrity: sha512-EC+0oUMY1Rqm4O6LLrgjtYDvcVYTy7chDnM4Q7030tP4Kwj3u/pR6gP9ygnp2CJMK5Gq+9Q2oqmrFJAz01DXjw==}

  emoji-regex@8.0.0:
    resolution: {integrity: sha512-MSjYzcWNOA0ewAHpz0MxpYFvwg6yjy1NG3xteoqz644VCo/RPgnr1/GGt+ic3iJTzQ8Eu3TdM14SawnVUmGE6A==}

  emoji-regex@9.2.2:
    resolution: {integrity: sha512-L18DaJsXSUk2+42pv8mLs5jJT2hqFkFE4j21wOmgbUqsZ2hL72NsUU785g9RXgo3s0ZNgVl42TiHp3ZtOv/Vyg==}

  encodeurl@1.0.2:
    resolution: {integrity: sha512-TPJXq8JqFaVYm2CWmPvnP2Iyo4ZSM7/QKcSmuMLDObfpH5fi7RUGmd/rTDf+rut/saiDiQEeVTNgAmJEdAOx0w==}
    engines: {node: '>= 0.8'}

  encodeurl@2.0.0:
    resolution: {integrity: sha512-Q0n9HRi4m6JuGIV1eFlmvJB7ZEVxu93IrMyiMsGC0lrMJMWzRgx6WGquyfQgZVb31vhGgXnfmPNNXmxnOkRBrg==}
    engines: {node: '>= 0.8'}

  end-of-stream@1.4.5:
    resolution: {integrity: sha512-ooEGc6HP26xXq/N+GCGOT0JKCLDGrq2bQUZrQ7gyrJiZANJ/8YDTxTpQBXGMn+WbIQXNVpyWymm7KYVICQnyOg==}

  enquirer@2.4.1:
    resolution: {integrity: sha512-rRqJg/6gd538VHvR3PSrdRBb/1Vy2YfzHqzvbhGIQpDRKIa4FgV/54b5Q1xYSxOOwKvjXweS26E0Q+nAMwp2pQ==}
    engines: {node: '>=8.6'}

  entities@4.5.0:
    resolution: {integrity: sha512-V0hjH4dGPh9Ao5p0MoRY6BVqtwCjhz6vI5LT8AJ55H+4g9/4vbHx1I54fS0XuclLhDHArPQCiMjDxjaL8fPxhw==}
    engines: {node: '>=0.12'}

  environment@1.1.0:
    resolution: {integrity: sha512-xUtoPkMggbz0MPyPiIWr1Kp4aeWJjDZ6SMvURhimjdZgsRuDplF5/s9hcgGhyXMhs+6vpnuoiZ2kFiu3FMnS8Q==}
    engines: {node: '>=18'}

  es-define-property@1.0.1:
    resolution: {integrity: sha512-e3nRfgfUZ4rNGL232gUgX06QNyyez04KdjFrF+LTRoOXmrOgFKDg4BCdsjW8EnT69eqdYGmRpJwiPVYNrCaW3g==}
    engines: {node: '>= 0.4'}

  es-errors@1.3.0:
    resolution: {integrity: sha512-Zf5H2Kxt2xjTvbJvP2ZWLEICxA6j+hAmMzIlypy4xcBg1vKVnx89Wy0GbS+kf5cwCVFFzdCFh2XSCFNULS6csw==}
    engines: {node: '>= 0.4'}

  es-module-lexer@1.7.0:
    resolution: {integrity: sha512-jEQoCwk8hyb2AZziIOLhDqpm5+2ww5uIE6lkO/6jcOCusfk6LhMHpXXfBLXTZ7Ydyt0j4VoUQv6uGNYbdW+kBA==}

  es-object-atoms@1.1.1:
    resolution: {integrity: sha512-FGgH2h8zKNim9ljj7dankFPcICIK9Cp5bm+c2gQSYePhpaG5+esrLODihIorn+Pe6FGJzWhXQotPv73jTaldXA==}
    engines: {node: '>= 0.4'}

  es-set-tostringtag@2.1.0:
    resolution: {integrity: sha512-j6vWzfrGVfyXxge+O0x5sh6cvxAog0a/4Rdd2K36zCMV5eJ+/+tOAngRO8cODMNWbVRdVlmGZQL2YS3yR8bIUA==}
    engines: {node: '>= 0.4'}

  esbuild@0.25.5:
    resolution: {integrity: sha512-P8OtKZRv/5J5hhz0cUAdu/cLuPIKXpQl1R9pZtvmHWQvrAUVd0UNIPT4IB4W3rNOqVO0rlqHmCIbSwxh/c9yUQ==}
    engines: {node: '>=18'}
    hasBin: true

  escalade@3.2.0:
    resolution: {integrity: sha512-WUj2qlxaQtO4g6Pq5c29GTcWGDyd8itL8zTlipgECz3JesAiiOKotd8JU6otB3PACgG6xkJUyVhboMS+bje/jA==}
    engines: {node: '>=6'}

  escape-html@1.0.3:
    resolution: {integrity: sha512-NiSupZ4OeuGwr68lGIeym/ksIZMJodUGOSCZ/FSnTxcrekbvqrgdUxlJOMpijaKZVjAJrWrGs/6Jy8OMuyj9ow==}

  escape-string-regexp@4.0.0:
    resolution: {integrity: sha512-TtpcNJ3XAzx3Gq8sWRzJaVajRs0uVxA2YAkdb1jm2YkPz4G6egUFAyA3n5vtEIZefPk5Wa4UXbKuS5fKkJWdgA==}
    engines: {node: '>=10'}

  escape-string-regexp@5.0.0:
    resolution: {integrity: sha512-/veY75JbMK4j1yjvuUxuVsiS/hr/4iHs9FTT6cgTexxdE0Ly/glccBAkloH/DofkjRbZU3bnoj38mOmhkZ0lHw==}
    engines: {node: '>=12'}

  eslint-scope@8.4.0:
    resolution: {integrity: sha512-sNXOfKCn74rt8RICKMvJS7XKV/Xk9kA7DyJr8mJik3S7Cwgy3qlkkmyS2uQB3jiJg6VNdZd/pDBJu0nvG2NlTg==}
    engines: {node: ^18.18.0 || ^20.9.0 || >=21.1.0}

  eslint-visitor-keys@3.4.3:
    resolution: {integrity: sha512-wpc+LXeiyiisxPlEkUzU6svyS1frIO3Mgxj1fdy7Pm8Ygzguax2N3Fa/D/ag1WqbOprdI+uY6wMUl8/a2G+iag==}
    engines: {node: ^12.22.0 || ^14.17.0 || >=16.0.0}

  eslint-visitor-keys@4.2.1:
    resolution: {integrity: sha512-Uhdk5sfqcee/9H/rCOJikYz67o0a2Tw2hGRPOG2Y1R2dg7brRe1uG0yaNQDHu+TO/uQPF/5eCapvYSmHUjt7JQ==}
    engines: {node: ^18.18.0 || ^20.9.0 || >=21.1.0}

  eslint@9.28.0:
    resolution: {integrity: sha512-ocgh41VhRlf9+fVpe7QKzwLj9c92fDiqOj8Y3Sd4/ZmVA4Btx4PlUYPq4pp9JDyupkf1upbEXecxL2mwNV7jPQ==}
    engines: {node: ^18.18.0 || ^20.9.0 || >=21.1.0}
    hasBin: true
    peerDependencies:
      jiti: '*'
    peerDependenciesMeta:
      jiti:
        optional: true

  espree@10.4.0:
    resolution: {integrity: sha512-j6PAQ2uUr79PZhBjP5C5fhl8e39FmRnOjsD5lGnWrFU8i2G776tBK7+nP8KuQUTTyAZUwfQqXAgrVH5MbH9CYQ==}
    engines: {node: ^18.18.0 || ^20.9.0 || >=21.1.0}

  esprima@4.0.1:
    resolution: {integrity: sha512-eGuFFw7Upda+g4p+QHvnW0RyTX/SVeJBDM/gCtMARO0cLuT2HcEKnTPvhjV6aGeqrCB/sbNop0Kszm0jsaWU4A==}
    engines: {node: '>=4'}
    hasBin: true

  esquery@1.6.0:
    resolution: {integrity: sha512-ca9pw9fomFcKPvFLXhBKUK90ZvGibiGOvRJNbjljY7s7uq/5YO4BOzcYtJqExdx99rF6aAcnRxHmcUHcz6sQsg==}
    engines: {node: '>=0.10'}

  esrecurse@4.3.0:
    resolution: {integrity: sha512-KmfKL3b6G+RXvP8N1vr3Tq1kL/oCFgn2NYXEtqP8/L3pKapUA4G8cFVaoF3SU323CD4XypR/ffioHmkti6/Tag==}
    engines: {node: '>=4.0'}

  estraverse@5.3.0:
    resolution: {integrity: sha512-MMdARuVEQziNTeJD8DgMqmhwR11BRQ/cBP+pLtYdSTnf3MIO8fFeiINEbX36ZdNlfU/7A9f3gUw49B3oQsvwBA==}
    engines: {node: '>=4.0'}

  estree-walker@3.0.3:
    resolution: {integrity: sha512-7RUKfXgSMMkzt6ZuXmqapOurLGPPfgj6l9uRZ7lRGolvk0y2yocc35LdcxKC5PQZdn2DMqioAQ2NoWcrTKmm6g==}

  esutils@2.0.3:
    resolution: {integrity: sha512-kVscqXk4OCp68SZ0dkgEKVi6/8ij300KBWTJq32P/dYeWTSwK41WyTxalN1eRmA5Z9UU/LX9D7FWSmV9SAYx6g==}
    engines: {node: '>=0.10.0'}

  etag@1.8.1:
    resolution: {integrity: sha512-aIL5Fx7mawVa300al2BnEE4iNvo1qETxLrPI/o05L7z6go7fCw1J6EQmbK4FmJ2AS7kgVF/KEZWufBfdClMcPg==}
    engines: {node: '>= 0.6'}

  event-target-shim@5.0.1:
    resolution: {integrity: sha512-i/2XbnSz/uxRCU6+NdVJgKWDTM427+MqYbkQzD321DuCQJUqOuJKIA0IM2+W2xtYHdKOmZ4dR6fExsd4SXL+WQ==}
    engines: {node: '>=6'}

  eventemitter3@4.0.7:
    resolution: {integrity: sha512-8guHBZCwKnFhYdHr2ysuRWErTwhoN2X8XELRlrRwpmfeY2jjuUN4taQMsULKUVo1K4DvZl+0pgfyoysHxvmvEw==}

  eventemitter3@5.0.1:
    resolution: {integrity: sha512-GWkBvjiSZK87ELrYOSESUYeVIc9mvLLf/nXalMOS5dYrgZq9o5OVkbZAVM06CVxYsCwH9BDZFPlQTlPA1j4ahA==}

  events@3.3.0:
    resolution: {integrity: sha512-mQw+2fkQbALzQ7V0MY0IqdnXNOeTtP4r0lN9z7AAawCXgqea7bDii20AYrIBrFd/Hx0M2Ocz6S111CaFkUcb0Q==}
    engines: {node: '>=0.8.x'}

  eventsource-parser@3.0.2:
    resolution: {integrity: sha512-6RxOBZ/cYgd8usLwsEl+EC09Au/9BcmCKYF2/xbml6DNczf7nv0MQb+7BA2F+li6//I+28VNlQR37XfQtcAJuA==}
    engines: {node: '>=18.0.0'}

  eventsource@3.0.7:
    resolution: {integrity: sha512-CRT1WTyuQoD771GW56XEZFQ/ZoSfWid1alKGDYMmkt2yl8UXrVR4pspqWNEcqKvVIzg6PAltWjxcSSPrboA4iA==}
    engines: {node: '>=18.0.0'}

  execa@8.0.1:
    resolution: {integrity: sha512-VyhnebXciFV2DESc+p6B+y0LjSm0krU4OgJN44qFAhBY0TJ+1V61tYD2+wHusZ6F9n5K+vl8k0sTy7PEfV4qpg==}
    engines: {node: '>=16.17'}

  exit-hook@4.0.0:
    resolution: {integrity: sha512-Fqs7ChZm72y40wKjOFXBKg7nJZvQJmewP5/7LtePDdnah/+FH9Hp5sgMujSCMPXlxOAW2//1jrW9pnsY7o20vQ==}
    engines: {node: '>=18'}

  expect-type@1.2.1:
    resolution: {integrity: sha512-/kP8CAwxzLVEeFrMm4kMmy4CCDlpipyA7MYLVrdJIkV0fYF0UaigQHRsxHiuY/GEea+bh4KSv3TIlgr+2UL6bw==}
    engines: {node: '>=12.0.0'}

  express-rate-limit@7.5.0:
    resolution: {integrity: sha512-eB5zbQh5h+VenMPM3fh+nw1YExi5nMr6HUCR62ELSP11huvxm/Uir1H1QEyTkk5QX6A58pX6NmaTMceKZ0Eodg==}
    engines: {node: '>= 16'}
    peerDependencies:
      express: ^4.11 || 5 || ^5.0.0-beta.1

  express@4.21.2:
    resolution: {integrity: sha512-28HqgMZAmih1Czt9ny7qr6ek2qddF4FclbMzwhCREB6OFfH+rXAnuNCwo1/wFvrtbgsQDb4kSbX9de9lFbrXnA==}
    engines: {node: '>= 0.10.0'}

  express@5.1.0:
    resolution: {integrity: sha512-DT9ck5YIRU+8GYzzU5kT3eHGA5iL+1Zd0EutOmTE9Dtk+Tvuzd23VBU+ec7HPNSTxXYO55gPV/hq4pSBJDjFpA==}
    engines: {node: '>= 18'}

  extend-shallow@2.0.1:
    resolution: {integrity: sha512-zCnTtlxNoAiDc3gqY2aYAWFx7XWWiasuF2K8Me5WbN8otHKTUKBwjPtNpRs/rbUZm7KxWAaNj7P1a/p52GbVug==}
    engines: {node: '>=0.10.0'}

  extend@3.0.2:
    resolution: {integrity: sha512-fjquC59cD7CyW6urNXK0FBufkZcoiGG80wTuPujX590cB5Ttln20E2UB4S/WARVqhXffZl2LNgS+gQdPIIim/g==}

  extendable-error@0.1.7:
    resolution: {integrity: sha512-UOiS2in6/Q0FK0R0q6UY9vYpQ21mr/Qn1KOnte7vsACuNJf514WvCCUHSRCPcgjPT2bAhNIJdlE6bVap1GKmeg==}

  external-editor@3.1.0:
    resolution: {integrity: sha512-hMQ4CX1p1izmuLYyZqLMO/qGNw10wSv9QDCPfzXfyFrOaCSSoRfqE1Kf1s5an66J5JZC62NewG+mK49jOCtQew==}
    engines: {node: '>=4'}

  fast-check@3.23.2:
    resolution: {integrity: sha512-h5+1OzzfCC3Ef7VbtKdcv7zsstUQwUDlYpUTvjeUsJAssPgLn7QzbboPtL5ro04Mq0rPOsMzl7q5hIbRs2wD1A==}
    engines: {node: '>=8.0.0'}

  fast-copy@3.0.2:
    resolution: {integrity: sha512-dl0O9Vhju8IrcLndv2eU4ldt1ftXMqqfgN4H1cpmGV7P6jeB9FwpN9a2c8DPGE1Ys88rNUJVYDHq73CGAGOPfQ==}

  fast-deep-equal@3.1.3:
    resolution: {integrity: sha512-f3qQ9oQy9j2AhBe/H9VC91wLmKBCCU/gDOnKNAYG5hswO7BLKj09Hc5HYNz9cGI++xlpDCIgDaitVs03ATR84Q==}

  fast-diff@1.3.0:
    resolution: {integrity: sha512-VxPP4NqbUjj6MaAOafWeUn2cXWLcCtljklUtZf0Ind4XQ+QPtmA0b18zZy0jIQx+ExRVCR/ZQpBmik5lXshNsw==}

  fast-glob@3.3.3:
    resolution: {integrity: sha512-7MptL8U0cqcFdzIzwOTHoilX9x5BrNqye7Z/LuC7kCMRio1EMSyqRK3BEAUD7sXRq4iT4AzTVuZdhgQ2TCvYLg==}
    engines: {node: '>=8.6.0'}

  fast-json-stable-stringify@2.1.0:
    resolution: {integrity: sha512-lhd/wF+Lk98HZoTCtlVraHtfh5XYijIjalXck7saUtuanSDyLMxnHhSXEDJqHxD7msR8D0uCmqlkwjCV8xvwHw==}

  fast-levenshtein@2.0.6:
    resolution: {integrity: sha512-DCXu6Ifhqcks7TZKY3Hxp3y6qphY5SJZmrWMDrKcERSOXWQdMhU9Ig/PYrzyw/ul9jOIyh0N4M0tbC5hodg8dw==}

  fast-redact@3.5.0:
    resolution: {integrity: sha512-dwsoQlS7h9hMeYUq1W++23NDcBLV4KqONnITDV9DjfS3q1SgDGVrBdvvTLUotWtPSD7asWDV9/CmsZPy8Hf70A==}
    engines: {node: '>=6'}

  fast-safe-stringify@2.1.1:
    resolution: {integrity: sha512-W+KJc2dmILlPplD/H4K9l9LcAHAfPtP6BY84uVLXQ6Evcz9Lcg33Y2z1IVblT6xdY54PXYVHEv+0Wpq8Io6zkA==}

  fast-xml-parser@4.4.1:
    resolution: {integrity: sha512-xkjOecfnKGkSsOwtZ5Pz7Us/T6mrbPQrq0nh+aCO5V9nk5NLWmasAHumTKjiPJPWANe+kAZ84Jc8ooJkzZ88Sw==}
    hasBin: true

  fastq@1.19.1:
    resolution: {integrity: sha512-GwLTyxkCXjXbxqIhTsMI2Nui8huMPtnxg7krajPJAjnEG/iiOS7i+zCtWGZR9G0NBKbXKh6X9m9UIsYX/N6vvQ==}

  fdir@6.4.6:
    resolution: {integrity: sha512-hiFoqpyZcfNm1yc4u8oWCf9A2c4D3QjCrks3zmoVKVxpQRzmPNar1hUJcBG2RQHvEVGDN+Jm81ZheVLAQMK6+w==}
    peerDependencies:
      picomatch: ^3 || ^4
    peerDependenciesMeta:
      picomatch:
        optional: true

  fern-api@0.51.39:
    resolution: {integrity: sha512-WxATZ1T+2lQvp/i1nNvYMU6bVWY/xHODsgrWdLEEqitl89wriqLRZQHL7Fu0zF2/Ne8HcfEOOmcggS0hLbx52Q==}
    hasBin: true

  fflate@0.8.2:
    resolution: {integrity: sha512-cPJU47OaAoCbg0pBvzsgpTPhmhqI5eJjh/JIu8tPj5q+T7iLvW/JAYUqmE7KOB4R1ZyEhzBaIQpQpardBF5z8A==}

  file-entry-cache@8.0.0:
    resolution: {integrity: sha512-XXTUwCvisa5oacNGRP9SfNtYBNAMi+RPwBFmblZEF7N7swHYQS6/Zfk7SRwx4D5j3CH211YNRco1DEMNVfZCnQ==}
    engines: {node: '>=16.0.0'}

  fill-range@7.1.1:
    resolution: {integrity: sha512-YsGpe3WHLK8ZYi4tWDg2Jy3ebRz2rXowDxnld4bkQB00cc/1Zw9AWnC0i9ztDJitivtQvaI9KaLyKrc+hBW0yg==}
    engines: {node: '>=8'}

  finalhandler@1.3.1:
    resolution: {integrity: sha512-6BN9trH7bp3qvnrRyzsBz+g3lZxTNZTbVO2EV1CS0WIcDbawYVdYvGflME/9QP0h0pYlCDBCTjYa9nZzMDpyxQ==}
    engines: {node: '>= 0.8'}

  finalhandler@2.1.0:
    resolution: {integrity: sha512-/t88Ty3d5JWQbWYgaOGCCYfXRwV1+be02WqYYlL6h0lEiUAMPM8o8qKGO01YIkOHzka2up08wvgYD0mDiI+q3Q==}
    engines: {node: '>= 0.8'}

  find-my-way-ts@0.1.5:
    resolution: {integrity: sha512-4GOTMrpGQVzsCH2ruUn2vmwzV/02zF4q+ybhCIrw/Rkt3L8KWcycdC6aJMctJzwN4fXD4SD5F/4B9Sksh5rE0A==}

  find-up@4.1.0:
    resolution: {integrity: sha512-PpOwAdQ/YlXQ2vj8a3h8IipDuYRi3wceVQQGYWxNINccq40Anw7BlsEXCMbt1Zt+OLA6Fq9suIpIWD0OsnISlw==}
    engines: {node: '>=8'}

  find-up@5.0.0:
    resolution: {integrity: sha512-78/PXT1wlLLDgTzDs7sjq9hzz0vXD+zn+7wypEe4fXQxCmdmqfGsEPQxmiCSQI3ajFV91bVSsvNtrJRiW6nGng==}
    engines: {node: '>=10'}

  fix-dts-default-cjs-exports@1.0.1:
    resolution: {integrity: sha512-pVIECanWFC61Hzl2+oOCtoJ3F17kglZC/6N94eRWycFgBH35hHx0Li604ZIzhseh97mf2p0cv7vVrOZGoqhlEg==}

  flat-cache@4.0.1:
    resolution: {integrity: sha512-f7ccFPK3SXFHpx15UIGyRJ/FJQctuKZ0zVuN3frBo4HnK3cay9VEW0R6yPYFHC0AgqhukPzKjq22t5DmAyqGyw==}
    engines: {node: '>=16'}

  flatted@3.3.3:
    resolution: {integrity: sha512-GX+ysw4PBCz0PzosHDepZGANEuFCMLrnRTiEy9McGjmkCQYwRq4A/X786G/fjM/+OjsWSU1ZrY5qyARZmO/uwg==}

  follow-redirects@1.15.9:
    resolution: {integrity: sha512-gew4GsXizNgdoRyqmyfMHyAmXsZDk6mHkSxZFCzW9gwlbtOW44CDtYavM+y+72qD/Vq2l550kMF52DT8fOLJqQ==}
    engines: {node: '>=4.0'}
    peerDependencies:
      debug: '*'
    peerDependenciesMeta:
      debug:
        optional: true

  foreground-child@3.3.1:
    resolution: {integrity: sha512-gIXjKqtFuWEgzFRJA9WCQeSJLZDjgJUOMCMzxtvFq/37KojM1BFGufqsCy0r4qSQmYLsZYMeyRqzIWOMup03sw==}
    engines: {node: '>=14'}

  form-data-encoder@1.7.2:
    resolution: {integrity: sha512-qfqtYan3rxrnCk1VYaA4H+Ms9xdpPqvLZa6xmMgFvhO32x7/3J/ExcTd6qpxM0vH2GdMI+poehyBZvqfMTto8A==}

  form-data-encoder@4.1.0:
    resolution: {integrity: sha512-G6NsmEW15s0Uw9XnCg+33H3ViYRyiM0hMrMhhqQOR8NFc5GhYrI+6I3u7OTw7b91J2g8rtvMBZJDbcGb2YUniw==}
    engines: {node: '>= 18'}

  form-data@4.0.3:
    resolution: {integrity: sha512-qsITQPfmvMOSAdeyZ+12I1c+CKSstAFAwu+97zrnWAbIr5u8wfsExUzCesVLC8NgHuRUqNN4Zy6UPWUTRGslcA==}
    engines: {node: '>= 6'}

  formdata-node@4.4.1:
    resolution: {integrity: sha512-0iirZp3uVDjVGt9p49aTaqjk84TrglENEDuqfdlZQ1roC9CWlPk6Avf8EEnZNcAqPonwkG35x4n3ww/1THYAeQ==}
    engines: {node: '>= 12.20'}

  formdata-node@6.0.3:
    resolution: {integrity: sha512-8e1++BCiTzUno9v5IZ2J6bv4RU+3UKDmqWUQD0MIMVCd9AdhWkO1gw57oo1mNEX1dMq2EGI+FbWz4B92pscSQg==}
    engines: {node: '>= 18'}

  forwarded-parse@2.1.2:
    resolution: {integrity: sha512-alTFZZQDKMporBH77856pXgzhEzaUVmLCDk+egLgIgHst3Tpndzz8MnKe+GzRJRfvVdn69HhpW7cmXzvtLvJAw==}

  forwarded@0.2.0:
    resolution: {integrity: sha512-buRG0fpBtRHSTCOASe6hD258tEubFoRLb4ZNA6NxMVHNw2gOcwHo9wyablzMzOA5z9xA9L1KNjk/Nt6MT9aYow==}
    engines: {node: '>= 0.6'}

  fresh@0.5.2:
    resolution: {integrity: sha512-zJ2mQYM18rEFOudeV4GShTGIQ7RbzA7ozbU9I/XBpm7kqgMywgmylMwXHxZJmkVoYkna9d2pVXVXPdYTP9ej8Q==}
    engines: {node: '>= 0.6'}

  fresh@2.0.0:
    resolution: {integrity: sha512-Rx/WycZ60HOaqLKAi6cHRKKI7zxWbJ31MhntmtwMoaTeF7XFH9hhBp8vITaMidfljRQ6eYWCKkaTK+ykVJHP2A==}
    engines: {node: '>= 0.8'}

  fs-extra@7.0.1:
    resolution: {integrity: sha512-YJDaCJZEnBmcbw13fvdAM9AwNOJwOzrE4pqMqBq5nFiEqXUqHwlK4B+3pUw6JNvfSPtX05xFHtYy/1ni01eGCw==}
    engines: {node: '>=6 <7 || >=8'}

  fs-extra@8.1.0:
    resolution: {integrity: sha512-yhlQgA6mnOJUKOsRUFsgJdQCvkKhcz8tlZG5HBQfReYZy46OwLcY+Zia0mtdHsOo9y/hP+CxMN0TU9QxoOtG4g==}
    engines: {node: '>=6 <7 || >=8'}

  fsevents@2.3.3:
    resolution: {integrity: sha512-5xoDfX+fL7faATnagmWPpbFtwh/R77WmMMqqHGS65C3vvB0YHrgF+B1YmZ3441tMj5n63k0212XNoJwzlhffQw==}
    engines: {node: ^8.16.0 || ^10.6.0 || >=11.0.0}
    os: [darwin]

  function-bind@1.1.2:
    resolution: {integrity: sha512-7XHNxH7qX9xG5mIwxkhumTox/MIRNcOgDrxWsMt2pAr23WHp6MrRlN7FBSFpCpr+oVO0F744iUgR82nJMfG2SA==}

  gaxios@6.7.1:
    resolution: {integrity: sha512-LDODD4TMYx7XXdpwxAVRAIAuB0bzv0s+ywFonY46k126qzQHT9ygyoa9tncmOiQmmDrik65UYsEkv3lbfqQ3yQ==}
    engines: {node: '>=14'}

  gcp-metadata@6.1.1:
    resolution: {integrity: sha512-a4tiq7E0/5fTjxPAaH4jpjkSv/uCaU2p5KC6HVGrvl0cDjA8iBZv4vv1gyzlmK0ZUKqwpOyQMKzZQe3lTit77A==}
    engines: {node: '>=14'}

  get-caller-file@2.0.5:
    resolution: {integrity: sha512-DyFP3BM/3YHTQOCUL/w0OZHR0lpKeGrxotcHWcqNEdnltqFwXVfhEBQ94eIo34AfQpo0rGki4cyIiftY06h2Fg==}
    engines: {node: 6.* || 8.* || >= 10.*}

  get-east-asian-width@1.3.0:
    resolution: {integrity: sha512-vpeMIQKxczTD/0s2CdEWHcb0eeJe6TFjxb+J5xgX7hScxqrGuyjmv4c1D4A/gelKfyox0gJJwIHF+fLjeaM8kQ==}
    engines: {node: '>=18'}

  get-intrinsic@1.3.0:
    resolution: {integrity: sha512-9fSjSaos/fRIVIp+xSJlE6lfwhES7LNtKaCBIamHsjr2na1BiABJPo0mOjjz8GJDURarmCPGqaiVg5mfjb98CQ==}
    engines: {node: '>= 0.4'}

  get-proto@1.0.1:
    resolution: {integrity: sha512-sTSfBjoXBp89JvIKIefqw7U2CCebsc74kiY6awiGogKtoSGbgjYE/G/+l9sF3MWFPNc9IcoOC4ODfKHfxFmp0g==}
    engines: {node: '>= 0.4'}

  get-stream@8.0.1:
    resolution: {integrity: sha512-VaUJspBffn/LMCJVoMvSAdmscJyS1auj5Zulnn5UoYcY531UWmdwhRWkcGKnGU93m5HSXP9LP2usOryrBtQowA==}
    engines: {node: '>=16'}

  get-tsconfig@4.10.1:
    resolution: {integrity: sha512-auHyJ4AgMz7vgS8Hp3N6HXSmlMdUyhSUrfBF16w153rxtLIEOE+HGqaBppczZvnHLqQJfiHotCYpNhl0lUROFQ==}

  glob-parent@5.1.2:
    resolution: {integrity: sha512-AOIgSQCepiJYwP3ARnGx+5VnTu2HBYdzbGP45eLw1vr3zB3vZLeyed1sC9hnbcOc9/SrMyM5RPQrkGz4aS9Zow==}
    engines: {node: '>= 6'}

  glob-parent@6.0.2:
    resolution: {integrity: sha512-XxwI8EOhVQgWp6iDL+3b0r86f4d6AX6zSU55HfB4ydCEuXLXc5FcYeOu+nnGftS4TEju/11rt4KJPTMgbfmv4A==}
    engines: {node: '>=10.13.0'}

  glob@10.4.5:
    resolution: {integrity: sha512-7Bv8RF0k6xjo7d4A/PxYLbUCfb6c+Vpd2/mB2yRDlew7Jb5hEXiCD9ibfO7wpk8i4sevK6DFny9h7EYbM3/sHg==}
    hasBin: true

  globals@14.0.0:
    resolution: {integrity: sha512-oahGvuMGQlPw/ivIYBjVSrWAfWLBeku5tpPE2fOPLi+WHffIWbuh2tCjhyQhTBPMf5E9jDEH4FOmTYgYwbKwtQ==}
    engines: {node: '>=18'}

  globals@16.2.0:
    resolution: {integrity: sha512-O+7l9tPdHCU320IigZZPj5zmRCFG9xHmx9cU8FqU2Rp+JN714seHV+2S9+JslCpY4gJwU2vOGox0wzgae/MCEg==}
    engines: {node: '>=18'}

  globby@11.1.0:
    resolution: {integrity: sha512-jhIXaOzy1sb8IyocaruWSn1TjmnBVs8Ayhcy83rmxNJ8q2uWKCAj3CnJY+KpGSXCueAPc0i05kVvVKtP1t9S3g==}
    engines: {node: '>=10'}

  google-auth-library@9.15.1:
    resolution: {integrity: sha512-Jb6Z0+nvECVz+2lzSMt9u98UsoakXxA2HGHMCxh+so3n90XgYWkq5dur19JAJV7ONiJY22yBTyJB1TSkvPq9Ng==}
    engines: {node: '>=14'}

  google-logging-utils@0.0.2:
    resolution: {integrity: sha512-NEgUnEcBiP5HrPzufUkBzJOD/Sxsco3rLNo1F1TNf7ieU8ryUzBhqba8r756CjLX7rn3fHl6iLEwPYuqpoKgQQ==}
    engines: {node: '>=14'}

  gopd@1.2.0:
    resolution: {integrity: sha512-ZUKRh6/kUFoAiTAtTYPZJ3hw9wNxx+BIBOijnlG9PnrJsCcSjs1wyyD6vJpaYtgnzDrKYRSqf3OO6Rfa93xsRg==}
    engines: {node: '>= 0.4'}

  graceful-fs@4.2.11:
    resolution: {integrity: sha512-RbJ5/jmFcNNCcDV5o9eTnBLJ/HszWV0P73bc+Ff4nS/rJj+YaS6IGyiOL0VoBYX+l1Wrl3k63h/KrH+nhJ0XvQ==}

  graphemer@1.4.0:
    resolution: {integrity: sha512-EtKwoO6kxCL9WO5xipiHTZlSzBm7WLT627TqC/uVRd0HKmq8NXyebnNYxDoBi7wt8eTWrUrKXCOVaFq9x1kgag==}

  gray-matter@4.0.3:
    resolution: {integrity: sha512-5v6yZd4JK3eMI3FqqCouswVqwugaA9r4dNZB1wwcmrD02QkV5H0y7XBQW8QwQqEaZY1pM9aqORSORhJRdNK44Q==}
    engines: {node: '>=6.0'}

  gtoken@7.1.0:
    resolution: {integrity: sha512-pCcEwRi+TKpMlxAQObHDQ56KawURgyAf6jtIY046fJ5tIv3zDe/LEIubckAO8fj6JnAxLdmWkUfNyulQ2iKdEw==}
    engines: {node: '>=14.0.0'}

  has-flag@4.0.0:
    resolution: {integrity: sha512-EykJT/Q1KjTWctppgIAgfSO0tKVuZUjhgMr17kqTumMl6Afv3EISleU7qZUzoXDFTAHTDC4NOoG/ZxU3EvlMPQ==}
    engines: {node: '>=8'}

  has-own-prop@2.0.0:
    resolution: {integrity: sha512-Pq0h+hvsVm6dDEa8x82GnLSYHOzNDt7f0ddFa3FqcQlgzEiptPqL+XrOJNavjOzSYiYWIrgeVYYgGlLmnxwilQ==}
    engines: {node: '>=8'}

  has-symbols@1.1.0:
    resolution: {integrity: sha512-1cDNdwJ2Jaohmb3sg4OmKaMBwuC48sYni5HUw2DvsC8LjGTLK9h+eb1X6RyuOHe4hT0ULCW68iomhjUoKUqlPQ==}
    engines: {node: '>= 0.4'}

  has-tostringtag@1.0.2:
    resolution: {integrity: sha512-NqADB8VjPFLM2V0VvHUewwwsw0ZWBaIdgo+ieHtK3hasLz4qeCRjYcqfB6AQrBggRKppKF8L52/VqdVsO47Dlw==}
    engines: {node: '>= 0.4'}

  hasown@2.0.2:
    resolution: {integrity: sha512-0hJU9SCPvmMzIBdZFqNPXWa6dqh7WdH0cII9y+CyS8rG3nL48Bclra9HmKhVVUHyPWNH5Y7xDwAB7bfgSjkUMQ==}
    engines: {node: '>= 0.4'}

  help-me@5.0.0:
    resolution: {integrity: sha512-7xgomUX6ADmcYzFik0HzAxh/73YlKR9bmFzf51CZwR+b6YtzU2m0u49hQCqV6SvlqIqsaxovfwdvbnsw3b/zpg==}

  hono-openapi@0.4.8:
    resolution: {integrity: sha512-LYr5xdtD49M7hEAduV1PftOMzuT8ZNvkyWfh1DThkLsIr4RkvDb12UxgIiFbwrJB6FLtFXLoOZL9x4IeDk2+VA==}
    peerDependencies:
      '@hono/arktype-validator': ^2.0.0
      '@hono/effect-validator': ^1.2.0
      '@hono/typebox-validator': ^0.2.0 || ^0.3.0
      '@hono/valibot-validator': ^0.5.1
      '@hono/zod-validator': ^0.4.1
      '@sinclair/typebox': ^0.34.9
      '@valibot/to-json-schema': ^1.0.0-beta.3
      arktype: ^2.0.0
      effect: ^3.11.3
      hono: ^4.6.13
      openapi-types: ^12.1.3
      valibot: ^1.0.0-beta.9
      zod: ^3.23.8
      zod-openapi: ^4.0.0
    peerDependenciesMeta:
      '@hono/arktype-validator':
        optional: true
      '@hono/effect-validator':
        optional: true
      '@hono/typebox-validator':
        optional: true
      '@hono/valibot-validator':
        optional: true
      '@hono/zod-validator':
        optional: true
      '@sinclair/typebox':
        optional: true
      '@valibot/to-json-schema':
        optional: true
      arktype:
        optional: true
      effect:
        optional: true
      hono:
        optional: true
      valibot:
        optional: true
      zod:
        optional: true
      zod-openapi:
        optional: true

  hono@4.7.11:
    resolution: {integrity: sha512-rv0JMwC0KALbbmwJDEnxvQCeJh+xbS3KEWW5PC9cMJ08Ur9xgatI0HmtgYZfOdOSOeYsp5LO2cOhdI8cLEbDEQ==}
    engines: {node: '>=16.9.0'}

  http-errors@2.0.0:
    resolution: {integrity: sha512-FtwrG/euBzaEjYeRqOgly7G0qviiXoJWnvEH2Z1plBdXgbyjv34pHTSb9zoeHMyDy33+DWy5Wt9Wo+TURtOYSQ==}
    engines: {node: '>= 0.8'}

  https-proxy-agent@7.0.6:
    resolution: {integrity: sha512-vK9P5/iUfdl95AI+JVyUuIcVtd4ofvtrOr3HNtM2yxC9bnMbEdp3x01OhQNnjb8IJYi38VlTE3mBXwcfvywuSw==}
    engines: {node: '>= 14'}

  human-id@4.1.1:
    resolution: {integrity: sha512-3gKm/gCSUipeLsRYZbbdA1BD83lBoWUkZ7G9VFrhWPAU76KwYo5KR8V28bpoPm/ygy0x5/GCbpRQdY7VLYCoIg==}
    hasBin: true

  human-signals@5.0.0:
    resolution: {integrity: sha512-AXcZb6vzzrFAUE61HnN4mpLqd/cSIwNQjtNWR0euPm6y0iqx3G4gOXaIDdtdDwZmhwe82LA6+zinmW4UBWVePQ==}
    engines: {node: '>=16.17.0'}

  humanize-ms@1.2.1:
    resolution: {integrity: sha512-Fl70vYtsAFb/C06PTS9dZBo7ihau+Tu/DNCk/OyHhea07S+aeMWpFFkUaXRa8fI+ScZbEI8dfSxwY7gxZ9SAVQ==}

  husky@9.1.7:
    resolution: {integrity: sha512-5gs5ytaNjBrh5Ow3zrvdUUY+0VxIuWVL4i9irt6friV+BqdCfmV11CQTWMiBYWHbXhco+J1kHfTOUkePhCDvMA==}
    engines: {node: '>=18'}
    hasBin: true

  iconv-lite@0.4.24:
    resolution: {integrity: sha512-v3MXnZAcvnywkTUEZomIActle7RXXeedOR31wwl7VlyoXO4Qi9arvSenNQWne1TcRwhCL1HwLI21bEqdpj8/rA==}
    engines: {node: '>=0.10.0'}

  iconv-lite@0.6.3:
    resolution: {integrity: sha512-4fCk79wshMdzMp2rH06qWrJE4iolqLhCUH+OiuIgU++RB0+94NlDL81atO7GX55uUKueo0txHNtvEyI6D7WdMw==}
    engines: {node: '>=0.10.0'}

  ieee754@1.2.1:
    resolution: {integrity: sha512-dcyqhDvX1C46lXZcVqCpK+FtMRQVdIMN6/Df5js2zouUsqG7I6sFxitIC+7KYK29KdXOLHdu9zL4sFnoVQnqaA==}

  ignore@5.3.2:
    resolution: {integrity: sha512-hsBTNUqQTDwkWtcdYI2i06Y/nUBEsNEDJKjWdigLvegy8kDuJAS8uRlpkkcQpyEXL0Z/pjDy5HBmMjRCJ2gq+g==}
    engines: {node: '>= 4'}

  ignore@7.0.5:
    resolution: {integrity: sha512-Hs59xBNfUIunMFgWAbGX5cq6893IbWg4KnrjbYwX3tx0ztorVgTDA6B2sxf8ejHJ4wz8BqGUMYlnzNBer5NvGg==}
    engines: {node: '>= 4'}

  import-fresh@3.3.1:
    resolution: {integrity: sha512-TR3KfrTZTYLPB6jUjfx6MF9WcWrHL9su5TObK4ZkYgBdWKPOFoSoQIdEuTuR82pmtxH2spWG9h6etwfr1pLBqQ==}
    engines: {node: '>=6'}

  import-in-the-middle@1.14.2:
    resolution: {integrity: sha512-5tCuY9BV8ujfOpwtAGgsTx9CGUapcFMEEyByLv1B+v2+6DhAcw+Zr0nhQT7uwaZ7DiourxFEscghOR8e1aPLQw==}

  imurmurhash@0.1.4:
    resolution: {integrity: sha512-JmXMZ6wuvDmLiHEml9ykzqO6lwFbof0GG4IkcGaENdCRDDmMVnny7s5HsIgHCbaq0w2MyPhDqkhTUgS2LU2PHA==}
    engines: {node: '>=0.8.19'}

  indent-string@5.0.0:
    resolution: {integrity: sha512-m6FAo/spmsW2Ab2fU35JTYwtOKa2yAwXSwgjSv1TJzh4Mh7mC3lzAOVLBprb72XsTrgkEIsl7YrFNAiDiRhIGg==}
    engines: {node: '>=12'}

  inherits@2.0.4:
    resolution: {integrity: sha512-k/vGaX4/Yla3WzyMCvTQOXYeIHvqOKtnqBduzTHpzpQZzAskKMhZ2K+EnBiSM9zGSoIFeMpXKxa4dYeZIQqewQ==}

  ini@4.1.3:
    resolution: {integrity: sha512-X7rqawQBvfdjS10YU1y1YVreA3SsLrW9dX2CewP2EbBJM4ypVNLDkO5y04gejPwKIY9lR+7r9gn3rFPt/kmWFg==}
    engines: {node: ^14.17.0 || ^16.13.0 || >=18.0.0}

  inquirer@10.2.2:
    resolution: {integrity: sha512-tyao/4Vo36XnUItZ7DnUXX4f1jVao2mSrleV/5IPtW/XAEA26hRVsbc68nuTEKWcr5vMP/1mVoT2O7u8H4v1Vg==}
    engines: {node: '>=18'}

  ipaddr.js@1.9.1:
    resolution: {integrity: sha512-0KI/607xoxSToH7GjN1FfSbLoU0+btTicjsQSWQlh/hZykN8KpmMf7uYwPW3R+akZ6R/w18ZlXSHBYXiYUPO3g==}
    engines: {node: '>= 0.10'}

  is-arrayish@0.3.2:
    resolution: {integrity: sha512-eVRqCvVlZbuw3GrM63ovNSNAeA1K16kaR/LRY/92w0zxQ5/1YzwblUX652i4Xs9RwAGjW9d9y6X88t8OaAJfWQ==}

  is-binary-path@2.1.0:
    resolution: {integrity: sha512-ZMERYes6pDydyuGidse7OsHxtbI7WVeUEozgR/g7rd0xUimYNlvZRE/K2MgZTjWy725IfelLeVcEM97mmtRGXw==}
    engines: {node: '>=8'}

  is-core-module@2.16.1:
    resolution: {integrity: sha512-UfoeMA6fIJ8wTYFEUjelnaGI67v6+N7qXJEvQuIGa99l4xsCruSYOVSQ0uPANn4dAzm8lkYPaKLrrijLq7x23w==}
    engines: {node: '>= 0.4'}

  is-docker@2.2.1:
    resolution: {integrity: sha512-F+i2BKsFrH66iaUFc0woD8sLy8getkwTwtOBjvs56Cx4CgJDeKQeqfz8wAYiSb8JOprWhHH5p77PbmYCvvUuXQ==}
    engines: {node: '>=8'}
    hasBin: true

  is-extendable@0.1.1:
    resolution: {integrity: sha512-5BMULNob1vgFX6EjQw5izWDxrecWK9AM72rugNr0TFldMOi0fj6Jk+zeKIt0xGj4cEfQIJth4w3OKWOJ4f+AFw==}
    engines: {node: '>=0.10.0'}

  is-extglob@2.1.1:
    resolution: {integrity: sha512-SbKbANkN603Vi4jEZv49LeVJMn4yGwsbzZworEoyEiutsN3nJYdbO36zfhGJ6QEDpOZIFkDtnq5JRxmvl3jsoQ==}
    engines: {node: '>=0.10.0'}

  is-fullwidth-code-point@3.0.0:
    resolution: {integrity: sha512-zymm5+u+sCsSWyD9qNaejV3DFvhCKclKdizYaJUuHA83RLjb7nSuGnddCHGv0hk+KY7BMAlsWeK4Ueg6EV6XQg==}
    engines: {node: '>=8'}

  is-fullwidth-code-point@4.0.0:
    resolution: {integrity: sha512-O4L094N2/dZ7xqVdrXhh9r1KODPJpFms8B5sGdJLPy664AgvXsreZUyCQQNItZRDlYug4xStLjNp/sz3HvBowQ==}
    engines: {node: '>=12'}

  is-fullwidth-code-point@5.0.0:
    resolution: {integrity: sha512-OVa3u9kkBbw7b8Xw5F9P+D/T9X+Z4+JruYVNapTjPYZYUznQ5YfWeFkOj606XYYW8yugTfC8Pj0hYqvi4ryAhA==}
    engines: {node: '>=18'}

  is-glob@4.0.3:
    resolution: {integrity: sha512-xelSayHH36ZgE7ZWhli7pW34hNbNl8Ojv5KVmkJD4hBdD3th8Tfk9vYasLM+mXWOZhFkgZfxhLSnrwRr4elSSg==}
    engines: {node: '>=0.10.0'}

  is-number@7.0.0:
    resolution: {integrity: sha512-41Cifkg6e8TylSpdtTpeLVMqvSBEVzTttHvERD741+pnZ8ANv0004MRL43QKPDlK9cGvNp6NZWZUBlbGXYxxng==}
    engines: {node: '>=0.12.0'}

  is-promise@4.0.0:
    resolution: {integrity: sha512-hvpoI6korhJMnej285dSg6nu1+e6uxs7zG3BYAm5byqDsgJNWwxzM6z6iZiAgQR4TJ30JmBTOwqZUw3WlyH3AQ==}

  is-stream@2.0.1:
    resolution: {integrity: sha512-hFoiJiTl63nn+kstHGBtewWSKnQLpyb155KHheA1l39uvtO9nWIop1p3udqPcUd/xbF1VLMO4n7OI6p7RbngDg==}
    engines: {node: '>=8'}

  is-stream@3.0.0:
    resolution: {integrity: sha512-LnQR4bZ9IADDRSkvpqMGvt/tEJWclzklNgSw48V5EAaAeDd6qGvN8ei6k5p0tvxSR171VmGyHuTiAOfxAbr8kA==}
    engines: {node: ^12.20.0 || ^14.13.1 || >=16.0.0}

  is-subdir@1.2.0:
    resolution: {integrity: sha512-2AT6j+gXe/1ueqbW6fLZJiIw3F8iXGJtt0yDrZaBhAZEG1raiTxKWU+IPqMCzQAXOUCKdA4UDMgacKH25XG2Cw==}
    engines: {node: '>=4'}

  is-what@4.1.16:
    resolution: {integrity: sha512-ZhMwEosbFJkA0YhFnNDgTM4ZxDRsS6HqTo7qsZM08fehyRYIYa0yHu5R6mgo1n/8MgaPBXiPimPD77baVFYg+A==}
    engines: {node: '>=12.13'}

  is-windows@1.0.2:
    resolution: {integrity: sha512-eXK1UInq2bPmjyX6e3VHIzMLobc4J94i4AWn+Hpq3OU5KkrRC96OAcR3PRJ/pGu6m8TRnBHP9dkXQVsT/COVIA==}
    engines: {node: '>=0.10.0'}

  is-wsl@2.2.0:
    resolution: {integrity: sha512-fKzAra0rGJUUBwGBgNkHZuToZcn+TtXHpeCgmkMJMMYx1sQDYaCSyjJBSCa2nH1DGm7s3n1oBnohoVTBaN7Lww==}
    engines: {node: '>=8'}

  isexe@2.0.0:
    resolution: {integrity: sha512-RHxMLp9lnKHGHRng9QFhRCMbYAcVpn69smSGcq3f36xjgVVWThj4qqLbTLlq7Ssj8B+fIQ1EuCEGI2lKsyQeIw==}

  jackspeak@3.4.3:
    resolution: {integrity: sha512-OGlZQpz2yfahA/Rd1Y8Cd9SIEsqvXkLVoSw/cgwhnhFMDbsQFeZYoJJ7bIZBS9BcamUW96asq/npPWugM+RQBw==}

  jiti@1.21.7:
    resolution: {integrity: sha512-/imKNG4EbWNrVjoNC/1H5/9GFy+tqjGBHCaSsN+P2RnPqjsLmv6UD3Ej+Kj8nBWaRAwyk7kK5ZUc+OEatnTR3A==}
    hasBin: true

  joycon@3.1.1:
    resolution: {integrity: sha512-34wB/Y7MW7bzjKRjUKTa46I2Z7eV62Rkhva+KkopW7Qvv/OSWBqvkSY7vusOPrNuZcUG3tApvdVgNB8POj3SPw==}
    engines: {node: '>=10'}

  js-base64@3.7.2:
    resolution: {integrity: sha512-NnRs6dsyqUXejqk/yv2aiXlAvOs56sLkX6nUdeaNezI5LFFLlsZjOThmwnrcwh5ZZRwZlCMnVAY3CvhIhoVEKQ==}

  js-tiktoken@1.0.20:
    resolution: {integrity: sha512-Xlaqhhs8VfCd6Sh7a1cFkZHQbYTLCwVJJWiHVxBYzLPxW0XsoxBy1hitmjkdIjD3Aon5BXLHFwU5O8WUx6HH+A==}

  js-tokens@4.0.0:
    resolution: {integrity: sha512-RdJUflcE3cUzKiMqQgsCu06FPu9UdIJO0beYbPhHN4k6apgJtifcoCtT9bcxOpYBtpD2kCM6Sbzg4CausW/PKQ==}

  js-tokens@9.0.1:
    resolution: {integrity: sha512-mxa9E9ITFOt0ban3j6L5MpjwegGz6lBQmM1IJkWeBZGcMxto50+eWdjC/52xDbS2vy0k7vIMK0Fe2wfL9OQSpQ==}

  js-yaml@3.14.1:
    resolution: {integrity: sha512-okMH7OXXJ7YrN9Ok3/SXrnu4iX9yOk+25nqX4imS2npuvTYDmo/QEZoqwZkYaIDk3jVvBOTOIEgEhaLOynBS9g==}
    hasBin: true

  js-yaml@4.1.0:
    resolution: {integrity: sha512-wpxZs9NoxZaJESJGIZTyDEaYpl0FKSA+FB9aJiyemKhMwkxQg63h4T1KJgUGHpTqPDNRcmmYLugrRjJlBtWvRA==}
    hasBin: true

  json-bigint@1.0.0:
    resolution: {integrity: sha512-SiPv/8VpZuWbvLSMtTDU8hEfrZWg/mH/nV/b4o0CYbSxu1UIQPLdwKOCIyLQX+VIPO5vrLX3i8qtqFyhdPSUSQ==}

  json-buffer@3.0.1:
    resolution: {integrity: sha512-4bV5BfR2mqfQTJm+V5tPPdf+ZpuhiIvTuAB5g8kcrXOZpTT/QwwVRWBywX1ozr6lEuPdbHxwaJlm9G6mI2sfSQ==}

  json-schema-to-zod@2.6.1:
    resolution: {integrity: sha512-uiHmWH21h9FjKJkRBntfVGTLpYlCZ1n98D0izIlByqQLqpmkQpNTBtfbdP04Na6+43lgsvrShFh2uWLkQDKJuQ==}
    hasBin: true

  json-schema-traverse@0.4.1:
    resolution: {integrity: sha512-xbbCH5dCYU5T8LcEhhuh7HJ88HXuW3qsI3Y0zOZFKfZEHcpWiHU/Jxzk629Brsab/mMiHQti9wMP+845RPe3Vg==}

  json-schema-walker@2.0.0:
    resolution: {integrity: sha512-nXN2cMky0Iw7Af28w061hmxaPDaML5/bQD9nwm1lOoIKEGjHcRGxqWe4MfrkYThYAPjSUhmsp4bJNoLAyVn9Xw==}
    engines: {node: '>=10'}

  json-schema@0.4.0:
    resolution: {integrity: sha512-es94M3nTIfsEPisRafak+HDLfHXnKBhV3vU5eqPcS3flIWqcxJWgXHXiey3YrpaNsanY5ei1VoYEbOzijuq9BA==}

  json-stable-stringify-without-jsonify@1.0.1:
    resolution: {integrity: sha512-Bdboy+l7tA3OGW6FjyFHWkP5LuByj1Tk33Ljyq0axyzdk9//JSi2u3fP1QSmd1KNwq6VOKYGlAu87CisVir6Pw==}

  jsondiffpatch@0.6.0:
    resolution: {integrity: sha512-3QItJOXp2AP1uv7waBkao5nCvhEv+QmJAd38Ybq7wNI74Q+BBmnLn4EDKz6yI9xGAIQoUF87qHt+kc1IVxB4zQ==}
    engines: {node: ^18.0.0 || >=20.0.0}
    hasBin: true

  jsonfile@4.0.0:
    resolution: {integrity: sha512-m6F1R3z8jjlf2imQHS2Qez5sjKWQzbuuhuJ/FKYFRZvPE3PuHcSMVZzfsLhGVOkfd20obL5SWEBew5ShlquNxg==}

  jsonpointer@5.0.1:
    resolution: {integrity: sha512-p/nXbhSEcu3pZRdkW1OfJhpsVtW1gd4Wa1fnQc9YLiTfAjn0312eMKimbdIQzuZl9aa9xUGaRlP9T/CJE/ditQ==}
    engines: {node: '>=0.10.0'}

  jwa@2.0.1:
    resolution: {integrity: sha512-hRF04fqJIP8Abbkq5NKGN0Bbr3JxlQ+qhZufXVr0DvujKy93ZCbXZMHDL4EOtodSbCWxOqR8MS1tXA5hwqCXDg==}

  jws@4.0.0:
    resolution: {integrity: sha512-KDncfTmOZoOMTFG4mBlG0qUIOlc03fmzH+ru6RgYVZhPkyiy/92Owlt/8UEN+a4TXR1FQetfIpJE8ApdvdVxTg==}

  keyv@4.5.4:
    resolution: {integrity: sha512-oxVHkHR/EJf2CNXnWxRLW6mg7JyCCUcG0DtEGmL2ctUo1PNTin1PUil+r/+4r5MpVgC/fn1kjsx7mjSujKqIpw==}

  kind-of@6.0.3:
    resolution: {integrity: sha512-dcS1ul+9tmeD95T+x28/ehLgd9mENa3LsvDTtzm3vyBEO7RPptvAD+t44WVXaUjTBRcrpFeFlC8WCruUR456hw==}
    engines: {node: '>=0.10.0'}

  langchain@0.3.28:
    resolution: {integrity: sha512-h4GGlBJNGU/Sj2PipW9kL+ewj7To3c+SnnNKH3HZaVHEqGPMHVB96T1lLjtCLcZCyUfabMr/zFIkLNI4War+Xg==}
    engines: {node: '>=18'}
    peerDependencies:
      '@langchain/anthropic': '*'
      '@langchain/aws': '*'
      '@langchain/cerebras': '*'
      '@langchain/cohere': '*'
      '@langchain/core': '>=0.3.58 <0.4.0'
      '@langchain/deepseek': '*'
      '@langchain/google-genai': '*'
      '@langchain/google-vertexai': '*'
      '@langchain/google-vertexai-web': '*'
      '@langchain/groq': '*'
      '@langchain/mistralai': '*'
      '@langchain/ollama': '*'
      '@langchain/xai': '*'
      axios: '*'
      cheerio: '*'
      handlebars: ^4.7.8
      peggy: ^3.0.2
      typeorm: '*'
    peerDependenciesMeta:
      '@langchain/anthropic':
        optional: true
      '@langchain/aws':
        optional: true
      '@langchain/cerebras':
        optional: true
      '@langchain/cohere':
        optional: true
      '@langchain/deepseek':
        optional: true
      '@langchain/google-genai':
        optional: true
      '@langchain/google-vertexai':
        optional: true
      '@langchain/google-vertexai-web':
        optional: true
      '@langchain/groq':
        optional: true
      '@langchain/mistralai':
        optional: true
      '@langchain/ollama':
        optional: true
      '@langchain/xai':
        optional: true
      axios:
        optional: true
      cheerio:
        optional: true
      handlebars:
        optional: true
      peggy:
        optional: true
      typeorm:
        optional: true

  langsmith@0.3.31:
    resolution: {integrity: sha512-9lwuLZuN3tXFYQ6eMg0rmbBw7oxQo4bu1NYeylbjz27bOdG1XB9XNoxaiIArkK4ciLdOIOhPMBXP4bkvZOgHRw==}
    peerDependencies:
      openai: '*'
    peerDependenciesMeta:
      openai:
        optional: true

  levn@0.4.1:
    resolution: {integrity: sha512-+bT2uH4E5LGE7h/n3evcS/sQlJXCpIp6ym8OWJ5eV6+67Dsql/LaaT7qJBAt2rzfoa/5QBGBhxDix1dMt2kQKQ==}
    engines: {node: '>= 0.8.0'}

  lilconfig@3.1.3:
    resolution: {integrity: sha512-/vlFKAoH5Cgt3Ie+JLhRbwOsCQePABiU3tJ1egGvyQ+33R/vcwM2Zl2QR/LzjsBeItPt3oSVXapn+m4nQDvpzw==}
    engines: {node: '>=14'}

  lines-and-columns@1.2.4:
    resolution: {integrity: sha512-7ylylesZQ/PV29jhEDl3Ufjo6ZX7gCqJr5F7PKrqc93v7fzSymt1BpwEU8nAUXs8qzzvqhbjhK5QZg6Mt/HkBg==}

  linkify-it@5.0.0:
    resolution: {integrity: sha512-5aHCbzQRADcdP+ATqnDuhhJ/MRIqDkZX5pyjFHRRysS8vZ5AbqGEoFIb6pYHPZ+L/OC2Lc+xT8uHVVR5CAK/wQ==}

  lint-staged@15.5.2:
    resolution: {integrity: sha512-YUSOLq9VeRNAo/CTaVmhGDKG+LBtA8KF1X4K5+ykMSwWST1vDxJRB2kv2COgLb1fvpCo+A/y9A0G0znNVmdx4w==}
    engines: {node: '>=18.12.0'}
    hasBin: true

  listr2@8.3.3:
    resolution: {integrity: sha512-LWzX2KsqcB1wqQ4AHgYb4RsDXauQiqhjLk+6hjbaeHG4zpjjVAB6wC/gz6X0l+Du1cN3pUB5ZlrvTbhGSNnUQQ==}
    engines: {node: '>=18.0.0'}

  load-tsconfig@0.2.5:
    resolution: {integrity: sha512-IXO6OCs9yg8tMKzfPZ1YmheJbZCiEsnBdcB03l0OcfK9prKnJb96siuHCr5Fl37/yo9DnKU+TLpxzTUspw9shg==}
    engines: {node: ^12.20.0 || ^14.13.1 || >=16.0.0}

  locate-path@5.0.0:
    resolution: {integrity: sha512-t7hw9pI+WvuwNJXwk5zVHpyhIqzg2qTlklJOf0mVxGSbe3Fp2VieZcduNYjaLDoy6p9uGpQEGWG87WpMKlNq8g==}
    engines: {node: '>=8'}

  locate-path@6.0.0:
    resolution: {integrity: sha512-iPZK6eYjbxRu3uB4/WZ3EsEIMJFMqAoopl3R+zuq0UjcAm/MO6KCweDgPfP3elTztoKP3KtnVHxTn2NHBSDVUw==}
    engines: {node: '>=10'}

  lodash.camelcase@4.3.0:
    resolution: {integrity: sha512-TwuEnCnxbc3rAvhf/LbG7tJUDzhqXyFnv3dtzLOPgCG/hODL7WFnsbwktkD7yUV0RrreP/l1PALq/YSg6VvjlA==}

  lodash.clonedeep@4.5.0:
    resolution: {integrity: sha512-H5ZhCF25riFd9uB5UCkVKo61m3S/xZk1x4wA6yp/L3RFP6Z/eHH1ymQcGLo7J3GMPfm0V/7m1tryHuGVxpqEBQ==}

  lodash.merge@4.6.2:
    resolution: {integrity: sha512-0KpjqXRVvrYyCsX1swR/XTK0va6VQkQM6MNo7PqW77ByjAhoARA8EfrP1N4+KlKj8YS0ZUCtRT/YUuhyYDujIQ==}

  lodash.sortby@4.7.0:
    resolution: {integrity: sha512-HDWXG8isMntAyRF5vZ7xKuEvOhT4AhlRt/3czTSjvGUxjYCBVRQY48ViDHyfYz9VIoBkW4TMGQNapx+l3RUwdA==}

  lodash.startcase@4.4.0:
    resolution: {integrity: sha512-+WKqsK294HMSc2jEbNgpHpd0JfIBhp7rEV4aqXWqFr6AlXov+SlcgB1Fv01y2kGe3Gc8nMW7VA0SrGuSkRfIEg==}

  log-update@6.1.0:
    resolution: {integrity: sha512-9ie8ItPR6tjY5uYJh8K/Zrv/RMZ5VOlOWvtZdEHYSTFKZfIBPQa9tOAEeAWhd+AnIneLJ22w5fjOYtoutpWq5w==}
    engines: {node: '>=18'}

  long@5.3.2:
    resolution: {integrity: sha512-mNAgZ1GmyNhD7AuqnTG3/VQ26o760+ZYBPKjPvugO8+nLbYfX6TVpJPseBvopbdY+qpZ/lKUnmEc1LeZYS3QAA==}

  loose-envify@1.4.0:
    resolution: {integrity: sha512-lyuxPGr/Wfhrlem2CL/UcnUc1zcqKAImBDzukY7Y5F/yQiNdko6+fRLevlw1HgMySw7f611UIY408EtxRSoK3Q==}
    hasBin: true

  loupe@3.1.3:
    resolution: {integrity: sha512-kkIp7XSkP78ZxJEsSxW3712C6teJVoeHHwgo9zJ380de7IYyJ2ISlxojcH2pC5OFLewESmnRi/+XCDIEEVyoug==}

  loupe@3.1.4:
    resolution: {integrity: sha512-wJzkKwJrheKtknCOKNEtDK4iqg/MxmZheEMtSTYvnzRdEYaZzmgH976nenp8WdJRdx5Vc1X/9MO0Oszl6ezeXg==}

  lru-cache@10.4.3:
    resolution: {integrity: sha512-JNAzZcXrCt42VGLuYz0zfAzDfAvJWW6AfYlDBQyDV5DClI2m5sAmK+OIO7s59XfsRsWHp02jAJrRadPRGTt6SQ==}

  lunr@2.3.9:
    resolution: {integrity: sha512-zTU3DaZaF3Rt9rhN3uBMGQD3dD2/vFQqnvZCDv4dl5iOzq2IZQqTxu90r4E5J+nP70J3ilqVCrbho2eWaeW8Ow==}

  magic-string@0.30.17:
    resolution: {integrity: sha512-sNPKHvyjVf7gyjwS4xGTaW/mCnF8wnjtifKBEhxfZ7E/S8tQ0rssrwGNn6q8JH/ohItJfSQp9mBtQYuTlH5QnA==}

  markdown-it@14.1.0:
    resolution: {integrity: sha512-a54IwgWPaeBCAAsv13YgmALOF1elABB08FxO9i+r4VFk5Vl4pKokRPeX8u5TCgSsPi6ec1otfLjdOpVcgbpshg==}
    hasBin: true

  math-intrinsics@1.1.0:
    resolution: {integrity: sha512-/IXtbwEk5HTPyEwyKX6hGkYXxM9nbj64B+ilVJnC/R6B0pH5G4V3b0pVbL7DBj4tkhBAppbQUlf6F6Xl9LHu1g==}
    engines: {node: '>= 0.4'}

  mdurl@2.0.0:
    resolution: {integrity: sha512-Lf+9+2r+Tdp5wXDXC4PcIBjTDtq4UKjCPMQhKIuzpJNW0b96kVqSwW0bT7FhRSfmAiFYgP+SCRvdrDozfh0U5w==}

  media-typer@0.3.0:
    resolution: {integrity: sha512-dq+qelQ9akHpcOl/gUVRTxVIOkAJ1wR3QAvb4RsVjS8oVoFjDGTc679wJYmUmknUF5HwMLOgb5O+a3KxfWapPQ==}
    engines: {node: '>= 0.6'}

  media-typer@1.1.0:
    resolution: {integrity: sha512-aisnrDP4GNe06UcKFnV5bfMNPBUw4jsLGaWwWfnH3v02GnBuXX2MCVn5RbrWo0j3pczUilYblq7fQ7Nw2t5XKw==}
    engines: {node: '>= 0.8'}

  merge-descriptors@1.0.3:
    resolution: {integrity: sha512-gaNvAS7TZ897/rVaZ0nMtAyxNyi/pdbjbAwUpFQpN70GqnVfOiXpeUUMKRBmzXaSQ8DdTX4/0ms62r2K+hE6mQ==}

  merge-descriptors@2.0.0:
    resolution: {integrity: sha512-Snk314V5ayFLhp3fkUREub6WtjBfPdCPY1Ln8/8munuLuiYhsABgBVWsozAG+MWMbVEvcdcpbi9R7ww22l9Q3g==}
    engines: {node: '>=18'}

  merge-stream@2.0.0:
    resolution: {integrity: sha512-abv/qOcuPfk3URPfDzmZU1LKmuw8kT+0nIHvKrKgFrwifol/doWcdA4ZqsWQ8ENrFKkd67Mfpo/LovbIUsbt3w==}

  merge2@1.4.1:
    resolution: {integrity: sha512-8q7VEgMJW4J8tcfVPy8g09NcQwZdbwFEqhe/WZkoIzjn/3TGDwtOCYtXGxA3O8tPzpczCCDgv+P2P5y00ZJOOg==}
    engines: {node: '>= 8'}

  methods@1.1.2:
    resolution: {integrity: sha512-iclAHeNqNm68zFtnZ0e+1L2yUIdvzNoauKU4WBA3VvH/vPFieF7qfRlwUZU+DA9P9bPXIS90ulxoUoCH23sV2w==}
    engines: {node: '>= 0.6'}

  micromatch@4.0.8:
    resolution: {integrity: sha512-PXwfBhYu0hBCPw8Dn0E+WDYb7af3dSLVWKi3HGv84IdF4TyFoC0ysxFd0Goxw7nSv4T/PzEJQxsYsEiFCKo2BA==}
    engines: {node: '>=8.6'}

  mime-db@1.52.0:
    resolution: {integrity: sha512-sPU4uV7dYlvtWJxwwxHD0PuihVNiE7TyAbQ5SWxDCB9mUYvOgroQOwYQQOKPJ8CIbE+1ETVlOoK1UC2nU3gYvg==}
    engines: {node: '>= 0.6'}

  mime-db@1.54.0:
    resolution: {integrity: sha512-aU5EJuIN2WDemCcAp2vFBfp/m4EAhWJnUNSSw0ixs7/kXbd6Pg64EmwJkNdFhB8aWt1sH2CTXrLxo/iAGV3oPQ==}
    engines: {node: '>= 0.6'}

  mime-types@2.1.35:
    resolution: {integrity: sha512-ZDY+bPm5zTTF+YpCrAU9nK0UgICYPT0QtT1NZWFv4s++TNkcgVaT0g6+4R2uI4MjQjzysHB1zxuWL50hzaeXiw==}
    engines: {node: '>= 0.6'}

  mime-types@3.0.1:
    resolution: {integrity: sha512-xRc4oEhT6eaBpU1XF7AjpOFD+xQmXNB5OVKwp4tqCuBpHLS/ZbBDrc07mYTDqVMg6PfxUjjNp85O6Cd2Z/5HWA==}
    engines: {node: '>= 0.6'}

  mime@1.6.0:
    resolution: {integrity: sha512-x0Vn8spI+wuJ1O6S7gnbaQg8Pxh4NNHb7KSINmEWKiPE4RKOplvijn+NkmYmmRgP68mc70j2EbeTFRsrswaQeg==}
    engines: {node: '>=4'}
    hasBin: true

  mime@3.0.0:
    resolution: {integrity: sha512-jSCU7/VB1loIWBZe14aEYHU/+1UMEHoaO7qxCOVJOw9GgH72VAWppxNcjU+x9a2k3GSIBXNKxXQFqRvvZ7vr3A==}
    engines: {node: '>=10.0.0'}
    hasBin: true

  mimic-fn@4.0.0:
    resolution: {integrity: sha512-vqiC06CuhBTUdZH+RYl8sFrL096vA45Ok5ISO6sE/Mr1jRbGH4Csnhi8f3wKVl7x8mO4Au7Ir9D3Oyv1VYMFJw==}
    engines: {node: '>=12'}

  mimic-function@5.0.1:
    resolution: {integrity: sha512-VP79XUPxV2CigYP3jWwAUFSku2aKqBH7uTAapFWCBqutsbmDo96KY5o8uh6U+/YSIn5OxJnXp73beVkpqMIGhA==}
    engines: {node: '>=18'}

  minimatch@3.1.2:
    resolution: {integrity: sha512-J7p63hRiAjw1NDEww1W7i37+ByIrOWO5XQQAzZ3VOcL0PNybwpfmV/N05zFAzwQ9USyEcX6t3UO+K5aqBQOIHw==}

  minimatch@9.0.5:
    resolution: {integrity: sha512-G6T0ZX48xgozx7587koeX9Ys2NYy6Gmv//P89sEte9V9whIapMNF4idKxnW2QtCcLiTWlb/wfCabAtAFWhhBow==}
    engines: {node: '>=16 || 14 >=14.17'}

  minimist@1.2.8:
    resolution: {integrity: sha512-2yyAR8qBkN3YuheJanUpWC5U3bb5osDywNB8RzDVlDwDHbocAJveqqj1u8+SVD7jkWT4yvsHCpWqqWqAxb0zCA==}

  minipass@7.1.2:
    resolution: {integrity: sha512-qOOzS1cBTWYF4BH8fVePDBOO9iptMnGUEZwNc/cMWnTV2nVLZ7VoNWEPHkYczZA0pdoA7dl6e7FL659nX9S2aw==}
    engines: {node: '>=16 || 14 >=14.17'}

  mlly@1.7.4:
    resolution: {integrity: sha512-qmdSIPC4bDJXgZTCR7XosJiNKySV7O215tsPtDN9iEO/7q/76b/ijtgRu/+epFXSJhijtTCCGp3DWS549P3xKw==}

  module-details-from-path@1.0.4:
    resolution: {integrity: sha512-EGWKgxALGMgzvxYF1UyGTy0HXX/2vHLkw6+NvDKW2jypWbHpjQuj4UMcqQWXHERJhVGKikolT06G3bcKe4fi7w==}

  mri@1.2.0:
    resolution: {integrity: sha512-tzzskb3bG8LvYGFF/mDTpq3jpI6Q9wc3LEmBaghu+DdCssd1FakN7Bc0hVNmEyGq1bq3RgfkCb3cmQLpNPOroA==}
    engines: {node: '>=4'}

  mrmime@2.0.1:
    resolution: {integrity: sha512-Y3wQdFg2Va6etvQ5I82yUhGdsKrcYox6p7FfL1LbK2J4V01F9TGlepTIhnK24t7koZibmg82KGglhA1XK5IsLQ==}
    engines: {node: '>=10'}

  ms@2.0.0:
    resolution: {integrity: sha512-Tpp60P6IUJDTuOq/5Z8cdskzJujfwqfOTkrwIwj7IRISpnkJnT6SyJ4PCPnGMoFjC9ddhal5KVIYtAt97ix05A==}

  ms@2.1.3:
    resolution: {integrity: sha512-6FlzubTLZG3J2a/NVCAleEhjzq5oxgHyaCU9yYXvcLsvoVaHJq/s5xXI6/XXP6tz7R9xAOtHnSO/tXtF3WRTlA==}

  msgpackr-extract@3.0.3:
    resolution: {integrity: sha512-P0efT1C9jIdVRefqjzOQ9Xml57zpOXnIuS+csaB4MdZbTdmGDLo8XhzBG1N7aO11gKDDkJvBLULeFTo46wwreA==}
    hasBin: true

  msgpackr@1.11.4:
    resolution: {integrity: sha512-uaff7RG9VIC4jacFW9xzL3jc0iM32DNHe4jYVycBcjUePT/Klnfj7pqtWJt9khvDFizmjN2TlYniYmSS2LIaZg==}

  multipasta@0.2.5:
    resolution: {integrity: sha512-c8eMDb1WwZcE02WVjHoOmUVk7fnKU/RmUcosHACglrWAuPQsEJv+E8430sXj6jNc1jHw0zrS16aCjQh4BcEb4A==}

  mustache@4.2.0:
    resolution: {integrity: sha512-71ippSywq5Yb7/tVYyGbkBggbU8H3u5Rz56fH60jGFgr8uHwxs+aSKeqmluIVzM0m0kB7xQjKS6qPfd0b2ZoqQ==}
    hasBin: true

  mute-stream@1.0.0:
    resolution: {integrity: sha512-avsJQhyd+680gKXyG/sQc0nXaC6rBkPOfyHYcFb9+hdkqQkR9bdnkJ0AMZhke0oesPqIO+mFFJ+IdBc7mst4IA==}
    engines: {node: ^14.17.0 || ^16.13.0 || >=18.0.0}

  mz@2.7.0:
    resolution: {integrity: sha512-z81GNO7nnYMEhrGh9LeymoE4+Yr0Wn5McHIZMK5cfQCl+NDX08sCZgUc9/6MHni9IWuFLm1Z3HTCXu2z9fN62Q==}

  nanoid@3.3.11:
    resolution: {integrity: sha512-N8SpfPUnUp1bK+PMYW8qSWdl9U+wwNWI4QKxOYDy9JAro3WMX7p2OeVRF9v+347pnakNevPmiHhNmZ2HbFA76w==}
    engines: {node: ^10 || ^12 || ^13.7 || ^14 || >=15.0.1}
    hasBin: true

  natural-compare@1.4.0:
    resolution: {integrity: sha512-OWND8ei3VtNC9h7V60qff3SVobHr996CTwgxubgyQYEpg290h9J0buyECNNJexkFm5sOajh5G116RYA1c8ZMSw==}

  negotiator@0.6.3:
    resolution: {integrity: sha512-+EUsqGPLsM+j/zdChZjsnX51g4XrHFOIXwfnCVPGlQk/k5giakcKsuxCObBRu6DSm9opw/O6slWbJdghQM4bBg==}
    engines: {node: '>= 0.6'}

  negotiator@1.0.0:
    resolution: {integrity: sha512-8Ofs/AUQh8MaEcrlq5xOX0CQ9ypTF5dl78mjlMNfOK08fzpgTHQRQPBxcPlEtIw0yRpws+Zo/3r+5WRby7u3Gg==}
    engines: {node: '>= 0.6'}

  next@15.3.3:
    resolution: {integrity: sha512-JqNj29hHNmCLtNvd090SyRbXJiivQ+58XjCcrC50Crb5g5u2zi7Y2YivbsEfzk6AtVI80akdOQbaMZwWB1Hthw==}
    engines: {node: ^18.18.0 || ^19.8.0 || >= 20.0.0}
    hasBin: true
    peerDependencies:
      '@opentelemetry/api': ^1.1.0
      '@playwright/test': ^1.41.2
      babel-plugin-react-compiler: '*'
      react: ^18.2.0 || 19.0.0-rc-de68d2f4-20241204 || ^19.0.0
      react-dom: ^18.2.0 || 19.0.0-rc-de68d2f4-20241204 || ^19.0.0
      sass: ^1.3.0
    peerDependenciesMeta:
      '@opentelemetry/api':
        optional: true
      '@playwright/test':
        optional: true
      babel-plugin-react-compiler:
        optional: true
      sass:
        optional: true

  node-addon-api@7.1.1:
    resolution: {integrity: sha512-5m3bsyrjFWE1xf7nz7YXdN4udnVtXK6/Yfgn5qnahL6bCkf2yKt4k3nuTKAtT4r3IG8JNR2ncsIMdZuAzJjHQQ==}

  node-domexception@1.0.0:
    resolution: {integrity: sha512-/jKZoMpw0F8GRwl4/eLROPA3cfcXtLApP0QzLmUT/HuPCZWyB7IY9ZrMeKw2O/nFIqPQB3PVM9aYm0F312AXDQ==}
    engines: {node: '>=10.5.0'}
    deprecated: Use your platform's native DOMException instead

  node-fetch@2.7.0:
    resolution: {integrity: sha512-c4FRfUm/dbcWZ7U+1Wq0AwCyFL+3nt2bEw05wfxSz+DWpWsitgmSgYmy2dQdWyKC1694ELPqMs/YzUSNozLt8A==}
    engines: {node: 4.x || >=6.0.0}
    peerDependencies:
      encoding: ^0.1.0
    peerDependenciesMeta:
      encoding:
        optional: true

  node-gyp-build-optional-packages@5.2.2:
    resolution: {integrity: sha512-s+w+rBWnpTMwSFbaE0UXsRlg7hU4FjekKU4eyAih5T8nJuNZT1nNsskXpxmeqSK9UzkBl6UgRlnKc8hz8IEqOw==}
    hasBin: true

  normalize-path@3.0.0:
    resolution: {integrity: sha512-6eZs5Ls3WtCisHWp9S2GUy8dqkpGi4BVSz3GaqiE6ezub0512ESztXUwUB6C6IKbQkY2Pnb/mD4WYojCRwcwLA==}
    engines: {node: '>=0.10.0'}

  npm-run-path@5.3.0:
    resolution: {integrity: sha512-ppwTtiJZq0O/ai0z7yfudtBpWIoxM8yE6nHi1X47eFR2EWORqfbu6CnPlNsjeN683eT0qG6H/Pyf9fCcvjnnnQ==}
    engines: {node: ^12.20.0 || ^14.13.1 || >=16.0.0}

  object-assign@4.1.1:
    resolution: {integrity: sha512-rJgTQnkUnH1sFw8yT6VSU3zD3sWmu6sZhIseY8VX+GRu3P6F7Fu+JNDoXfklElbLJSnc3FUQHVe4cU5hj+BcUg==}
    engines: {node: '>=0.10.0'}

  object-hash@3.0.0:
    resolution: {integrity: sha512-RSn9F68PjH9HqtltsSnqYC1XXoWe9Bju5+213R98cNGttag9q9yAOTzdbsqvIa7aNm5WffBZFpWYr2aWrklWAw==}
    engines: {node: '>= 6'}

  object-inspect@1.13.4:
    resolution: {integrity: sha512-W67iLl4J2EXEGTbfeHCffrjDfitvLANg0UlX3wFUUSTx92KXRFegMHUVgSqE+wvhAbi4WqjGg9czysTV2Epbew==}
    engines: {node: '>= 0.4'}

  on-exit-leak-free@2.1.2:
    resolution: {integrity: sha512-0eJJY6hXLGf1udHwfNftBqH+g73EU4B504nZeKpz1sYRKafAghwxEJunB2O7rDZkL4PGfsMVnTXZ2EjibbqcsA==}
    engines: {node: '>=14.0.0'}

  on-finished@2.4.1:
    resolution: {integrity: sha512-oVlzkg3ENAhCk2zdv7IJwd/QUD4z2RxRwpkcGY8psCVcCYZNq4wYnVWALHM+brtuJjePWiYF/ClmuDr8Ch5+kg==}
    engines: {node: '>= 0.8'}

  once@1.4.0:
    resolution: {integrity: sha512-lNaJgI+2Q5URQBkccEKHTQOPaXdUxnZZElQTZY0MFUAuaEqe1E+Nyvgdz/aIyNi6Z9MzO5dv1H8n58/GELp3+w==}

  onetime@6.0.0:
    resolution: {integrity: sha512-1FlR+gjXK7X+AsAHso35MnyN5KqGwJRi/31ft6x0M194ht7S+rWAvd7PHss9xSKMzE0asv1pyIHaJYq+BbacAQ==}
    engines: {node: '>=12'}

  onetime@7.0.0:
    resolution: {integrity: sha512-VXJjc87FScF88uafS3JllDgvAm+c/Slfz06lorj2uAY34rlUu0Nt+v8wreiImcrgAjjIHp1rXpTDlLOGw29WwQ==}
    engines: {node: '>=18'}

  only-allow@1.2.1:
    resolution: {integrity: sha512-M7CJbmv7UCopc0neRKdzfoGWaVZC+xC1925GitKH9EAqYFzX9//25Q7oX4+jw0tiCCj+t5l6VZh8UPH23NZkMA==}
    hasBin: true

  open@8.4.2:
    resolution: {integrity: sha512-7x81NCL719oNbsq/3mh+hVrAWmFuEYUqrq/Iw3kUzH8ReypT9QQ0BLoJS7/G9k6N81XjW4qHWtjWwe/9eLy1EQ==}
    engines: {node: '>=12'}

  openai@4.104.0:
    resolution: {integrity: sha512-p99EFNsA/yX6UhVO93f5kJsDRLAg+CTA2RBqdHK4RtK8u5IJw32Hyb2dTGKbnnFmnuoBv5r7Z2CURI9sGZpSuA==}
    hasBin: true
    peerDependencies:
      ws: ^8.18.0
      zod: ^3.23.8
    peerDependenciesMeta:
      ws:
        optional: true
      zod:
        optional: true

  openai@5.3.0:
    resolution: {integrity: sha512-VIKmoF7y4oJCDOwP/oHXGzM69+x0dpGFmN9QmYO+uPbLFOmmnwO+x1GbsgUtI+6oraxomGZ566Y421oYVu191w==}
    hasBin: true
    peerDependencies:
      ws: ^8.18.0
      zod: ^3.23.8
    peerDependenciesMeta:
      ws:
        optional: true
      zod:
        optional: true

  openapi-types@12.1.3:
    resolution: {integrity: sha512-N4YtSYJqghVu4iek2ZUvcN/0aqH1kRDuNqzcycDxhOUpg7GdvLa2F3DgS6yBNhInhv2r/6I0Flkn7CqL8+nIcw==}

  optionator@0.9.4:
    resolution: {integrity: sha512-6IpQ7mKUxRcZNLIObR0hz7lxsapSSIYNZJwXPGeF0mTVqGKFIXj1DQcMoT22S3ROcLyY/rz0PWaWZ9ayWmad9g==}
    engines: {node: '>= 0.8.0'}

  os-tmpdir@1.0.2:
    resolution: {integrity: sha512-D2FR03Vir7FIu45XBY20mTb+/ZSWB00sjU9jdQXt83gDrI4Ztz5Fs7/yy74g2N5SVQY4xY1qDr4rNddwYRVX0g==}
    engines: {node: '>=0.10.0'}

  outdent@0.5.0:
    resolution: {integrity: sha512-/jHxFIzoMXdqPzTaCpFzAAWhpkSjZPF4Vsn6jAfNpmbH/ymsmd7Qc6VE9BGn0L6YMj6uwpQLxCECpus4ukKS9Q==}

  p-filter@2.1.0:
    resolution: {integrity: sha512-ZBxxZ5sL2HghephhpGAQdoskxplTwr7ICaehZwLIlfL6acuVgZPm8yBNuRAFBGEqtD/hmUeq9eqLg2ys9Xr/yw==}
    engines: {node: '>=8'}

  p-finally@1.0.0:
    resolution: {integrity: sha512-LICb2p9CB7FS+0eR1oqWnHhp0FljGLZCWBE9aix0Uye9W8LTQPwMTYVGWQWIw9RdQiDg4+epXQODwIYJtSJaow==}
    engines: {node: '>=4'}

  p-limit@2.3.0:
    resolution: {integrity: sha512-//88mFWSJx8lxCzwdAABTJL2MyWB12+eIY7MDL2SqLmAkeKU9qxRvWuSyTjm3FUmpBEMuFfckAIqEaVGUDxb6w==}
    engines: {node: '>=6'}

  p-limit@3.1.0:
    resolution: {integrity: sha512-TYOanM3wGwNGsZN2cVTYPArw454xnXj5qmWF1bEoAc4+cU/ol7GVh7odevjp1FNHduHc3KZMcFduxU5Xc6uJRQ==}
    engines: {node: '>=10'}

  p-locate@4.1.0:
    resolution: {integrity: sha512-R79ZZ/0wAxKGu3oYMlz8jy/kbhsNrS7SKZ7PxEHBgJ5+F2mtFW2fK2cOtBh1cHYkQsbzFV7I+EoRKe6Yt0oK7A==}
    engines: {node: '>=8'}

  p-locate@5.0.0:
    resolution: {integrity: sha512-LaNjtRWUBY++zB5nE/NwcaoMylSPk+S+ZHNB1TzdbMJMny6dynpAGt7X/tl/QYq3TIeE6nxHppbo2LGymrG5Pw==}
    engines: {node: '>=10'}

  p-map@2.1.0:
    resolution: {integrity: sha512-y3b8Kpd8OAN444hxfBbFfj1FY/RjtTd8tzYwhUqNYXx0fXx2iX4maP4Qr6qhIKbQXI02wTLAda4fYUbDagTUFw==}
    engines: {node: '>=6'}

  p-queue@6.6.2:
    resolution: {integrity: sha512-RwFpb72c/BhQLEXIZ5K2e+AhgNVmIejGlTgiB9MzZ0e93GRvqZ7uSi0dvRF7/XIXDeNkra2fNHBxTyPDGySpjQ==}
    engines: {node: '>=8'}

  p-retry@4.6.2:
    resolution: {integrity: sha512-312Id396EbJdvRONlngUx0NydfrIQ5lsYu0znKVUzVvArzEIt08V1qhtyESbGVd1FGX7UKtiFp5uwKZdM8wIuQ==}
    engines: {node: '>=8'}

  p-timeout@3.2.0:
    resolution: {integrity: sha512-rhIwUycgwwKcP9yTOOFK/AKsAopjjCakVqLHePO3CC6Mir1Z99xT+R63jZxAT5lFZLa2inS5h+ZS2GvR99/FBg==}
    engines: {node: '>=8'}

  p-try@2.2.0:
    resolution: {integrity: sha512-R4nPAVTAU0B9D35/Gk3uJf/7XYbQcyohSKdvAxIRSNghFl4e71hVoGnBNQz9cWaXxO2I10KTC+3jMdvvoKw6dQ==}
    engines: {node: '>=6'}

  package-json-from-dist@1.0.1:
    resolution: {integrity: sha512-UEZIS3/by4OC8vL3P2dTXRETpebLI2NiI5vIrjaD/5UtrkFX/tNbwjTSRAGC/+7CAo2pIcBaRgWmcBBHcsaCIw==}

  package-manager-detector@0.2.11:
    resolution: {integrity: sha512-BEnLolu+yuz22S56CU1SUKq3XC3PkwD5wv4ikR4MfGvnRVcmzXR9DwSlW2fEamyTPyXHomBJRzgapeuBvRNzJQ==}

  parent-module@1.0.1:
    resolution: {integrity: sha512-GQ2EWRpQV8/o+Aw8YqtfZZPfNRWZYkbidE9k5rpl/hC3vtHHBfGm2Ifi6qWV+coDGkrUKZAxE3Lot5kcsRlh+g==}
    engines: {node: '>=6'}

  parseurl@1.3.3:
    resolution: {integrity: sha512-CiyeOxFT/JZyN5m0z9PfXw4SCBJ6Sygz1Dpl0wqjlhDEGGBP1GnsUVEL0p63hoG1fcj3fHynXi9NYO4nWOL+qQ==}
    engines: {node: '>= 0.8'}

  path-exists@4.0.0:
    resolution: {integrity: sha512-ak9Qy5Q7jYb2Wwcey5Fpvg2KoAc/ZIhLSLOSBmRmygPsGwkVVt0fZa0qrtMz+m6tJTAHfZQ8FnmB4MG4LWy7/w==}
    engines: {node: '>=8'}

  path-key@3.1.1:
    resolution: {integrity: sha512-ojmeN0qd+y0jszEtoY48r0Peq5dwMEkIlCOu6Q5f41lfkswXuKtYrhgoTpLnyIcHm24Uhqx+5Tqm2InSwLhE6Q==}
    engines: {node: '>=8'}

  path-key@4.0.0:
    resolution: {integrity: sha512-haREypq7xkM7ErfgIyA0z+Bj4AGKlMSdlQE2jvJo6huWD1EdkKYV+G/T4nq0YEF2vgTT8kqMFKo1uHn950r4SQ==}
    engines: {node: '>=12'}

  path-parse@1.0.7:
    resolution: {integrity: sha512-LDJzPVEEEPR+y48z93A0Ed0yXb8pAByGWo/k5YYdYgpY2/2EsOsksJrq7lOHxryrVOn1ejG6oAp8ahvOIQD8sw==}

  path-root-regex@0.1.2:
    resolution: {integrity: sha512-4GlJ6rZDhQZFE0DPVKh0e9jmZ5egZfxTkp7bcRDuPlJXbAwhxcl2dINPUAsjLdejqaLsCeg8axcLjIbvBjN4pQ==}
    engines: {node: '>=0.10.0'}

  path-root@0.1.1:
    resolution: {integrity: sha512-QLcPegTHF11axjfojBIoDygmS2E3Lf+8+jI6wOVmNVenrKSo3mFdSGiIgdSHenczw3wPtlVMQaFVwGmM7BJdtg==}
    engines: {node: '>=0.10.0'}

  path-scurry@1.11.1:
    resolution: {integrity: sha512-Xa4Nw17FS9ApQFJ9umLiJS4orGjm7ZzwUrwamcGQuHSzDyth9boKDaycYdDcZDuqYATXw4HFXgaqWTctW/v1HA==}
    engines: {node: '>=16 || 14 >=14.18'}

  path-to-regexp@0.1.12:
    resolution: {integrity: sha512-RA1GjUVMnvYFxuqovrEqZoxxW5NUZqbwKtYz/Tt7nXerk0LbLblQmrsgdeOxV5SFHf0UDggjS/bSeOZwt1pmEQ==}

  path-to-regexp@8.2.0:
    resolution: {integrity: sha512-TdrF7fW9Rphjq4RjrW0Kp2AW0Ahwu9sRGTkS6bvDi0SCwZlEZYmcfDbEsTz8RVk0EHIS/Vd1bv3JhG+1xZuAyQ==}
    engines: {node: '>=16'}

  path-type@4.0.0:
    resolution: {integrity: sha512-gDKb8aZMDeD/tZWs9P6+q0J9Mwkdl6xMV8TjnGP3qJVJ06bdMgkbBlLU8IdfOsIsFz2BW1rNVT3XuNEl8zPAvw==}
    engines: {node: '>=8'}

  pathe@2.0.3:
    resolution: {integrity: sha512-WUjGcAqP1gQacoQe+OBJsFA7Ld4DyXuUIjZ5cc75cLHvJ7dtNsTugphxIADwspS+AraAUePCKrSVtPLFj/F88w==}

  pathval@2.0.0:
    resolution: {integrity: sha512-vE7JKRyES09KiunauX7nd2Q9/L7lhok4smP9RZTDeD4MVs72Dp2qNFVz39Nz5a0FVEW0BJR6C0DYrq6unoziZA==}
    engines: {node: '>= 14.16'}

  pg-int8@1.0.1:
    resolution: {integrity: sha512-WCtabS6t3c8SkpDBUlb1kjOs7l66xsGdKpIPZsg4wR+B3+u9UAum2odSsF9tnvxg80h4ZxLWMy4pRjOsFIqQpw==}
    engines: {node: '>=4.0.0'}

  pg-protocol@1.10.0:
    resolution: {integrity: sha512-IpdytjudNuLv8nhlHs/UrVBhU0e78J0oIS/0AVdTbWxSOkFUVdsHC/NrorO6nXsQNDTT1kzDSOMJubBQviX18Q==}

  pg-types@2.2.0:
    resolution: {integrity: sha512-qTAAlrEsl8s4OiEQY69wDvcMIdQN6wdz5ojQiOy6YRMuynxenON0O5oCpJI6lshc6scgAY8qvJ2On/p+CXY0GA==}
    engines: {node: '>=4'}

  picocolors@1.1.1:
    resolution: {integrity: sha512-xceH2snhtb5M9liqDsmEw56le376mTZkEX/jEb/RxNFyegNul7eNslCXP9FDj/Lcu0X8KEyMceP2ntpaHrDEVA==}

  picomatch@2.3.1:
    resolution: {integrity: sha512-JU3teHTNjmE2VCGFzuY8EXzCDVwEqB2a8fsIvwaStHhAWJEeVd1o1QD80CU6+ZdEXXSLbSsuLwJjkCBWqRQUVA==}
    engines: {node: '>=8.6'}

  picomatch@4.0.2:
    resolution: {integrity: sha512-M7BAV6Rlcy5u+m6oPhAPFgJTzAioX/6B0DxyvDlo9l8+T3nLKbrczg2WLUyzd45L8RqfUMyGPzekbMvX2Ldkwg==}
    engines: {node: '>=12'}

  pidtree@0.6.0:
    resolution: {integrity: sha512-eG2dWTVw5bzqGRztnHExczNxt5VGsE6OwTeCG3fdUf9KBsZzO3R5OIIIzWR+iZA0NtZ+RDVdaoE2dK1cn6jH4g==}
    engines: {node: '>=0.10'}
    hasBin: true

  pify@2.3.0:
    resolution: {integrity: sha512-udgsAY+fTnvv7kI7aaxbqwWNb0AHiB0qBO89PZKPkoTmGOgdbrHDKD+0B2X4uTfJ/FT1R09r9gTsjUjNJotuog==}
    engines: {node: '>=0.10.0'}

  pify@4.0.1:
    resolution: {integrity: sha512-uB80kBFb/tfd68bVleG9T5GGsGPjJrLAUpR5PZIrhBnIaRTQRjqdJSsIKkOP6OAIFbj7GOrcudc5pNjZ+geV2g==}
    engines: {node: '>=6'}

  pino-abstract-transport@2.0.0:
    resolution: {integrity: sha512-F63x5tizV6WCh4R6RHyi2Ml+M70DNRXt/+HANowMflpgGFMAym/VKm6G7ZOQRjqN7XbGxK1Lg9t6ZrtzOaivMw==}

  pino-pretty@13.0.0:
    resolution: {integrity: sha512-cQBBIVG3YajgoUjo1FdKVRX6t9XPxwB9lcNJVD5GCnNM4Y6T12YYx8c6zEejxQsU0wrg9TwmDulcE9LR7qcJqA==}
    hasBin: true

  pino-std-serializers@7.0.0:
    resolution: {integrity: sha512-e906FRY0+tV27iq4juKzSYPbUj2do2X2JX4EzSca1631EB2QJQUqGbDuERal7LCtOpxl6x3+nvo9NPZcmjkiFA==}

  pino@9.7.0:
    resolution: {integrity: sha512-vnMCM6xZTb1WDmLvtG2lE/2p+t9hDEIvTWJsu6FejkE62vB7gDhvzrpFR4Cw2to+9JNQxVnkAKVPA1KPB98vWg==}
    hasBin: true

  pirates@4.0.7:
    resolution: {integrity: sha512-TfySrs/5nm8fQJDcBDuUng3VOUKsd7S+zqvbOTiGXHfxX4wK31ard+hoNuvkicM/2YFzlpDgABOevKSsB4G/FA==}
    engines: {node: '>= 6'}

  pkce-challenge@5.0.0:
    resolution: {integrity: sha512-ueGLflrrnvwB3xuo/uGob5pd5FN7l0MsLf0Z87o/UQmRtwjvfylfc9MurIxRAWywCYTgrvpXBcqjV4OfCYGCIQ==}
    engines: {node: '>=16.20.0'}

  pkg-types@1.3.1:
    resolution: {integrity: sha512-/Jm5M4RvtBFVkKWRu2BLUTNP8/M2a+UwuAX+ae4770q1qVGtfjG+WTCupoZixokjmHiry8uI+dlY8KXYV5HVVQ==}

  postcss-import@15.1.0:
    resolution: {integrity: sha512-hpr+J05B2FVYUAXHeK1YyI267J/dDDhMU6B6civm8hSY1jYJnBXxzKDKDswzJmtLHryrjhnDjqqp/49t8FALew==}
    engines: {node: '>=14.0.0'}
    peerDependencies:
      postcss: ^8.0.0

  postcss-js@4.0.1:
    resolution: {integrity: sha512-dDLF8pEO191hJMtlHFPRa8xsizHaM82MLfNkUHdUtVEV3tgTp5oj+8qbEqYM57SLfc74KSbw//4SeJma2LRVIw==}
    engines: {node: ^12 || ^14 || >= 16}
    peerDependencies:
      postcss: ^8.4.21

  postcss-load-config@4.0.2:
    resolution: {integrity: sha512-bSVhyJGL00wMVoPUzAVAnbEoWyqRxkjv64tUl427SKnPrENtq6hJwUojroMz2VB+Q1edmi4IfrAPpami5VVgMQ==}
    engines: {node: '>= 14'}
    peerDependencies:
      postcss: '>=8.0.9'
      ts-node: '>=9.0.0'
    peerDependenciesMeta:
      postcss:
        optional: true
      ts-node:
        optional: true

  postcss-load-config@6.0.1:
    resolution: {integrity: sha512-oPtTM4oerL+UXmx+93ytZVN82RrlY/wPUV8IeDxFrzIjXOLF1pN+EmKPLbubvKHT2HC20xXsCAH2Z+CKV6Oz/g==}
    engines: {node: '>= 18'}
    peerDependencies:
      jiti: '>=1.21.0'
      postcss: '>=8.0.9'
      tsx: ^4.8.1
      yaml: ^2.4.2
    peerDependenciesMeta:
      jiti:
        optional: true
      postcss:
        optional: true
      tsx:
        optional: true
      yaml:
        optional: true

  postcss-nested@6.2.0:
    resolution: {integrity: sha512-HQbt28KulC5AJzG+cZtj9kvKB93CFCdLvog1WFLf1D+xmMvPGlBstkpTEZfK5+AN9hfJocyBFCNiqyS48bpgzQ==}
    engines: {node: '>=12.0'}
    peerDependencies:
      postcss: ^8.2.14

  postcss-selector-parser@6.1.2:
    resolution: {integrity: sha512-Q8qQfPiZ+THO/3ZrOrO0cJJKfpYCagtMUkXbnEfmgUjwXg6z/WBeOyS9APBBPCTSiDV+s4SwQGu8yFsiMRIudg==}
    engines: {node: '>=4'}

  postcss-value-parser@4.2.0:
    resolution: {integrity: sha512-1NNCs6uurfkVbeXG4S8JFT9t19m45ICnif8zWLd5oPSZ50QnwMfK+H3jv408d4jw/7Bttv5axS5IiHoLaVNHeQ==}

  postcss@8.4.31:
    resolution: {integrity: sha512-PS08Iboia9mts/2ygV3eLpY5ghnUcfLV/EXTOW1E2qYxJKGGBUtNjN76FYHnMs36RmARn41bC0AZmn+rR0OVpQ==}
    engines: {node: ^10 || ^12 || >=14}

  postcss@8.5.5:
    resolution: {integrity: sha512-d/jtm+rdNT8tpXuHY5MMtcbJFBkhXE6593XVR9UoGCH8jSFGci7jGvMGH5RYd5PBJW+00NZQt6gf7CbagJCrhg==}
    engines: {node: ^10 || ^12 || >=14}

  postgres-array@2.0.0:
    resolution: {integrity: sha512-VpZrUqU5A69eQyW2c5CA1jtLecCsN2U/bD6VilrFDWq5+5UIEVO7nazS3TEcHf1zuPYO/sqGvUvW62g86RXZuA==}
    engines: {node: '>=4'}

  postgres-bytea@1.0.0:
    resolution: {integrity: sha512-xy3pmLuQqRBZBXDULy7KbaitYqLcmxigw14Q5sj8QBVLqEwXfeybIKVWiqAXTlcvdvb0+xkOtDbfQMOf4lST1w==}
    engines: {node: '>=0.10.0'}

  postgres-date@1.0.7:
    resolution: {integrity: sha512-suDmjLVQg78nMK2UZ454hAG+OAW+HQPZ6n++TNDUX+L0+uUlLywnoxJKDou51Zm+zTCjrCl0Nq6J9C5hP9vK/Q==}
    engines: {node: '>=0.10.0'}

  postgres-interval@1.2.0:
    resolution: {integrity: sha512-9ZhXKM/rw350N1ovuWHbGxnGh/SNJ4cnxHiM0rxE4VN41wsg8P8zWn9hv/buK00RP4WvlOyr/RBDiptyxVbkZQ==}
    engines: {node: '>=0.10.0'}

  prelude-ls@1.2.1:
    resolution: {integrity: sha512-vkcDPrRZo1QZLbn5RLGPpg/WmIQ65qoWWhcGKf/b5eplkkarX0m9z8ppCat4mlOqUsWpyNuYgO3VRyrYHSzX5g==}
    engines: {node: '>= 0.8.0'}

  prettier-linter-helpers@1.0.0:
    resolution: {integrity: sha512-GbK2cP9nraSSUF9N2XwUwqfzlAFlMNYYl+ShE/V+H8a9uNl/oUqB1w2EL54Jh0OlyRSd8RfWYJ3coVS4TROP2w==}
    engines: {node: '>=6.0.0'}

  prettier@2.8.8:
    resolution: {integrity: sha512-tdN8qQGvNjw4CHbY+XXk0JgCXn9QiF21a55rBe5LJAU+kDyC4WQn4+awm2Xfk2lQMk5fKup9XgzTZtGkjBdP9Q==}
    engines: {node: '>=10.13.0'}
    hasBin: true

  prettier@3.5.3:
    resolution: {integrity: sha512-QQtaxnoDJeAkDvDKWCLiwIXkTgRhwYDEQCghU9Z6q03iyek/rxRh/2lC3HB7P8sWT2xC/y5JDctPLBIGzHKbhw==}
    engines: {node: '>=14'}
    hasBin: true

  process-warning@5.0.0:
    resolution: {integrity: sha512-a39t9ApHNx2L4+HBnQKqxxHNs1r7KF+Intd8Q/g1bUh6q0WIp9voPXJ/x0j+ZL45KF1pJd9+q2jLIRMfvEshkA==}

  process@0.11.10:
    resolution: {integrity: sha512-cdGef/drWFoydD1JsMzuFf8100nZl+GT+yacc2bEced5f9Rjk4z+WtFUTBu9PhOi9j/jfmBPu0mMEY4wIdAF8A==}
    engines: {node: '>= 0.6.0'}

  protobufjs@7.5.3:
    resolution: {integrity: sha512-sildjKwVqOI2kmFDiXQ6aEB0fjYTafpEvIBs8tOR8qI4spuL9OPROLVu2qZqi/xgCfsHIwVqlaF8JBjWFHnKbw==}
    engines: {node: '>=12.0.0'}

  proxy-addr@2.0.7:
    resolution: {integrity: sha512-llQsMLSUDUPT44jdrU/O37qlnifitDP+ZwrmmZcoSKyLKvtZxpyV0n2/bD/N4tBAAZ/gJEdZU7KMraoK1+XYAg==}
    engines: {node: '>= 0.10'}

  proxy-from-env@1.1.0:
    resolution: {integrity: sha512-D+zkORCbA9f1tdWRK0RaCR3GPv50cMxcrz4X8k5LTSUD1Dkw47mKJEZQNunItRTkWwgtaUSo1RVFRIG9ZXiFYg==}

  pump@3.0.3:
    resolution: {integrity: sha512-todwxLMY7/heScKmntwQG8CXVkWUOdYxIvY2s0VWAAMh/nd8SoYiRaKjlr7+iCs984f2P8zvrfWcDDYVb73NfA==}

  punycode.js@2.3.1:
    resolution: {integrity: sha512-uxFIHU0YlHYhDQtV4R9J6a52SLx28BCjT+4ieh7IGbgwVJWO+km431c4yRlREUAsAmt/uMjQUyQHNEPf0M39CA==}
    engines: {node: '>=6'}

  punycode@2.3.1:
    resolution: {integrity: sha512-vYt7UD1U9Wg6138shLtLOvdAu+8DsC/ilFtEVHcH+wydcSpNE20AfSOduf6MkRFahL5FY7X1oU7nKVZFtfq8Fg==}
    engines: {node: '>=6'}

  pure-rand@6.1.0:
    resolution: {integrity: sha512-bVWawvoZoBYpp6yIoQtQXHZjmz35RSVHnUOTefl8Vcjr8snTPY1wnpSPMWekcFwbxI6gtmT7rSYPFvz71ldiOA==}

  pusher-js@8.4.0:
    resolution: {integrity: sha512-wp3HqIIUc1GRyu1XrP6m2dgyE9MoCsXVsWNlohj0rjSkLf+a0jLvEyVubdg58oMk7bhjBWnFClgp8jfAa6Ak4Q==}

  pusher-js@8.4.0-rc2:
    resolution: {integrity: sha512-d87GjOEEl9QgO5BWmViSqW0LOzPvybvX6WA9zLUstNdB57jVJuR27zHkRnrav2a3+zAMlHbP2Og8wug+rG8T+g==}

  qs@6.11.2:
    resolution: {integrity: sha512-tDNIz22aBzCDxLtVH++VnTfzxlfeK5CbqohpSqpJgj1Wg/cQbStNAz3NuqCs5vV+pjBsK4x4pN9HlVh7rcYRiA==}
    engines: {node: '>=0.6'}

  qs@6.13.0:
    resolution: {integrity: sha512-+38qI9SOr8tfZ4QmJNplMUxqjbe7LKvvZgWdExBOmd+egZTtjLB67Gu0HRX3u/XOq7UU2Nx6nsjvS16Z9uwfpg==}
    engines: {node: '>=0.6'}

  qs@6.14.0:
    resolution: {integrity: sha512-YWWTjgABSKcvs/nWBi9PycY/JiPJqOD4JA6o9Sej2AtvSGarXxKC3OQSk4pAarbdQlKAh5D4FCQkJNkW+GAn3w==}
    engines: {node: '>=0.6'}

  quansync@0.2.10:
    resolution: {integrity: sha512-t41VRkMYbkHyCYmOvx/6URnN80H7k4X0lLdBMGsz+maAwrJQYB1djpV6vHrQIBE0WBSGqhtEHrK9U3DWWH8v7A==}

  queue-microtask@1.2.3:
    resolution: {integrity: sha512-NuaNSa6flKT5JaSYQzJok04JzTL1CA6aGhv5rfLW3PgqA+M2ChpZQnAC8h8i4ZFkBS8X5RqkDBHA7r4hej3K9A==}

  quick-format-unescaped@4.0.4:
    resolution: {integrity: sha512-tYC1Q1hgyRuHgloV/YXs2w15unPVh8qfu/qCTfhTYamaw7fyhumKa2yGpdSo87vY32rIclj+4fWYQXUMs9EHvg==}

  radash@12.1.0:
    resolution: {integrity: sha512-b0Zcf09AhqKS83btmUeYBS8tFK7XL2e3RvLmZcm0sTdF1/UUlHSsjXdCcWNxe7yfmAlPve5ym0DmKGtTzP6kVQ==}
    engines: {node: '>=14.18.0'}

  range-parser@1.2.1:
    resolution: {integrity: sha512-Hrgsx+orqoygnmhFbKaHE6c296J+HTAQXoxEF6gNupROmmGJRoyzfG3ccAveqCBrwr/2yxQ5BVd/GTl5agOwSg==}
    engines: {node: '>= 0.6'}

  raw-body@2.5.2:
    resolution: {integrity: sha512-8zGqypfENjCIqGhgXToC8aB2r7YrBX+AQAfIPs/Mlk+BtPTztOvTS01NRW/3Eh60J+a48lt8qsCzirQ6loCVfA==}
    engines: {node: '>= 0.8'}

  raw-body@3.0.0:
    resolution: {integrity: sha512-RmkhL8CAyCRPXCE28MMH0z2PNWQBNk2Q09ZdxM9IOOXwxwZbN+qbWaatPkdkWIKL2ZVDImrN/pK5HTRz2PcS4g==}
    engines: {node: '>= 0.8'}

  react-dom@19.1.0:
    resolution: {integrity: sha512-Xs1hdnE+DyKgeHJeJznQmYMIBG3TKIHJJT95Q58nHLSrElKlGQqDTR2HQ9fx5CN/Gk6Vh/kupBTDLU11/nDk/g==}
    peerDependencies:
      react: ^19.1.0

  react@18.3.1:
    resolution: {integrity: sha512-wS+hAgJShR0KhEvPJArfuPVN1+Hz1t0Y6n5jLrGQbkb4urgPE/0Rve+1kMB1v/oWgHgm4WIcV+i7F2pTVj+2iQ==}
    engines: {node: '>=0.10.0'}

  read-cache@1.0.0:
    resolution: {integrity: sha512-Owdv/Ft7IjOgm/i0xvNDZ1LrRANRfew4b2prF3OWMQLxLfu3bS8FVhCsrSCMK4lR56Y9ya+AThoTpDCTxCmpRA==}

  read-yaml-file@1.1.0:
    resolution: {integrity: sha512-VIMnQi/Z4HT2Fxuwg5KrY174U1VdUIASQVWXXyqtNRtxSr9IYkn1rsI6Tb6HsrHCmB7gVpNwX6JxPTHcH6IoTA==}
    engines: {node: '>=6'}

  readable-stream@4.7.0:
    resolution: {integrity: sha512-oIGGmcpTLwPga8Bn6/Z75SVaH1z5dUut2ibSyAMVhmUggWpmDn2dapB0n7f8nwaSiRtepAsfJyfXIO5DCVAODg==}
    engines: {node: ^12.22.0 || ^14.17.0 || >=16.0.0}

  readdirp@3.6.0:
    resolution: {integrity: sha512-hOS089on8RduqdbhvQ5Z37A0ESjsqz6qnRcffsMU3495FuTdqSm+7bhJ29JvIOsBDEEnan5DPu9t3To9VRlMzA==}
    engines: {node: '>=8.10.0'}

  readdirp@4.1.2:
    resolution: {integrity: sha512-GDhwkLfywWL2s6vEjyhri+eXmfH6j1L7JE27WhqLeYzoh/A3DBaYGEj2H/HFZCn/kMfim73FXxEJTw06WtxQwg==}
    engines: {node: '>= 14.18.0'}

  real-require@0.2.0:
    resolution: {integrity: sha512-57frrGM/OCTLqLOAh0mhVA9VBMHd+9U7Zb2THMGdBUoZVOtGbJzjxsYGDJ3A9AYYCP4hn6y1TVbaOfzWtm5GFg==}
    engines: {node: '>= 12.13.0'}

  repeat-string@1.6.1:
    resolution: {integrity: sha512-PV0dzCYDNfRi1jCDbJzpW7jNNDRuCOG/jI5ctQcGKt/clZD+YcPS3yIlWuTJMmESC8aevCFmWJy5wjAFgNqN6w==}
    engines: {node: '>=0.10'}

  require-directory@2.1.1:
    resolution: {integrity: sha512-fGxEI7+wsG9xrvdjsrlmL22OMTTiHRwAMroiEeMgq8gzoLC/PQr7RsRDSTLUg/bZAZtF+TVIkHc6/4RIKrui+Q==}
    engines: {node: '>=0.10.0'}

  require-in-the-middle@7.5.2:
    resolution: {integrity: sha512-gAZ+kLqBdHarXB64XpAe2VCjB7rIRv+mU8tfRWziHRJ5umKsIHN2tLLv6EtMw7WCdP19S0ERVMldNvxYCHnhSQ==}
    engines: {node: '>=8.6.0'}

  resolve-from@4.0.0:
    resolution: {integrity: sha512-pb/MYmXstAkysRFx8piNI1tGFNQIFA3vkE3Gq4EuA1dF6gHp/+vgZqsCGJapvy8N3Q+4o7FwvquPJcnZ7RYy4g==}
    engines: {node: '>=4'}

  resolve-from@5.0.0:
    resolution: {integrity: sha512-qYg9KP24dD5qka9J47d0aVky0N+b4fTU89LN9iDnjB5waksiC49rvMB0PrUJQGoTmH50XPiqOvAjDfaijGxYZw==}
    engines: {node: '>=8'}

  resolve-package-path@4.0.3:
    resolution: {integrity: sha512-SRpNAPW4kewOaNUt8VPqhJ0UMxawMwzJD8V7m1cJfdSTK9ieZwS6K7Dabsm4bmLFM96Z5Y/UznrpG5kt1im8yA==}
    engines: {node: '>= 12'}

  resolve-pkg-maps@1.0.0:
    resolution: {integrity: sha512-seS2Tj26TBVOC2NIc2rOe2y2ZO7efxITtLZcGSOnHHNOQ7CkiUBfw0Iw2ck6xkIhPwLhKNLS8BO+hEpngQlqzw==}

  resolve@1.22.10:
    resolution: {integrity: sha512-NPRy+/ncIMeDlTAsuqwKIiferiawhefFJtkNSW0qZJEqMEb+qBt/77B/jGeeek+F0uOeN05CDa6HXbbIgtVX4w==}
    engines: {node: '>= 0.4'}
    hasBin: true

  restore-cursor@5.1.0:
    resolution: {integrity: sha512-oMA2dcrw6u0YfxJQXm342bFKX/E4sG9rbTzO9ptUcR/e8A33cHuvStiYOwH7fszkZlZ1z/ta9AAoPk2F4qIOHA==}
    engines: {node: '>=18'}

  retry@0.13.1:
    resolution: {integrity: sha512-XQBQ3I8W1Cge0Seh+6gjj03LbmRFWuoszgK9ooCpwYIrhhoO80pfq4cUkU5DkknwfOfFteRwlZ56PYOGYyFWdg==}
    engines: {node: '>= 4'}

  reusify@1.1.0:
    resolution: {integrity: sha512-g6QUff04oZpHs0eG5p83rFLhHeV00ug/Yf9nZM6fLeUrPguBTkTQOdpAWWspMh55TZfVQDPaN3NQJfbVRAxdIw==}
    engines: {iojs: '>=1.0.0', node: '>=0.10.0'}

  rfdc@1.4.1:
    resolution: {integrity: sha512-q1b3N5QkRUWUl7iyylaaj3kOpIT0N2i9MqIEQXP73GVsN9cw3fdx8X63cEmWhJGi2PPCF23Ijp7ktmd39rawIA==}

  rollup@4.43.0:
    resolution: {integrity: sha512-wdN2Kd3Twh8MAEOEJZsuxuLKCsBEo4PVNLK6tQWAn10VhsVewQLzcucMgLolRlhFybGxfclbPeEYBaP6RvUFGg==}
    engines: {node: '>=18.0.0', npm: '>=8.0.0'}
    hasBin: true

  router@2.2.0:
    resolution: {integrity: sha512-nLTrUKm2UyiL7rlhapu/Zl45FwNgkZGaCpZbIHajDYgwlJCOzLSk+cIPAnsEqV955GjILJnKbdQC1nVPz+gAYQ==}
    engines: {node: '>= 18'}

  run-async@3.0.0:
    resolution: {integrity: sha512-540WwVDOMxA6dN6We19EcT9sc3hkXPw5mzRNGM3FkdN/vtE9NFvj5lFAPNwUDmJjXidm3v7TC1cTE7t17Ulm1Q==}
    engines: {node: '>=0.12.0'}

  run-parallel@1.2.0:
    resolution: {integrity: sha512-5l4VyZR86LZ/lDxZTR6jqL8AFE2S0IFLMP26AbjsLVADxHdhB/c0GUsH+y39UfCi3dzz8OlQuPmnaJOMoDHQBA==}

  rxjs@7.8.2:
    resolution: {integrity: sha512-dhKf903U/PQZY6boNNtAGdWbG85WAbjT/1xYoZIC7FAY0yWapOBQVsVrDl58W86//e1VpMNBtRV4MaXfdMySFA==}

  safe-buffer@5.2.1:
    resolution: {integrity: sha512-rp3So07KcdmmKbGvgaNxQSJr7bGVSVk5S9Eq1F+ppbRo70+YeaDxkw5Dd8NPN+GD6bjnYm2VuPuCXmpuYvmCXQ==}

  safe-stable-stringify@2.5.0:
    resolution: {integrity: sha512-b3rppTKm9T+PsVCBEOUR46GWI7fdOs00VKZ1+9c1EWDaDMvjQc6tUwuFyIprgGgTcWoVHSKrU8H31ZHA2e0RHA==}
    engines: {node: '>=10'}

  safer-buffer@2.1.2:
    resolution: {integrity: sha512-YZo3K82SD7Riyi0E1EQPojLz7kpepnSQI9IyPbHHg1XXXevb5dJI7tpyN2ADxGcQbHG7vcyRHk0cbwqcQriUtg==}

  scheduler@0.26.0:
    resolution: {integrity: sha512-NlHwttCI/l5gCPR3D1nNXtWABUmBwvZpEQiD4IXSbIDq8BzLIK/7Ir5gTFSGZDUu37K5cMNp0hFtzO38sC7gWA==}

  section-matter@1.0.0:
    resolution: {integrity: sha512-vfD3pmTzGpufjScBh50YHKzEu2lxBWhVEHsNGoEXmCmn2hKGfeNLYMzCJpe8cD7gqX7TJluOVpBkAequ6dgMmA==}
    engines: {node: '>=4'}

  secure-json-parse@2.7.0:
    resolution: {integrity: sha512-6aU+Rwsezw7VR8/nyvKTx8QpWH9FrcYiXXlqC4z5d5XQBDRqtbfsRjnwGyqbi3gddNtWHuEk9OANUotL26qKUw==}

  semver@7.7.2:
    resolution: {integrity: sha512-RF0Fw+rO5AMf9MAyaRXI4AV0Ulj5lMHqVxxdSgiVbixSCXoEmmX/jk0CuJw4+3SqroYO9VoUh+HcuJivvtJemA==}
    engines: {node: '>=10'}
    hasBin: true

  send@0.19.0:
    resolution: {integrity: sha512-dW41u5VfLXu8SJh5bwRmyYUbAoSB3c9uQh6L8h/KtsFREPWpbX1lrljJo186Jc4nmci/sGUZ9a0a0J2zgfq2hw==}
    engines: {node: '>= 0.8.0'}

  send@1.2.0:
    resolution: {integrity: sha512-uaW0WwXKpL9blXE2o0bRhoL2EGXIrZxQ2ZQ4mgcfoBxdFmQold+qWsD2jLrfZ0trjKL6vOw0j//eAwcALFjKSw==}
    engines: {node: '>= 18'}

  serve-static@1.16.2:
    resolution: {integrity: sha512-VqpjJZKadQB/PEbEwvFdO43Ax5dFBZ2UECszz8bQ7pi7wt//PWe1P6MN7eCnjsatYtBT6EuiClbjSWP2WrIoTw==}
    engines: {node: '>= 0.8.0'}

  serve-static@2.2.0:
    resolution: {integrity: sha512-61g9pCh0Vnh7IutZjtLGGpTA355+OPn2TyDv/6ivP2h/AdAVX9azsoxmg2/M6nZeQZNYBEwIcsne1mJd9oQItQ==}
    engines: {node: '>= 18'}

  setprototypeof@1.2.0:
    resolution: {integrity: sha512-E5LDX7Wrp85Kil5bhZv46j8jOeboKq5JMmYM3gVGdGH8xFpPWXUMsNrlODCrkoxMEeNi/XZIwuRvY4XNwYMJpw==}

  sharp@0.34.2:
    resolution: {integrity: sha512-lszvBmB9QURERtyKT2bNmsgxXK0ShJrL/fvqlonCo7e6xBF8nT8xU6pW+PMIbLsz0RxQk3rgH9kd8UmvOzlMJg==}
    engines: {node: ^18.17.0 || ^20.3.0 || >=21.0.0}

  shebang-command@2.0.0:
    resolution: {integrity: sha512-kHxr2zZpYtdmrN1qDjrrX/Z1rR1kG8Dx+gkpK1G4eXmvXswmcE1hTWBWYUzlraYw1/yZp6YuDY77YtvbN0dmDA==}
    engines: {node: '>=8'}

  shebang-regex@3.0.0:
    resolution: {integrity: sha512-7++dFhtcx3353uBaq8DDR4NuxBetBzC7ZQOhmTQInHEd6bSrXdiEyzCvG07Z44UYdLShWUyXt5M/yhz8ekcb1A==}
    engines: {node: '>=8'}

  shimmer@1.2.1:
    resolution: {integrity: sha512-sQTKC1Re/rM6XyFM6fIAGHRPVGvyXfgzIDvzoq608vM+jeyVD0Tu1E6Np0Kc2zAIFWIj963V2800iF/9LPieQw==}

  side-channel-list@1.0.0:
    resolution: {integrity: sha512-FCLHtRD/gnpCiCHEiJLOwdmFP+wzCmDEkc9y7NsYxeF4u7Btsn1ZuwgwJGxImImHicJArLP4R0yX4c2KCrMrTA==}
    engines: {node: '>= 0.4'}

  side-channel-map@1.0.1:
    resolution: {integrity: sha512-VCjCNfgMsby3tTdo02nbjtM/ewra6jPHmpThenkTYh8pG9ucZ/1P8So4u4FGBek/BjpOVsDCMoLA/iuBKIFXRA==}
    engines: {node: '>= 0.4'}

  side-channel-weakmap@1.0.2:
    resolution: {integrity: sha512-WPS/HvHQTYnHisLo9McqBHOJk2FkHO/tlpvldyrnem4aeQp4hai3gythswg6p01oSoTl58rcpiFAjF2br2Ak2A==}
    engines: {node: '>= 0.4'}

  side-channel@1.1.0:
    resolution: {integrity: sha512-ZX99e6tRweoUXqR+VBrslhda51Nh5MTQwou5tnUDgbtyM0dBgmhEDtWGP/xbKn6hqfPRHujUNwz5fy/wbbhnpw==}
    engines: {node: '>= 0.4'}

  sift@17.1.3:
    resolution: {integrity: sha512-Rtlj66/b0ICeFzYTuNvX/EF1igRbbnGSvEyT79McoZa/DeGhMyC5pWKOEsZKnpkqtSeovd5FL/bjHWC3CIIvCQ==}

  siginfo@2.0.0:
    resolution: {integrity: sha512-ybx0WO1/8bSBLEWXZvEd7gMW3Sn3JFlW3TvX1nREbDLRNQNaeNN8WK0meBwPdAaOI7TtRRRJn/Es1zhrrCHu7g==}

  signal-exit@4.1.0:
    resolution: {integrity: sha512-bzyZ1e88w9O1iNJbKnOlvYTrWPDl46O1bG0D3XInv+9tkPrxrN8jUUTiFlDkkmKWgn1M6CfIA13SuGqOa9Korw==}
    engines: {node: '>=14'}

  simple-swizzle@0.2.2:
    resolution: {integrity: sha512-JA//kQgZtbuY83m+xT+tXJkmJncGMTFT+C+g2h2R9uxkYIrE2yy9sgmcLhCnw57/WSD+Eh3J97FPEDFnbXnDUg==}

  simple-wcswidth@1.0.1:
    resolution: {integrity: sha512-xMO/8eNREtaROt7tJvWJqHBDTMFN4eiQ5I4JRMuilwfnFcV5W9u7RUkueNkdw0jPqGMX36iCywelS5yilTuOxg==}

  sirv@3.0.1:
    resolution: {integrity: sha512-FoqMu0NCGBLCcAkS1qA+XJIQTR6/JHfQXl+uGteNCQ76T91DMUjPa9xfmeqMY3z80nLSg9yQmNjK0Px6RWsH/A==}
    engines: {node: '>=18'}

  slash@3.0.0:
    resolution: {integrity: sha512-g9Q1haeby36OSStwb4ntCGGGaKsaVSjQ68fBxoQcutl5fS1vuY18H3wSt3jFyFtrkx+Kz0V1G85A4MyAdDMi2Q==}
    engines: {node: '>=8'}

  slice-ansi@5.0.0:
    resolution: {integrity: sha512-FC+lgizVPfie0kkhqUScwRu1O/lF6NOgJmlCgK+/LYxDCTk8sGelYaHDhFcDN+Sn3Cv+3VSa4Byeo+IMCzpMgQ==}
    engines: {node: '>=12'}

  slice-ansi@7.1.0:
    resolution: {integrity: sha512-bSiSngZ/jWeX93BqeIAbImyTbEihizcwNjFoRUIY/T1wWQsfsm2Vw1agPKylXvQTU7iASGdHhyqRlqQzfz+Htg==}
    engines: {node: '>=18'}

  sonic-boom@4.2.0:
    resolution: {integrity: sha512-INb7TM37/mAcsGmc9hyyI6+QR3rR1zVRu36B0NeGXKnOOLiZOfER5SA+N7X7k3yUYRzLWafduTDvJAfDswwEww==}

  source-map-js@1.2.1:
    resolution: {integrity: sha512-UXWMKhLOwVKb728IUtQPXxfYU+usdybtUrK/8uGE8CQMvrhOpwvzDBwj0QhSL7MQc7vIsISBG8VQ8+IDQxpfQA==}
    engines: {node: '>=0.10.0'}

  source-map@0.8.0-beta.0:
    resolution: {integrity: sha512-2ymg6oRBpebeZi9UUNsgQ89bhx01TcTkmNTGnNO88imTmbSgy4nfujrgVEFKWpMTEGA11EDkTt7mqObTPdigIA==}
    engines: {node: '>= 8'}

  spawndamnit@3.0.1:
    resolution: {integrity: sha512-MmnduQUuHCoFckZoWnXsTg7JaiLBJrKFj9UI2MbRPGaJeVpsLcVBu6P/IGZovziM/YBsellCmsprgNA+w0CzVg==}

  split2@4.2.0:
    resolution: {integrity: sha512-UcjcJOWknrNkF6PLX83qcHM6KHgVKNkV62Y8a5uYDVv9ydGQVwAHMKqHdJje1VTWpljG0WYpCDhrCdAOYH4TWg==}
    engines: {node: '>= 10.x'}

  sprintf-js@1.0.3:
    resolution: {integrity: sha512-D9cPgkvLlV3t3IzL0D0YLvGA9Ahk4PcvVwUbN0dSGr1aP0Nrt4AEnTUbuGvquEC0mA64Gqt1fzirlRs5ibXx8g==}

  stackback@0.0.2:
    resolution: {integrity: sha512-1XMJE5fQo1jGH6Y/7ebnwPOBEkIEnT4QF32d5R1+VXdXveM0IBMJt8zfaxX1P3QhVwrYe+576+jkANtSS2mBbw==}

  statuses@2.0.1:
    resolution: {integrity: sha512-RwNA9Z/7PrK06rYLIzFMlaF+l73iwpzsqRIFgbMLbTcLD6cOao82TaWefPXQvB2fOC4AjuYSEndS7N/mTCbkdQ==}
    engines: {node: '>= 0.8'}

  statuses@2.0.2:
    resolution: {integrity: sha512-DvEy55V3DB7uknRo+4iOGT5fP1slR8wQohVdknigZPMpMstaKJQWhwiYBACJE3Ul2pTnATihhBYnRhZQHGBiRw==}
    engines: {node: '>= 0.8'}

  std-env@3.9.0:
    resolution: {integrity: sha512-UGvjygr6F6tpH7o2qyqR6QYpwraIjKSdtzyBdyytFOHmPZY917kwdwLG0RbOjWOnKmnm3PeHjaoLLMie7kPLQw==}

  streamsearch@1.1.0:
    resolution: {integrity: sha512-Mcc5wHehp9aXz1ax6bZUyY5afg9u2rv5cqQI3mRrYkGC8rW2hM02jWuwjtL++LS5qinSyhj2QfLyNsuc+VsExg==}
    engines: {node: '>=10.0.0'}

  string-argv@0.3.2:
    resolution: {integrity: sha512-aqD2Q0144Z+/RqG52NeHEkZauTAUWJO8c6yTftGJKO3Tja5tUgIfmIl6kExvhtxSDP7fXB6DvzkfMpCd/F3G+Q==}
    engines: {node: '>=0.6.19'}

  string-width@4.2.3:
    resolution: {integrity: sha512-wKyQRQpjJ0sIp62ErSZdGsjMJWsap5oRNihHhu6G7JVO/9jIB6UyevL+tXuOqrng8j/cxKTWyWUwvSTriiZz/g==}
    engines: {node: '>=8'}

  string-width@5.1.2:
    resolution: {integrity: sha512-HnLOCR3vjcY8beoNLtcjZ5/nxn2afmME6lhrDrebokqMap+XbeW8n9TXpPDOqdGK5qcI3oT0GKTW6wC7EMiVqA==}
    engines: {node: '>=12'}

  string-width@7.2.0:
    resolution: {integrity: sha512-tsaTIkKW9b4N+AEj+SVA+WhJzV7/zMhcSu78mLKWSk7cXMOSHsBKFWUs0fWwq8QyK3MgJBQRX6Gbi4kYbdvGkQ==}
    engines: {node: '>=18'}

  string_decoder@1.3.0:
    resolution: {integrity: sha512-hkRX8U1WjJFd8LsDJ2yQ/wWWxaopEsABU1XfkM8A+j0+85JAGppt16cr1Whg6KIbb4okU6Mql6BOj+uup/wKeA==}

  strip-ansi@6.0.1:
    resolution: {integrity: sha512-Y38VPSHcqkFrCpFnQ9vuSXmquuv5oXOKpGeT6aGrr3o3Gc9AlVa6JBfUSOCnbxGGZF+/0ooI7KrPuUSztUdU5A==}
    engines: {node: '>=8'}

  strip-ansi@7.1.0:
    resolution: {integrity: sha512-iq6eVVI64nQQTRYq2KtEg2d2uU7LElhTJwsH4YzIHZshxlgZms/wIc4VoDQTlG/IvVIrBKG06CrZnp0qv7hkcQ==}
    engines: {node: '>=12'}

  strip-bom-string@1.0.0:
    resolution: {integrity: sha512-uCC2VHvQRYu+lMh4My/sFNmF2klFymLX1wHJeXnbEJERpV/ZsVuonzerjfrGpIGF7LBVa1O7i9kjiWvJiFck8g==}
    engines: {node: '>=0.10.0'}

  strip-bom@3.0.0:
    resolution: {integrity: sha512-vavAMRXOgBVNF6nyEEmL3DBK19iRpDcoIwW+swQ+CbGiu7lju6t+JklA1MHweoWtadgt4ISVUsXLyDq34ddcwA==}
    engines: {node: '>=4'}

  strip-final-newline@3.0.0:
    resolution: {integrity: sha512-dOESqjYr96iWYylGObzd39EuNTa5VJxyvVAEm5Jnh7KGo75V43Hk1odPQkNDyXNmUR6k+gEiDVXnjB8HJ3crXw==}
    engines: {node: '>=12'}

  strip-json-comments@3.1.1:
    resolution: {integrity: sha512-6fPc+R4ihwqP6N/aIv2f1gMH8lOVtWQHoqC4yK6oSDVVocumAsfCqjkXnqiYMhmMwS/mEHLp7Vehlt3ql6lEig==}
    engines: {node: '>=8'}

  strip-literal@3.0.0:
    resolution: {integrity: sha512-TcccoMhJOM3OebGhSBEmp3UZ2SfDMZUEBdRA/9ynfLi8yYajyWX3JiXArcJt4Umh4vISpspkQIY8ZZoCqjbviA==}

  strnum@1.1.2:
    resolution: {integrity: sha512-vrN+B7DBIoTTZjnPNewwhx6cBA/H+IS7rfW68n7XxC1y7uoiGQBxaKzqucGUgavX15dJgiGztLJ8vxuEzwqBdA==}

  styled-jsx@5.1.6:
    resolution: {integrity: sha512-qSVyDTeMotdvQYoHWLNGwRFJHC+i+ZvdBRYosOFgC+Wg1vx4frN2/RG/NA7SYqqvKNLf39P2LSRA2pu6n0XYZA==}
    engines: {node: '>= 12.0.0'}
    peerDependencies:
      '@babel/core': '*'
      babel-plugin-macros: '*'
      react: '>= 16.8.0 || 17.x.x || ^18.0.0-0 || ^19.0.0-0'
    peerDependenciesMeta:
      '@babel/core':
        optional: true
      babel-plugin-macros:
        optional: true

  sucrase@3.35.0:
    resolution: {integrity: sha512-8EbVDiu9iN/nESwxeSxDKe0dunta1GOlHufmSSXxMD2z2/tMZpDMpvXQGsc+ajGo8y2uYUmixaSRUc/QPoQ0GA==}
    engines: {node: '>=16 || 14 >=14.17'}
    hasBin: true

  supergateway@2.8.3:
    resolution: {integrity: sha512-MJd5FeT32XBMElZuzOT7mMM9dZlBHMTVHadPV3QC/pNKfuCyMj1a9Ub30GH+LbsT8ows+cT/P/K7ks9yp6z3KA==}
    hasBin: true

  superjson@2.2.2:
    resolution: {integrity: sha512-5JRxVqC8I8NuOUjzBbvVJAKNM8qoVuH0O77h4WInc/qC2q5IreqKxYwgkga3PfA22OayK2ikceb/B26dztPl+Q==}
    engines: {node: '>=16'}

  supports-color@7.2.0:
    resolution: {integrity: sha512-qpCAvRl9stuOHveKsn7HncJRvv501qIacKzQlO/+Lwxc9+0q2wLyv4Dfvt80/DPn2pqOBsJdDiogXGR9+OvwRw==}
    engines: {node: '>=8'}

  supports-preserve-symlinks-flag@1.0.0:
    resolution: {integrity: sha512-ot0WnXS9fgdkgIcePe6RHNk1WA8+muPa6cSjeR3V8K27q9BB1rTE3R1p7Hv0z1ZyAc8s6Vvv8DIyWf681MAt0w==}
    engines: {node: '>= 0.4'}

  swr@2.3.3:
    resolution: {integrity: sha512-dshNvs3ExOqtZ6kJBaAsabhPdHyeY4P2cKwRCniDVifBMoG/SVI7tfLWqPXriVspf2Rg4tPzXJTnwaihIeFw2A==}
    peerDependencies:
      react: ^16.11.0 || ^17.0.0 || ^18.0.0 || ^19.0.0

  tailwindcss@3.4.17:
    resolution: {integrity: sha512-w33E2aCvSDP0tW9RZuNXadXlkHXqFzSkQew/aIa2i/Sj8fThxwovwlXHSPXTbAHwEIhBFXAedUhP2tueAKP8Og==}
    engines: {node: '>=14.0.0'}
    hasBin: true

  temp-dir@3.0.0:
    resolution: {integrity: sha512-nHc6S/bwIilKHNRgK/3jlhDoIHcp45YgyiwcAk46Tr0LfEqGBVpmiAyuiuxeVE44m3mXnEeVhaipLOEWmH+Njw==}
    engines: {node: '>=14.16'}

  tempy@3.1.0:
    resolution: {integrity: sha512-7jDLIdD2Zp0bDe5r3D2qtkd1QOCacylBuL7oa4udvN6v2pqr4+LcCr67C8DR1zkpaZ8XosF5m1yQSabKAW6f2g==}
    engines: {node: '>=14.16'}

  term-size@2.2.1:
    resolution: {integrity: sha512-wK0Ri4fOGjv/XPy8SBHZChl8CM7uMc5VML7SqiQ0zG7+J5Vr+RMQDoHa2CNT6KHUnTGIXH34UDMkPzAUyapBZg==}
    engines: {node: '>=8'}

  thenify-all@1.6.0:
    resolution: {integrity: sha512-RNxQH/qI8/t3thXJDwcstUO4zeqo64+Uy/+sNVRBx4Xn2OX+OZ9oP+iJnNFqplFra2ZUVeKCSa2oVWi3T4uVmA==}
    engines: {node: '>=0.8'}

  thenify@3.3.1:
    resolution: {integrity: sha512-RVZSIV5IG10Hk3enotrhvz0T9em6cyHBLkH/YAZuKqd8hRkKhSfCGIcP2KUY0EPxndzANBmNllzWPwak+bheSw==}

  thread-stream@3.1.0:
    resolution: {integrity: sha512-OqyPZ9u96VohAyMfJykzmivOrY2wfMSf3C5TtFJVgN+Hm6aj+voFhlK+kZEIv2FBh1X6Xp3DlnCOfEQ3B2J86A==}

  throttleit@2.1.0:
    resolution: {integrity: sha512-nt6AMGKW1p/70DF/hGBdJB57B8Tspmbp5gfJ8ilhLnt7kkr2ye7hzD6NVG8GGErk2HWF34igrL2CXmNIkzKqKw==}
    engines: {node: '>=18'}

  tinybench@2.9.0:
    resolution: {integrity: sha512-0+DUvqWMValLmha6lr4kD8iAMK1HzV0/aKnCtWb9v9641TnP/MFb7Pc2bxoxQjTXAErryXVgUOfv2YqNllqGeg==}

  tinyexec@0.3.2:
    resolution: {integrity: sha512-KQQR9yN7R5+OSwaK0XQoj22pwHoTlgYqmUscPYoknOoWCWfj/5/ABTMRi69FrKU5ffPVh5QcFikpWJI/P1ocHA==}

  tinyglobby@0.2.14:
    resolution: {integrity: sha512-tX5e7OM1HnYr2+a2C/4V0htOcSQcoSTH9KgJnVvNm5zm/cyEWKJ7j7YutsH9CxMdtOkkLFy2AHrMci9IM8IPZQ==}
    engines: {node: '>=12.0.0'}

  tinypool@1.1.0:
    resolution: {integrity: sha512-7CotroY9a8DKsKprEy/a14aCCm8jYVmR7aFy4fpkZM8sdpNJbKkixuNjgM50yCmip2ezc8z4N7k3oe2+rfRJCQ==}
    engines: {node: ^18.0.0 || >=20.0.0}

  tinypool@1.1.1:
    resolution: {integrity: sha512-Zba82s87IFq9A9XmjiX5uZA/ARWDrB03OHlq+Vw1fSdt0I+4/Kutwy8BP4Y/y/aORMo61FQ0vIb5j44vSo5Pkg==}
    engines: {node: ^18.0.0 || >=20.0.0}

  tinyrainbow@2.0.0:
    resolution: {integrity: sha512-op4nsTR47R6p0vMUUoYl/a+ljLFVtlfaXkLQmqfLR1qHma1h/ysYk4hEXZ880bf2CYgTskvTa/e196Vd5dDQXw==}
    engines: {node: '>=14.0.0'}

  tinyspy@4.0.3:
    resolution: {integrity: sha512-t2T/WLB2WRgZ9EpE4jgPJ9w+i66UZfDc8wHh0xrwiRNN+UwH98GIJkTeZqX9rg0i0ptwzqW+uYeIF0T4F8LR7A==}
    engines: {node: '>=14.0.0'}

  tmp@0.0.33:
    resolution: {integrity: sha512-jRCJlojKnZ3addtTOjdIqoRuPEKBvNXcGYqzO6zWZX8KfKEpnGY5jfggJQ3EjKuu8D4bJRr0y+cYJFmYbImXGw==}
    engines: {node: '>=0.6.0'}

  to-regex-range@5.0.1:
    resolution: {integrity: sha512-65P7iz6X5yEr1cwcgvQxbbIw7Uk3gOy5dIdtZ4rDveLqhrdJP+Li/Hx6tyK0NEb+2GCyneCMJiGqrADCSNk8sQ==}
    engines: {node: '>=8.0'}

  toidentifier@1.0.1:
    resolution: {integrity: sha512-o5sSPKEkg/DIQNmH43V0/uerLrpzVedkUh8tGNvaeXpfpuwjKenlSox/2O/BTlZUtEe+JG7s5YhEz608PlAHRA==}
    engines: {node: '>=0.6'}

  toml@3.0.0:
    resolution: {integrity: sha512-y/mWCZinnvxjTKYhJ+pYxwD0mRLVvOtdS2Awbgxln6iEnt4rk0yBxeSBHkGJcPucRiG0e55mwWp+g/05rsrd6w==}

  totalist@3.0.1:
    resolution: {integrity: sha512-sf4i37nQ2LBx4m3wB74y+ubopq6W/dIzXg0FDGjsYnZHVa1Da8FH853wlL2gtUhg+xJXjfk3kUZS3BRoQeoQBQ==}
    engines: {node: '>=6'}

  tr46@0.0.3:
    resolution: {integrity: sha512-N3WMsuqV66lT30CrXNbEjx4GEwlow3v6rr4mCcv6prnfwhS01rkgyFdjPNBYd9br7LpXV1+Emh01fHnq2Gdgrw==}

  tr46@1.0.1:
    resolution: {integrity: sha512-dTpowEjclQ7Kgx5SdBkqRzVhERQXov8/l9Ft9dVM9fmg0W0KQSVaXX9T4i6twCPNtYiZM53lpSSUAwJbFPOHxA==}

  tree-kill@1.2.2:
    resolution: {integrity: sha512-L0Orpi8qGpRG//Nd+H90vFB+3iHnue1zSSGmNOOCh1GLJ7rUKVwV2HvijphGQS2UmhUZewS9VgvxYIdgr+fG1A==}
    hasBin: true

  ts-api-utils@2.1.0:
    resolution: {integrity: sha512-CUgTZL1irw8u29bzrOD/nH85jqyc74D6SshFgujOIA7osm2Rz7dYH77agkx7H4FBNxDq7Cjf+IjaX/8zwFW+ZQ==}
    engines: {node: '>=18.12'}
    peerDependencies:
      typescript: '>=4.8.4'

  ts-interface-checker@0.1.13:
    resolution: {integrity: sha512-Y/arvbn+rrz3JCKl9C4kVNfTfSm2/mEp5FSz5EsZSANGPSlQrpRI5M4PKF+mJnE52jOO90PnPSc3Ur3bTQw0gA==}

  tslib@1.14.1:
    resolution: {integrity: sha512-Xni35NKzjgMrwevysHTCArtLDpPvye8zV/0E4EyYn43P7/7qvQwPh9BGkHewbMulVntbigmcT7rdX3BNo9wRJg==}

  tslib@2.8.1:
    resolution: {integrity: sha512-oJFu94HQb+KVduSUQL7wnpmqnfmLsOA/nAh6b6EH0wCEoK0/mPeXU6c3wKDV83MkOuHPRHtSXKKU99IBazS/2w==}

  tsup@8.5.0:
    resolution: {integrity: sha512-VmBp77lWNQq6PfuMqCHD3xWl22vEoWsKajkF8t+yMBawlUS8JzEI+vOVMeuNZIuMML8qXRizFKi9oD5glKQVcQ==}
    engines: {node: '>=18'}
    hasBin: true
    peerDependencies:
      '@microsoft/api-extractor': ^7.36.0
      '@swc/core': ^1
      postcss: ^8.4.12
      typescript: '>=4.5.0'
    peerDependenciesMeta:
      '@microsoft/api-extractor':
        optional: true
      '@swc/core':
        optional: true
      postcss:
        optional: true
      typescript:
        optional: true

  tsx@4.20.1:
    resolution: {integrity: sha512-JsFUnMHIE+g8KllOvWTrSOwCKM10xLcsesvUQR61znsbrcwZ4U/QaqdymmvTqG5GMD7k2VFv9UG35C4dRy34Ag==}
    engines: {node: '>=18.0.0'}
    hasBin: true

  tsx@4.20.3:
    resolution: {integrity: sha512-qjbnuR9Tr+FJOMBqJCW5ehvIo/buZq7vH7qD7JziU98h6l3qGy0a/yPFjwO+y0/T7GFpNgNAvEcPPVfyT8rrPQ==}
    engines: {node: '>=18.0.0'}
    hasBin: true

  turbo-darwin-64@2.5.4:
    resolution: {integrity: sha512-ah6YnH2dErojhFooxEzmvsoZQTMImaruZhFPfMKPBq8sb+hALRdvBNLqfc8NWlZq576FkfRZ/MSi4SHvVFT9PQ==}
    cpu: [x64]
    os: [darwin]

  turbo-darwin-arm64@2.5.4:
    resolution: {integrity: sha512-2+Nx6LAyuXw2MdXb7pxqle3MYignLvS7OwtsP9SgtSBaMlnNlxl9BovzqdYAgkUW3AsYiQMJ/wBRb7d+xemM5A==}
    cpu: [arm64]
    os: [darwin]

  turbo-linux-64@2.5.4:
    resolution: {integrity: sha512-5May2kjWbc8w4XxswGAl74GZ5eM4Gr6IiroqdLhXeXyfvWEdm2mFYCSWOzz0/z5cAgqyGidF1jt1qzUR8hTmOA==}
    cpu: [x64]
    os: [linux]

  turbo-linux-arm64@2.5.4:
    resolution: {integrity: sha512-/2yqFaS3TbfxV3P5yG2JUI79P7OUQKOUvAnx4MV9Bdz6jqHsHwc9WZPpO4QseQm+NvmgY6ICORnoVPODxGUiJg==}
    cpu: [arm64]
    os: [linux]

  turbo-windows-64@2.5.4:
    resolution: {integrity: sha512-EQUO4SmaCDhO6zYohxIjJpOKRN3wlfU7jMAj3CgcyTPvQR/UFLEKAYHqJOnJtymbQmiiM/ihX6c6W6Uq0yC7mA==}
    cpu: [x64]
    os: [win32]

  turbo-windows-arm64@2.5.4:
    resolution: {integrity: sha512-oQ8RrK1VS8lrxkLriotFq+PiF7iiGgkZtfLKF4DDKsmdbPo0O9R2mQxm7jHLuXraRCuIQDWMIw6dpcr7Iykf4A==}
    cpu: [arm64]
    os: [win32]

  turbo@2.5.4:
    resolution: {integrity: sha512-kc8ZibdRcuWUG1pbYSBFWqmIjynlD8Lp7IB6U3vIzvOv9VG+6Sp8bzyeBWE3Oi8XV5KsQrznyRTBPvrf99E4mA==}
    hasBin: true

  tweetnacl@1.0.3:
    resolution: {integrity: sha512-6rt+RN7aOi1nGMyC4Xa5DdYiukl2UWCbcJft7YhxReBGQD7OAM8Pbxw6YMo4r2diNEA8FEmu32YOn9rhaiE5yw==}

  type-check@0.4.0:
    resolution: {integrity: sha512-XleUoc9uwGXqjWwXaUTZAmzMcFZ5858QA2vvx1Ur5xIcixXIP+8LnFDgRplU30us6teqdlskFfu+ae4K79Ooew==}
    engines: {node: '>= 0.8.0'}

  type-fest@0.21.3:
    resolution: {integrity: sha512-t0rzBq87m3fVcduHDUFhKmyyX+9eo6WQjZvf51Ea/M0Q7+T374Jp1aUiyUl0GKxp8M/OETVHSDvmkyPgvX+X2w==}
    engines: {node: '>=10'}

  type-fest@1.4.0:
    resolution: {integrity: sha512-yGSza74xk0UG8k+pLh5oeoYirvIiWo5t0/o3zHHAO2tRDiZcxWP7fywNlXhqb6/r6sWvwi+RsyQMWhVLe4BVuA==}
    engines: {node: '>=10'}

  type-fest@2.19.0:
    resolution: {integrity: sha512-RAH822pAdBgcNMAfWnCBU3CFZcfZ/i1eZjwFU/dsLKumyuuP3niueg2UAukXYF0E2AAoc82ZSSf9J0WQBinzHA==}
    engines: {node: '>=12.20'}

  type-is@1.6.18:
    resolution: {integrity: sha512-TkRKr9sUTxEH8MdfuCSP7VizJyzRNMjj2J2do2Jr3Kym598JVdEksuzPQCnlFPW4ky9Q+iA+ma9BGm06XQBy8g==}
    engines: {node: '>= 0.6'}

  type-is@2.0.1:
    resolution: {integrity: sha512-OZs6gsjF4vMp32qrCbiVSkrFmXtG/AZhY3t0iAMrMBiAZyV9oALtXO8hsrHbMXF9x6L3grlFuwW2oAz7cav+Gw==}
    engines: {node: '>= 0.6'}

  typedoc-plugin-markdown@4.6.4:
    resolution: {integrity: sha512-AnbToFS1T1H+n40QbO2+i0wE6L+55rWnj7zxnM1r781+2gmhMF2dB6dzFpaylWLQYkbg4D1Y13sYnne/6qZwdw==}
    engines: {node: '>= 18'}
    peerDependencies:
      typedoc: 0.28.x

  typedoc-plugin-zod@1.4.2:
    resolution: {integrity: sha512-DERrqbKyW1DAWgs+L3sgCTxrVJQuHg4whj0FZcXWIVdwtoYYSnxK2XSS9gepBwyRwlojjVux1ZjSPwDsWz9ulg==}
    peerDependencies:
      typedoc: 0.23.x || 0.24.x || 0.25.x || 0.26.x || 0.27.x || 0.28.x

  typedoc@0.28.5:
    resolution: {integrity: sha512-5PzUddaA9FbaarUzIsEc4wNXCiO4Ot3bJNeMF2qKpYlTmM9TTaSHQ7162w756ERCkXER/+o2purRG6YOAv6EMA==}
    engines: {node: '>= 18', pnpm: '>= 10'}
    hasBin: true
    peerDependencies:
      typescript: 5.0.x || 5.1.x || 5.2.x || 5.3.x || 5.4.x || 5.5.x || 5.6.x || 5.7.x || 5.8.x

  typescript-eslint@8.34.0:
    resolution: {integrity: sha512-MRpfN7uYjTrTGigFCt8sRyNqJFhjN0WwZecldaqhWm+wy0gaRt8Edb/3cuUy0zdq2opJWT6iXINKAtewnDOltQ==}
    engines: {node: ^18.18.0 || ^20.9.0 || >=21.1.0}
    peerDependencies:
      eslint: ^8.57.0 || ^9.0.0
      typescript: '>=4.8.4 <5.9.0'

  typescript@5.8.3:
    resolution: {integrity: sha512-p1diW6TqL9L07nNxvRMM7hMMw4c5XOo/1ibL4aAIGmSAt9slTE1Xgw5KWuof2uTOvCg9BY7ZRi+GaF+7sfgPeQ==}
    engines: {node: '>=14.17'}
    hasBin: true

  uc.micro@2.1.0:
    resolution: {integrity: sha512-ARDJmphmdvUk6Glw7y9DQ2bFkKBHwQHLi2lsaH6PPmz/Ka9sFOBsBluozhDltWmnv9u/cF6Rt87znRTPV+yp/A==}

  ufo@1.6.1:
    resolution: {integrity: sha512-9a4/uxlTWJ4+a5i0ooc1rU7C7YOw3wT+UGqdeNNHWnOF9qcMBgLRS+4IYUqbczewFx4mLEig6gawh7X6mFlEkA==}

  undici-types@5.26.5:
    resolution: {integrity: sha512-JlCMO+ehdEIKqlFxk6IfVoAUVmgz7cU7zD/h9XZ0qzeosSHmUJVOzSQvvYSYWXkFXC+IfLKSIffhv0sVZup6pA==}

  undici-types@6.21.0:
    resolution: {integrity: sha512-iwDZqg0QAGrg9Rav5H4n0M64c3mkR59cJ6wQp+7C4nI0gsmExaedaYLNO44eT4AtBBwjbTiGPMlt2Md0T9H9JQ==}

  undici-types@7.8.0:
    resolution: {integrity: sha512-9UJ2xGDvQ43tYyVMpuHlsgApydB8ZKfVYTsLDhXkFL/6gfkp+U8xTGdh8pMJv1SpZna0zxG1DwsKZsreLbXBxw==}

  undici@7.10.0:
    resolution: {integrity: sha512-u5otvFBOBZvmdjWLVW+5DAc9Nkq8f24g0O9oY7qw2JVIF1VocIFoyz9JFkuVOS2j41AufeO0xnlweJ2RLT8nGw==}
    engines: {node: '>=20.18.1'}

  unique-string@3.0.0:
    resolution: {integrity: sha512-VGXBUVwxKMBUznyffQweQABPRRW1vHZAbadFZud4pLFAqRGvv/96vafgjWFqzourzr8YonlQiPgH0YCJfawoGQ==}
    engines: {node: '>=12'}

  universalify@0.1.2:
    resolution: {integrity: sha512-rBJeI5CXAlmy1pV+617WB9J63U6XcazHHF2f2dbJix4XzpUF0RS3Zbj0FGIOCAva5P/d/GBOYaACQ1w+0azUkg==}
    engines: {node: '>= 4.0.0'}

  unpipe@1.0.0:
    resolution: {integrity: sha512-pjy2bYhSsufwWlKwPc+l3cN7+wuJlK6uz0YdJEOlQDbl6jo/YlPi4mb8agUkVC8BF7V8NuzeyPNqRksA3hztKQ==}
    engines: {node: '>= 0.8'}

  uri-js@4.4.1:
    resolution: {integrity: sha512-7rKUyy33Q1yc98pQ1DAmLtwX109F7TIfWlW1Ydo8Wl1ii1SeHieeh0HHfPeL2fMXK6z0s8ecKs9frCuLJvndBg==}

  url-join@4.0.1:
    resolution: {integrity: sha512-jk1+QP6ZJqyOiuEI9AEWQfju/nB2Pw466kbA0LEZljHwKeMgd9WrAEgEGxjPDD2+TNbbb37rTyhEfrCXfuKXnA==}

  use-sync-external-store@1.5.0:
    resolution: {integrity: sha512-Rb46I4cGGVBmjamjphe8L/UnvJD+uPPtTkNvX5mZgqdbavhI4EbgIWJiIHXJ8bc/i9EQGPRh4DwEURJ552Do0A==}
    peerDependencies:
      react: ^16.8.0 || ^17.0.0 || ^18.0.0 || ^19.0.0

  util-deprecate@1.0.2:
    resolution: {integrity: sha512-EPD5q1uXyFxJpCrLnCc1nHnq3gOa6DZBocAIiI2TaSCA7VCJ1UJDMagCzIkXNsUYfD1daK//LTEQ8xiIbrHtcw==}

  utils-merge@1.0.1:
    resolution: {integrity: sha512-pMZTvIkT1d+TFGvDOqodOclx0QWkkgi6Tdoa8gC8ffGAAqz9pzPTZWAybbsHHoED/ztMtkv/VoYTYyShUn81hA==}
    engines: {node: '>= 0.4.0'}

  uuid@10.0.0:
    resolution: {integrity: sha512-8XkAphELsDnEGrDxUOHB3RGvXz6TeuYSGEZBOjtTtPm2lwhGBjLgOzLHB63IUWfBpNucQjND6d3AOudO+H3RWQ==}
    hasBin: true

  uuid@11.1.0:
    resolution: {integrity: sha512-0/A9rDy9P7cJ+8w1c9WD9V//9Wj15Ce2MPz8Ri6032usz+NfePxx5AcN3bN+r6ZL6jEo066/yNYB3tn4pQEx+A==}
    hasBin: true

  uuid@9.0.1:
    resolution: {integrity: sha512-b+1eJOlsR9K8HJpow9Ok3fiWOWSIcIzXodvv0rQjVoOVNpWMpxf1wZNpt4y9h10odCNrqnYp1OBzRktckBe3sA==}
    hasBin: true

  vary@1.1.2:
    resolution: {integrity: sha512-BNGbWLfd0eUPabhkXUVm0j8uuvREyTh5ovRa/dyow/BqAbZJyC+5fU+IzQOzmAKzYqYRAISoRhdQr3eIZ/PXqg==}
    engines: {node: '>= 0.8'}

  vite-node@3.2.3:
    resolution: {integrity: sha512-gc8aAifGuDIpZHrPjuHyP4dpQmYXqWw7D1GmDnWeNWP654UEXzVfQ5IHPSK5HaHkwB/+p1atpYpSdw/2kOv8iQ==}
    engines: {node: ^18.0.0 || ^20.0.0 || >=22.0.0}
    hasBin: true

  vite-node@3.2.4:
    resolution: {integrity: sha512-EbKSKh+bh1E1IFxeO0pg1n4dvoOTt0UDiXMd/qn++r98+jPO1xtJilvXldeuQ8giIB5IkpjCgMleHMNEsGH6pg==}
    engines: {node: ^18.0.0 || ^20.0.0 || >=22.0.0}
    hasBin: true

  vite@6.3.5:
    resolution: {integrity: sha512-cZn6NDFE7wdTpINgs++ZJ4N49W2vRp8LCKrn3Ob1kYNtOo21vfDoaV5GzBfLU4MovSAB8uNRm4jgzVQZ+mBzPQ==}
    engines: {node: ^18.0.0 || ^20.0.0 || >=22.0.0}
    hasBin: true
    peerDependencies:
      '@types/node': ^18.0.0 || ^20.0.0 || >=22.0.0
      jiti: '>=1.21.0'
      less: '*'
      lightningcss: ^1.21.0
      sass: '*'
      sass-embedded: '*'
      stylus: '*'
      sugarss: '*'
      terser: ^5.16.0
      tsx: ^4.8.1
      yaml: ^2.4.2
    peerDependenciesMeta:
      '@types/node':
        optional: true
      jiti:
        optional: true
      less:
        optional: true
      lightningcss:
        optional: true
      sass:
        optional: true
      sass-embedded:
        optional: true
      stylus:
        optional: true
      sugarss:
        optional: true
      terser:
        optional: true
      tsx:
        optional: true
      yaml:
        optional: true

  vitest@3.2.3:
    resolution: {integrity: sha512-E6U2ZFXe3N/t4f5BwUaVCKRLHqUpk1CBWeMh78UT4VaTPH/2dyvH6ALl29JTovEPu9dVKr/K/J4PkXgrMbw4Ww==}
    engines: {node: ^18.0.0 || ^20.0.0 || >=22.0.0}
    hasBin: true
    peerDependencies:
      '@edge-runtime/vm': '*'
      '@types/debug': ^4.1.12
      '@types/node': ^18.0.0 || ^20.0.0 || >=22.0.0
      '@vitest/browser': 3.2.3
      '@vitest/ui': 3.2.3
      happy-dom: '*'
      jsdom: '*'
    peerDependenciesMeta:
      '@edge-runtime/vm':
        optional: true
      '@types/debug':
        optional: true
      '@types/node':
        optional: true
      '@vitest/browser':
        optional: true
      '@vitest/ui':
        optional: true
      happy-dom:
        optional: true
      jsdom:
        optional: true

  vitest@3.2.4:
    resolution: {integrity: sha512-LUCP5ev3GURDysTWiP47wRRUpLKMOfPh+yKTx3kVIEiu5KOMeqzpnYNsKyOoVrULivR8tLcks4+lga33Whn90A==}
    engines: {node: ^18.0.0 || ^20.0.0 || >=22.0.0}
    hasBin: true
    peerDependencies:
      '@edge-runtime/vm': '*'
      '@types/debug': ^4.1.12
      '@types/node': ^18.0.0 || ^20.0.0 || >=22.0.0
      '@vitest/browser': 3.2.4
      '@vitest/ui': 3.2.4
      happy-dom: '*'
      jsdom: '*'
    peerDependenciesMeta:
      '@edge-runtime/vm':
        optional: true
      '@types/debug':
        optional: true
      '@types/node':
        optional: true
      '@vitest/browser':
        optional: true
      '@vitest/ui':
        optional: true
      happy-dom:
        optional: true
      jsdom:
        optional: true

  web-streams-polyfill@4.0.0-beta.3:
    resolution: {integrity: sha512-QW95TCTaHmsYfHDybGMwO5IJIM93I/6vTRk+daHTWFPhwh+C8Cg7j7XyKrwrj8Ib6vYXe0ocYNrmzY4xAAN6ug==}
    engines: {node: '>= 14'}

  webidl-conversions@3.0.1:
    resolution: {integrity: sha512-2JAn3z8AR6rjK8Sm8orRC0h/bcl/DqL7tRPdGZ4I1CjdF+EaMLmYxBHyXuKL849eucPFhvBoxMsflfOb8kxaeQ==}

  webidl-conversions@4.0.2:
    resolution: {integrity: sha512-YQ+BmxuTgd6UXZW3+ICGfyqRyHXVlD5GtQr5+qjiNW7bF0cqrzX500HVXPBOvgXb5YnzDd+h0zqyv61KUD7+Sg==}

  whatwg-url@5.0.0:
    resolution: {integrity: sha512-saE57nupxk6v3HY35+jzBwYa0rKSy0XR8JSxZPwgLr7ys0IBzhGviA1/TUGJLmSVqs8pb9AnvICXEuOHLprYTw==}

  whatwg-url@7.1.0:
    resolution: {integrity: sha512-WUu7Rg1DroM7oQvGWfOiAK21n74Gg+T4elXEQYkOhtyLeWiJFoOGLXPKI/9gzIie9CtwVLm8wtw6YJdKyxSjeg==}

  which-pm-runs@1.1.0:
    resolution: {integrity: sha512-n1brCuqClxfFfq/Rb0ICg9giSZqCS+pLtccdag6C2HyufBrh3fBOiy9nb6ggRMvWOVH5GrdJskj5iGTZNxd7SA==}
    engines: {node: '>=4'}

  which@2.0.2:
    resolution: {integrity: sha512-BLI3Tl1TW3Pvl70l3yq3Y64i+awpwXqsGBYWkkqMtnbXgrMD+yj7rhW0kuEDxzJaYXGjEW5ogapKNMEKNMjibA==}
    engines: {node: '>= 8'}
    hasBin: true

  why-is-node-running@2.3.0:
    resolution: {integrity: sha512-hUrmaWBdVDcxvYqnyh09zunKzROWjbZTiNy8dBEjkS7ehEDQibXJ7XvlmtbwuTclUiIyN+CyXQD4Vmko8fNm8w==}
    engines: {node: '>=8'}
    hasBin: true

  word-wrap@1.2.5:
    resolution: {integrity: sha512-BN22B5eaMMI9UMtjrGd5g5eCYPpCPDUy0FJXbYsaT5zYxjFOckS53SQDE3pWkVoWpHXVb3BrYcEN4Twa55B5cA==}
    engines: {node: '>=0.10.0'}

  wrap-ansi@6.2.0:
    resolution: {integrity: sha512-r6lPcBGxZXlIcymEu7InxDMhdW0KDxpLgoFLcguasxCaJ/SOIZwINatK9KY/tf+ZrlywOKU0UDj3ATXUBfxJXA==}
    engines: {node: '>=8'}

  wrap-ansi@7.0.0:
    resolution: {integrity: sha512-YVGIj2kamLSTxw6NsZjoBxfSwsn0ycdesmc4p+Q21c5zPuZ1pl+NfxVdxPtdHvmNVOQ6XSYG4AUtyt/Fi7D16Q==}
    engines: {node: '>=10'}

  wrap-ansi@8.1.0:
    resolution: {integrity: sha512-si7QWI6zUMq56bESFvagtmzMdGOtoxfR+Sez11Mobfc7tm+VkUckk9bW2UeffTGVUbOksxmSw0AA2gs8g71NCQ==}
    engines: {node: '>=12'}

  wrap-ansi@9.0.0:
    resolution: {integrity: sha512-G8ura3S+3Z2G+mkgNRq8dqaFZAuxfsxpBB8OCTGRTCtp+l/v9nbFNmCUP1BZMts3G1142MsZfn6eeUKrr4PD1Q==}
    engines: {node: '>=18'}

  wrappy@1.0.2:
    resolution: {integrity: sha512-l4Sp/DRseor9wL6EvV2+TuQn63dMkPjZ/sp9XkghTEbV9KlPS1xUsZ3u7/IQO4wxtcFB4bgpQPRcR3QCvezPcQ==}

  ws@8.18.2:
    resolution: {integrity: sha512-DMricUmwGZUVr++AEAe2uiVM7UoO9MAVZMDu05UQOaUII0lp+zOzLLU4Xqh/JvTqklB1T4uELaaPBKyjE1r4fQ==}
    engines: {node: '>=10.0.0'}
    peerDependencies:
      bufferutil: ^4.0.1
      utf-8-validate: '>=5.0.2'
    peerDependenciesMeta:
      bufferutil:
        optional: true
      utf-8-validate:
        optional: true

  xstate@5.19.4:
    resolution: {integrity: sha512-h1UMSYOB564NXqAI+VpXrxwaBdOJUh6LOStooQ+Rn/+gqJWtGBfjZn265BwFI8Mp4ZoOyoLDNf8X1yp3faBUZQ==}

  xtend@4.0.2:
    resolution: {integrity: sha512-LKYU1iAXJXUgAXn9URjiu+MWhyUXHsvfp7mcuYm9dSUKK0/CjtrUwFAxD82/mCWbtLsGjFIad0wIsod4zrTAEQ==}
    engines: {node: '>=0.4'}

  y18n@5.0.8:
    resolution: {integrity: sha512-0pfFzegeDWJHJIAmTLRP2DwHjdF5s7jo9tuztdQxAhINCdvS+3nGINqPd00AphqJR/0LhANUS6/+7SCb98YOfA==}
    engines: {node: '>=10'}

  yaml@2.8.0:
    resolution: {integrity: sha512-4lLa/EcQCB0cJkyts+FpIRx5G/llPxfP6VQU5KByHEhLxY3IJCH0f0Hy1MHI8sClTvsIb8qwRJ6R/ZdlDJ/leQ==}
    engines: {node: '>= 14.6'}
    hasBin: true

  yargs-parser@20.2.9:
    resolution: {integrity: sha512-y11nGElTIV+CT3Zv9t7VKl+Q3hTQoT9a1Qzezhhl6Rp21gJ/IVTW7Z3y9EWXhuUBC2Shnf+DX0antecpAwSP8w==}
    engines: {node: '>=10'}

  yargs-parser@21.1.1:
    resolution: {integrity: sha512-tVpsJW7DdjecAiFpbIB1e3qxIQsE6NoPc5/eTdrbbIC4h0LVsWhnoa3g+m2HclBIujHzsxZ4VJVA+GUuc2/LBw==}
    engines: {node: '>=12'}

  yargs@17.7.2:
    resolution: {integrity: sha512-7dSzzRQ++CKnNI/krKnYRV7JKKPUXMEh61soaHKg9mrWEhzFWhFnxPxGl+69cD1Ou63C13NUPCnmIcrvqCuM6w==}
    engines: {node: '>=12'}

  yocto-queue@0.1.0:
    resolution: {integrity: sha512-rVksvsnNCdJ/ohGc6xgPwyN8eheCxsiLM8mxuE/t/mOVqJewPuO1miLpTHQiRgTKCLexL4MeAFVagts7HmNZ2Q==}
    engines: {node: '>=10'}

  yoctocolors-cjs@2.1.2:
    resolution: {integrity: sha512-cYVsTjKl8b+FrnidjibDWskAv7UKOfcwaVZdp/it9n1s9fU3IkgDbhdIRKCW4JDsAlECJY0ytoVPT3sK6kideA==}
    engines: {node: '>=18'}

  zod-from-json-schema@0.0.5:
    resolution: {integrity: sha512-zYEoo86M1qpA1Pq6329oSyHLS785z/mTwfr9V1Xf/ZLhuuBGaMlDGu/pDVGVUe4H4oa1EFgWZT53DP0U3oT9CQ==}

  zod-to-json-schema@3.24.5:
    resolution: {integrity: sha512-/AuWwMP+YqiPbsJx5D6TfgRTc4kTLjsh5SOcd4bLsfUg2RcEXrFMJl1DGgdHy2aCfsIA/cr/1JM0xcB2GZji8g==}
    peerDependencies:
      zod: ^3.24.1

  zod@3.25.32:
    resolution: {integrity: sha512-OSm2xTIRfW8CV5/QKgngwmQW/8aPfGdaQFlrGoErlgg/Epm7cjb6K6VEyExfe65a3VybUOnu381edLb0dfJl0g==}

  zod@3.25.62:
    resolution: {integrity: sha512-YCxsr4DmhPcrKPC9R1oBHQNlQzlJEyPAId//qTau/vBee9uO8K6prmRq4eMkOyxvBfH4wDPIPdLx9HVMWIY3xA==}

snapshots:

  '@ai-sdk/openai@1.3.22(zod@3.25.62)':
    dependencies:
      '@ai-sdk/provider': 1.1.3
      '@ai-sdk/provider-utils': 2.2.8(zod@3.25.62)
      zod: 3.25.62

  '@ai-sdk/provider-utils@2.2.8(zod@3.25.62)':
    dependencies:
      '@ai-sdk/provider': 1.1.3
      nanoid: 3.3.11
      secure-json-parse: 2.7.0
      zod: 3.25.62

  '@ai-sdk/provider@1.1.3':
    dependencies:
      json-schema: 0.4.0

  '@ai-sdk/react@1.2.12(react@18.3.1)(zod@3.25.62)':
    dependencies:
      '@ai-sdk/provider-utils': 2.2.8(zod@3.25.62)
      '@ai-sdk/ui-utils': 1.2.11(zod@3.25.62)
      react: 18.3.1
      swr: 2.3.3(react@18.3.1)
      throttleit: 2.1.0
    optionalDependencies:
      zod: 3.25.62

  '@ai-sdk/ui-utils@1.2.11(zod@3.25.62)':
    dependencies:
      '@ai-sdk/provider': 1.1.3
      '@ai-sdk/provider-utils': 2.2.8(zod@3.25.62)
      zod: 3.25.62
      zod-to-json-schema: 3.24.5(zod@3.25.62)

  '@alloc/quick-lru@5.2.0': {}

  '@anthropic-ai/sdk@0.52.0': {}

  '@apidevtools/json-schema-ref-parser@11.9.3':
    dependencies:
      '@jsdevtools/ono': 7.1.3
      '@types/json-schema': 7.0.15
      js-yaml: 4.1.0

  '@aws-crypto/crc32@3.0.0':
    dependencies:
      '@aws-crypto/util': 3.0.0
      '@aws-sdk/types': 3.821.0
      tslib: 1.14.1

  '@aws-crypto/sha256-browser@5.2.0':
    dependencies:
      '@aws-crypto/sha256-js': 5.2.0
      '@aws-crypto/supports-web-crypto': 5.2.0
      '@aws-crypto/util': 5.2.0
      '@aws-sdk/types': 3.821.0
      '@aws-sdk/util-locate-window': 3.804.0
      '@smithy/util-utf8': 2.3.0
      tslib: 2.8.1

  '@aws-crypto/sha256-js@5.2.0':
    dependencies:
      '@aws-crypto/util': 5.2.0
      '@aws-sdk/types': 3.821.0
      tslib: 2.8.1

  '@aws-crypto/supports-web-crypto@5.2.0':
    dependencies:
      tslib: 2.8.1

  '@aws-crypto/util@3.0.0':
    dependencies:
      '@aws-sdk/types': 3.821.0
      '@aws-sdk/util-utf8-browser': 3.259.0
      tslib: 1.14.1

  '@aws-crypto/util@5.2.0':
    dependencies:
      '@aws-sdk/types': 3.821.0
      '@smithy/util-utf8': 2.3.0
      tslib: 2.8.1

  '@aws-sdk/client-cognito-identity@3.828.0':
    dependencies:
      '@aws-crypto/sha256-browser': 5.2.0
      '@aws-crypto/sha256-js': 5.2.0
      '@aws-sdk/core': 3.826.0
      '@aws-sdk/credential-provider-node': 3.828.0
      '@aws-sdk/middleware-host-header': 3.821.0
      '@aws-sdk/middleware-logger': 3.821.0
      '@aws-sdk/middleware-recursion-detection': 3.821.0
      '@aws-sdk/middleware-user-agent': 3.828.0
      '@aws-sdk/region-config-resolver': 3.821.0
      '@aws-sdk/types': 3.821.0
      '@aws-sdk/util-endpoints': 3.828.0
      '@aws-sdk/util-user-agent-browser': 3.821.0
      '@aws-sdk/util-user-agent-node': 3.828.0
      '@smithy/config-resolver': 4.1.4
      '@smithy/core': 3.5.3
      '@smithy/fetch-http-handler': 5.0.4
      '@smithy/hash-node': 4.0.4
      '@smithy/invalid-dependency': 4.0.4
      '@smithy/middleware-content-length': 4.0.4
      '@smithy/middleware-endpoint': 4.1.11
      '@smithy/middleware-retry': 4.1.12
      '@smithy/middleware-serde': 4.0.8
      '@smithy/middleware-stack': 4.0.4
      '@smithy/node-config-provider': 4.1.3
      '@smithy/node-http-handler': 4.0.6
      '@smithy/protocol-http': 5.1.2
      '@smithy/smithy-client': 4.4.3
      '@smithy/types': 4.3.1
      '@smithy/url-parser': 4.0.4
      '@smithy/util-base64': 4.0.0
      '@smithy/util-body-length-browser': 4.0.0
      '@smithy/util-body-length-node': 4.0.0
      '@smithy/util-defaults-mode-browser': 4.0.19
      '@smithy/util-defaults-mode-node': 4.0.19
      '@smithy/util-endpoints': 3.0.6
      '@smithy/util-middleware': 4.0.4
      '@smithy/util-retry': 4.0.5
      '@smithy/util-utf8': 4.0.0
      tslib: 2.8.1
    transitivePeerDependencies:
      - aws-crt

  '@aws-sdk/client-sagemaker@3.828.0':
    dependencies:
      '@aws-crypto/sha256-browser': 5.2.0
      '@aws-crypto/sha256-js': 5.2.0
      '@aws-sdk/core': 3.826.0
      '@aws-sdk/credential-provider-node': 3.828.0
      '@aws-sdk/middleware-host-header': 3.821.0
      '@aws-sdk/middleware-logger': 3.821.0
      '@aws-sdk/middleware-recursion-detection': 3.821.0
      '@aws-sdk/middleware-user-agent': 3.828.0
      '@aws-sdk/region-config-resolver': 3.821.0
      '@aws-sdk/types': 3.821.0
      '@aws-sdk/util-endpoints': 3.828.0
      '@aws-sdk/util-user-agent-browser': 3.821.0
      '@aws-sdk/util-user-agent-node': 3.828.0
      '@smithy/config-resolver': 4.1.4
      '@smithy/core': 3.5.3
      '@smithy/fetch-http-handler': 5.0.4
      '@smithy/hash-node': 4.0.4
      '@smithy/invalid-dependency': 4.0.4
      '@smithy/middleware-content-length': 4.0.4
      '@smithy/middleware-endpoint': 4.1.11
      '@smithy/middleware-retry': 4.1.12
      '@smithy/middleware-serde': 4.0.8
      '@smithy/middleware-stack': 4.0.4
      '@smithy/node-config-provider': 4.1.3
      '@smithy/node-http-handler': 4.0.6
      '@smithy/protocol-http': 5.1.2
      '@smithy/smithy-client': 4.4.3
      '@smithy/types': 4.3.1
      '@smithy/url-parser': 4.0.4
      '@smithy/util-base64': 4.0.0
      '@smithy/util-body-length-browser': 4.0.0
      '@smithy/util-body-length-node': 4.0.0
      '@smithy/util-defaults-mode-browser': 4.0.19
      '@smithy/util-defaults-mode-node': 4.0.19
      '@smithy/util-endpoints': 3.0.6
      '@smithy/util-middleware': 4.0.4
      '@smithy/util-retry': 4.0.5
      '@smithy/util-utf8': 4.0.0
      '@smithy/util-waiter': 4.0.5
      '@types/uuid': 9.0.8
      tslib: 2.8.1
      uuid: 9.0.1
    transitivePeerDependencies:
      - aws-crt

  '@aws-sdk/client-sso@3.828.0':
    dependencies:
      '@aws-crypto/sha256-browser': 5.2.0
      '@aws-crypto/sha256-js': 5.2.0
      '@aws-sdk/core': 3.826.0
      '@aws-sdk/middleware-host-header': 3.821.0
      '@aws-sdk/middleware-logger': 3.821.0
      '@aws-sdk/middleware-recursion-detection': 3.821.0
      '@aws-sdk/middleware-user-agent': 3.828.0
      '@aws-sdk/region-config-resolver': 3.821.0
      '@aws-sdk/types': 3.821.0
      '@aws-sdk/util-endpoints': 3.828.0
      '@aws-sdk/util-user-agent-browser': 3.821.0
      '@aws-sdk/util-user-agent-node': 3.828.0
      '@smithy/config-resolver': 4.1.4
      '@smithy/core': 3.5.3
      '@smithy/fetch-http-handler': 5.0.4
      '@smithy/hash-node': 4.0.4
      '@smithy/invalid-dependency': 4.0.4
      '@smithy/middleware-content-length': 4.0.4
      '@smithy/middleware-endpoint': 4.1.11
      '@smithy/middleware-retry': 4.1.12
      '@smithy/middleware-serde': 4.0.8
      '@smithy/middleware-stack': 4.0.4
      '@smithy/node-config-provider': 4.1.3
      '@smithy/node-http-handler': 4.0.6
      '@smithy/protocol-http': 5.1.2
      '@smithy/smithy-client': 4.4.3
      '@smithy/types': 4.3.1
      '@smithy/url-parser': 4.0.4
      '@smithy/util-base64': 4.0.0
      '@smithy/util-body-length-browser': 4.0.0
      '@smithy/util-body-length-node': 4.0.0
      '@smithy/util-defaults-mode-browser': 4.0.19
      '@smithy/util-defaults-mode-node': 4.0.19
      '@smithy/util-endpoints': 3.0.6
      '@smithy/util-middleware': 4.0.4
      '@smithy/util-retry': 4.0.5
      '@smithy/util-utf8': 4.0.0
      tslib: 2.8.1
    transitivePeerDependencies:
      - aws-crt

  '@aws-sdk/core@3.826.0':
    dependencies:
      '@aws-sdk/types': 3.821.0
      '@aws-sdk/xml-builder': 3.821.0
      '@smithy/core': 3.5.3
      '@smithy/node-config-provider': 4.1.3
      '@smithy/property-provider': 4.0.4
      '@smithy/protocol-http': 5.1.2
      '@smithy/signature-v4': 5.1.2
      '@smithy/smithy-client': 4.4.3
      '@smithy/types': 4.3.1
      '@smithy/util-base64': 4.0.0
      '@smithy/util-body-length-browser': 4.0.0
      '@smithy/util-middleware': 4.0.4
      '@smithy/util-utf8': 4.0.0
      fast-xml-parser: 4.4.1
      tslib: 2.8.1

  '@aws-sdk/credential-provider-cognito-identity@3.828.0':
    dependencies:
      '@aws-sdk/client-cognito-identity': 3.828.0
      '@aws-sdk/types': 3.821.0
      '@smithy/property-provider': 4.0.4
      '@smithy/types': 4.3.1
      tslib: 2.8.1
    transitivePeerDependencies:
      - aws-crt

  '@aws-sdk/credential-provider-env@3.826.0':
    dependencies:
      '@aws-sdk/core': 3.826.0
      '@aws-sdk/types': 3.821.0
      '@smithy/property-provider': 4.0.4
      '@smithy/types': 4.3.1
      tslib: 2.8.1

  '@aws-sdk/credential-provider-http@3.826.0':
    dependencies:
      '@aws-sdk/core': 3.826.0
      '@aws-sdk/types': 3.821.0
      '@smithy/fetch-http-handler': 5.0.4
      '@smithy/node-http-handler': 4.0.6
      '@smithy/property-provider': 4.0.4
      '@smithy/protocol-http': 5.1.2
      '@smithy/smithy-client': 4.4.3
      '@smithy/types': 4.3.1
      '@smithy/util-stream': 4.2.2
      tslib: 2.8.1

  '@aws-sdk/credential-provider-ini@3.828.0':
    dependencies:
      '@aws-sdk/core': 3.826.0
      '@aws-sdk/credential-provider-env': 3.826.0
      '@aws-sdk/credential-provider-http': 3.826.0
      '@aws-sdk/credential-provider-process': 3.826.0
      '@aws-sdk/credential-provider-sso': 3.828.0
      '@aws-sdk/credential-provider-web-identity': 3.828.0
      '@aws-sdk/nested-clients': 3.828.0
      '@aws-sdk/types': 3.821.0
      '@smithy/credential-provider-imds': 4.0.6
      '@smithy/property-provider': 4.0.4
      '@smithy/shared-ini-file-loader': 4.0.4
      '@smithy/types': 4.3.1
      tslib: 2.8.1
    transitivePeerDependencies:
      - aws-crt

  '@aws-sdk/credential-provider-node@3.828.0':
    dependencies:
      '@aws-sdk/credential-provider-env': 3.826.0
      '@aws-sdk/credential-provider-http': 3.826.0
      '@aws-sdk/credential-provider-ini': 3.828.0
      '@aws-sdk/credential-provider-process': 3.826.0
      '@aws-sdk/credential-provider-sso': 3.828.0
      '@aws-sdk/credential-provider-web-identity': 3.828.0
      '@aws-sdk/types': 3.821.0
      '@smithy/credential-provider-imds': 4.0.6
      '@smithy/property-provider': 4.0.4
      '@smithy/shared-ini-file-loader': 4.0.4
      '@smithy/types': 4.3.1
      tslib: 2.8.1
    transitivePeerDependencies:
      - aws-crt

  '@aws-sdk/credential-provider-process@3.826.0':
    dependencies:
      '@aws-sdk/core': 3.826.0
      '@aws-sdk/types': 3.821.0
      '@smithy/property-provider': 4.0.4
      '@smithy/shared-ini-file-loader': 4.0.4
      '@smithy/types': 4.3.1
      tslib: 2.8.1

  '@aws-sdk/credential-provider-sso@3.828.0':
    dependencies:
      '@aws-sdk/client-sso': 3.828.0
      '@aws-sdk/core': 3.826.0
      '@aws-sdk/token-providers': 3.828.0
      '@aws-sdk/types': 3.821.0
      '@smithy/property-provider': 4.0.4
      '@smithy/shared-ini-file-loader': 4.0.4
      '@smithy/types': 4.3.1
      tslib: 2.8.1
    transitivePeerDependencies:
      - aws-crt

  '@aws-sdk/credential-provider-web-identity@3.828.0':
    dependencies:
      '@aws-sdk/core': 3.826.0
      '@aws-sdk/nested-clients': 3.828.0
      '@aws-sdk/types': 3.821.0
      '@smithy/property-provider': 4.0.4
      '@smithy/types': 4.3.1
      tslib: 2.8.1
    transitivePeerDependencies:
      - aws-crt

  '@aws-sdk/credential-providers@3.828.0':
    dependencies:
      '@aws-sdk/client-cognito-identity': 3.828.0
      '@aws-sdk/core': 3.826.0
      '@aws-sdk/credential-provider-cognito-identity': 3.828.0
      '@aws-sdk/credential-provider-env': 3.826.0
      '@aws-sdk/credential-provider-http': 3.826.0
      '@aws-sdk/credential-provider-ini': 3.828.0
      '@aws-sdk/credential-provider-node': 3.828.0
      '@aws-sdk/credential-provider-process': 3.826.0
      '@aws-sdk/credential-provider-sso': 3.828.0
      '@aws-sdk/credential-provider-web-identity': 3.828.0
      '@aws-sdk/nested-clients': 3.828.0
      '@aws-sdk/types': 3.821.0
      '@smithy/config-resolver': 4.1.4
      '@smithy/core': 3.5.3
      '@smithy/credential-provider-imds': 4.0.6
      '@smithy/node-config-provider': 4.1.3
      '@smithy/property-provider': 4.0.4
      '@smithy/types': 4.3.1
      tslib: 2.8.1
    transitivePeerDependencies:
      - aws-crt

  '@aws-sdk/middleware-host-header@3.821.0':
    dependencies:
      '@aws-sdk/types': 3.821.0
      '@smithy/protocol-http': 5.1.2
      '@smithy/types': 4.3.1
      tslib: 2.8.1

  '@aws-sdk/middleware-logger@3.821.0':
    dependencies:
      '@aws-sdk/types': 3.821.0
      '@smithy/types': 4.3.1
      tslib: 2.8.1

  '@aws-sdk/middleware-recursion-detection@3.821.0':
    dependencies:
      '@aws-sdk/types': 3.821.0
      '@smithy/protocol-http': 5.1.2
      '@smithy/types': 4.3.1
      tslib: 2.8.1

  '@aws-sdk/middleware-user-agent@3.828.0':
    dependencies:
      '@aws-sdk/core': 3.826.0
      '@aws-sdk/types': 3.821.0
      '@aws-sdk/util-endpoints': 3.828.0
      '@smithy/core': 3.5.3
      '@smithy/protocol-http': 5.1.2
      '@smithy/types': 4.3.1
      tslib: 2.8.1

  '@aws-sdk/nested-clients@3.828.0':
    dependencies:
      '@aws-crypto/sha256-browser': 5.2.0
      '@aws-crypto/sha256-js': 5.2.0
      '@aws-sdk/core': 3.826.0
      '@aws-sdk/middleware-host-header': 3.821.0
      '@aws-sdk/middleware-logger': 3.821.0
      '@aws-sdk/middleware-recursion-detection': 3.821.0
      '@aws-sdk/middleware-user-agent': 3.828.0
      '@aws-sdk/region-config-resolver': 3.821.0
      '@aws-sdk/types': 3.821.0
      '@aws-sdk/util-endpoints': 3.828.0
      '@aws-sdk/util-user-agent-browser': 3.821.0
      '@aws-sdk/util-user-agent-node': 3.828.0
      '@smithy/config-resolver': 4.1.4
      '@smithy/core': 3.5.3
      '@smithy/fetch-http-handler': 5.0.4
      '@smithy/hash-node': 4.0.4
      '@smithy/invalid-dependency': 4.0.4
      '@smithy/middleware-content-length': 4.0.4
      '@smithy/middleware-endpoint': 4.1.11
      '@smithy/middleware-retry': 4.1.12
      '@smithy/middleware-serde': 4.0.8
      '@smithy/middleware-stack': 4.0.4
      '@smithy/node-config-provider': 4.1.3
      '@smithy/node-http-handler': 4.0.6
      '@smithy/protocol-http': 5.1.2
      '@smithy/smithy-client': 4.4.3
      '@smithy/types': 4.3.1
      '@smithy/url-parser': 4.0.4
      '@smithy/util-base64': 4.0.0
      '@smithy/util-body-length-browser': 4.0.0
      '@smithy/util-body-length-node': 4.0.0
      '@smithy/util-defaults-mode-browser': 4.0.19
      '@smithy/util-defaults-mode-node': 4.0.19
      '@smithy/util-endpoints': 3.0.6
      '@smithy/util-middleware': 4.0.4
      '@smithy/util-retry': 4.0.5
      '@smithy/util-utf8': 4.0.0
      tslib: 2.8.1
    transitivePeerDependencies:
      - aws-crt

  '@aws-sdk/protocol-http@3.374.0':
    dependencies:
      '@smithy/protocol-http': 1.2.0
      tslib: 2.8.1

  '@aws-sdk/region-config-resolver@3.821.0':
    dependencies:
      '@aws-sdk/types': 3.821.0
      '@smithy/node-config-provider': 4.1.3
      '@smithy/types': 4.3.1
      '@smithy/util-config-provider': 4.0.0
      '@smithy/util-middleware': 4.0.4
      tslib: 2.8.1

  '@aws-sdk/signature-v4@3.374.0':
    dependencies:
      '@smithy/signature-v4': 1.1.0
      tslib: 2.8.1

  '@aws-sdk/token-providers@3.828.0':
    dependencies:
      '@aws-sdk/core': 3.826.0
      '@aws-sdk/nested-clients': 3.828.0
      '@aws-sdk/types': 3.821.0
      '@smithy/property-provider': 4.0.4
      '@smithy/shared-ini-file-loader': 4.0.4
      '@smithy/types': 4.3.1
      tslib: 2.8.1
    transitivePeerDependencies:
      - aws-crt

  '@aws-sdk/types@3.821.0':
    dependencies:
      '@smithy/types': 4.3.1
      tslib: 2.8.1

  '@aws-sdk/util-endpoints@3.828.0':
    dependencies:
      '@aws-sdk/types': 3.821.0
      '@smithy/types': 4.3.1
      '@smithy/util-endpoints': 3.0.6
      tslib: 2.8.1

  '@aws-sdk/util-locate-window@3.804.0':
    dependencies:
      tslib: 2.8.1

  '@aws-sdk/util-user-agent-browser@3.821.0':
    dependencies:
      '@aws-sdk/types': 3.821.0
      '@smithy/types': 4.3.1
      bowser: 2.11.0
      tslib: 2.8.1

  '@aws-sdk/util-user-agent-node@3.828.0':
    dependencies:
      '@aws-sdk/middleware-user-agent': 3.828.0
      '@aws-sdk/types': 3.821.0
      '@smithy/node-config-provider': 4.1.3
      '@smithy/types': 4.3.1
      tslib: 2.8.1

  '@aws-sdk/util-utf8-browser@3.259.0':
    dependencies:
      tslib: 2.8.1

  '@aws-sdk/xml-builder@3.821.0':
    dependencies:
      '@smithy/types': 4.3.1
      tslib: 2.8.1

  '@babel/helper-validator-identifier@7.27.1': {}

  '@babel/runtime@7.27.6': {}

  '@cfworker/json-schema@4.1.1': {}

  '@changesets/apply-release-plan@7.0.12':
    dependencies:
      '@changesets/config': 3.1.1
      '@changesets/get-version-range-type': 0.4.0
      '@changesets/git': 3.0.4
      '@changesets/should-skip-package': 0.1.2
      '@changesets/types': 6.1.0
      '@manypkg/get-packages': 1.1.3
      detect-indent: 6.1.0
      fs-extra: 7.0.1
      lodash.startcase: 4.4.0
      outdent: 0.5.0
      prettier: 2.8.8
      resolve-from: 5.0.0
      semver: 7.7.2

  '@changesets/assemble-release-plan@6.0.8':
    dependencies:
      '@changesets/errors': 0.2.0
      '@changesets/get-dependents-graph': 2.1.3
      '@changesets/should-skip-package': 0.1.2
      '@changesets/types': 6.1.0
      '@manypkg/get-packages': 1.1.3
      semver: 7.7.2

  '@changesets/changelog-git@0.2.1':
    dependencies:
      '@changesets/types': 6.1.0

  '@changesets/cli@2.29.4':
    dependencies:
      '@changesets/apply-release-plan': 7.0.12
      '@changesets/assemble-release-plan': 6.0.8
      '@changesets/changelog-git': 0.2.1
      '@changesets/config': 3.1.1
      '@changesets/errors': 0.2.0
      '@changesets/get-dependents-graph': 2.1.3
      '@changesets/get-release-plan': 4.0.12
      '@changesets/git': 3.0.4
      '@changesets/logger': 0.1.1
      '@changesets/pre': 2.0.2
      '@changesets/read': 0.6.5
      '@changesets/should-skip-package': 0.1.2
      '@changesets/types': 6.1.0
      '@changesets/write': 0.4.0
      '@manypkg/get-packages': 1.1.3
      ansi-colors: 4.1.3
      ci-info: 3.9.0
      enquirer: 2.4.1
      external-editor: 3.1.0
      fs-extra: 7.0.1
      mri: 1.2.0
      p-limit: 2.3.0
      package-manager-detector: 0.2.11
      picocolors: 1.1.1
      resolve-from: 5.0.0
      semver: 7.7.2
      spawndamnit: 3.0.1
      term-size: 2.2.1

  '@changesets/config@3.1.1':
    dependencies:
      '@changesets/errors': 0.2.0
      '@changesets/get-dependents-graph': 2.1.3
      '@changesets/logger': 0.1.1
      '@changesets/types': 6.1.0
      '@manypkg/get-packages': 1.1.3
      fs-extra: 7.0.1
      micromatch: 4.0.8

  '@changesets/errors@0.2.0':
    dependencies:
      extendable-error: 0.1.7

  '@changesets/get-dependents-graph@2.1.3':
    dependencies:
      '@changesets/types': 6.1.0
      '@manypkg/get-packages': 1.1.3
      picocolors: 1.1.1
      semver: 7.7.2

  '@changesets/get-release-plan@4.0.12':
    dependencies:
      '@changesets/assemble-release-plan': 6.0.8
      '@changesets/config': 3.1.1
      '@changesets/pre': 2.0.2
      '@changesets/read': 0.6.5
      '@changesets/types': 6.1.0
      '@manypkg/get-packages': 1.1.3

  '@changesets/get-version-range-type@0.4.0': {}

  '@changesets/git@3.0.4':
    dependencies:
      '@changesets/errors': 0.2.0
      '@manypkg/get-packages': 1.1.3
      is-subdir: 1.2.0
      micromatch: 4.0.8
      spawndamnit: 3.0.1

  '@changesets/logger@0.1.1':
    dependencies:
      picocolors: 1.1.1

  '@changesets/parse@0.4.1':
    dependencies:
      '@changesets/types': 6.1.0
      js-yaml: 3.14.1

  '@changesets/pre@2.0.2':
    dependencies:
      '@changesets/errors': 0.2.0
      '@changesets/types': 6.1.0
      '@manypkg/get-packages': 1.1.3
      fs-extra: 7.0.1

  '@changesets/read@0.6.5':
    dependencies:
      '@changesets/git': 3.0.4
      '@changesets/logger': 0.1.1
      '@changesets/parse': 0.4.1
      '@changesets/types': 6.1.0
      fs-extra: 7.0.1
      p-filter: 2.1.0
      picocolors: 1.1.1

  '@changesets/should-skip-package@0.1.2':
    dependencies:
      '@changesets/types': 6.1.0
      '@manypkg/get-packages': 1.1.3

  '@changesets/types@4.1.0': {}

  '@changesets/types@6.1.0': {}

  '@changesets/write@0.4.0':
    dependencies:
      '@changesets/types': 6.1.0
      fs-extra: 7.0.1
      human-id: 4.1.1
      prettier: 2.8.8

  '@cloudflare/workers-types@4.20250612.0': {}

  '@composio/anthropic@0.1.22(@anthropic-ai/sdk@0.52.0)(@composio/core@0.1.22(ws@8.18.2))':
    dependencies:
      '@anthropic-ai/sdk': 0.52.0
      '@composio/core': 0.1.22(ws@8.18.2)

  '@composio/client@0.1.0-alpha.17': {}

  '@composio/client@0.1.0-alpha.22': {}

  '@composio/client@0.1.0-alpha.23': {}

  '@composio/core@0.1.22(ws@8.18.2)':
    dependencies:
      '@composio/client': 0.1.0-alpha.22
      '@composio/json-schema-to-zod': 0.1.9
      chalk: 5.4.1
      openai: 4.104.0(ws@8.18.2)(zod@3.25.62)
      pusher-js: 8.4.0
      semver: 7.7.2
      uuid: 11.1.0
      zod: 3.25.62
      zod-to-json-schema: 3.24.5(zod@3.25.62)
    transitivePeerDependencies:
      - encoding
      - ws

  '@composio/json-schema-to-zod@0.1.9':
    dependencies:
      '@types/json-schema': 7.0.15
      zod: 3.25.62

  '@composio/mcp@1.0.3-0': {}

  '@composio/vercel@0.1.22(@composio/core@0.1.22(ws@8.18.2))(ai@4.3.16(react@18.3.1)(zod@3.25.62))':
    dependencies:
      '@composio/core': 0.1.22(ws@8.18.2)
      ai: 4.3.16(react@18.3.1)(zod@3.25.62)

  '@dprint/formatter@0.4.1': {}

  '@dprint/typescript@0.91.8': {}

  '@effect/cli@0.63.11(@effect/platform@0.84.11(effect@3.16.8))(@effect/printer-ansi@0.44.8(@effect/typeclass@0.35.8(effect@3.16.8))(effect@3.16.8))(@effect/printer@0.44.8(@effect/typeclass@0.35.8(effect@3.16.8))(effect@3.16.8))(effect@3.16.8)':
    dependencies:
      '@effect/platform': 0.84.11(effect@3.16.8)
      '@effect/printer': 0.44.8(@effect/typeclass@0.35.8(effect@3.16.8))(effect@3.16.8)
      '@effect/printer-ansi': 0.44.8(@effect/typeclass@0.35.8(effect@3.16.8))(effect@3.16.8)
      effect: 3.16.8
      ini: 4.1.3
      toml: 3.0.0
      yaml: 2.8.0

  '@effect/cluster@0.39.2(@effect/platform@0.84.11(effect@3.16.8))(@effect/rpc@0.62.2(@effect/platform@0.84.11(effect@3.16.8))(effect@3.16.8))(@effect/sql@0.38.1(@effect/experimental@0.49.1(@effect/platform@0.84.11(effect@3.16.8))(effect@3.16.8))(@effect/platform@0.84.11(effect@3.16.8))(effect@3.16.8))(@effect/workflow@0.2.2(@effect/platform@0.84.11(effect@3.16.8))(@effect/rpc@0.62.2(@effect/platform@0.84.11(effect@3.16.8))(effect@3.16.8))(effect@3.16.8))(effect@3.16.8)':
    dependencies:
      '@effect/platform': 0.84.11(effect@3.16.8)
      '@effect/rpc': 0.62.2(@effect/platform@0.84.11(effect@3.16.8))(effect@3.16.8)
      '@effect/sql': 0.38.1(@effect/experimental@0.49.1(@effect/platform@0.84.11(effect@3.16.8))(effect@3.16.8))(@effect/platform@0.84.11(effect@3.16.8))(effect@3.16.8)
      '@effect/workflow': 0.2.2(@effect/platform@0.84.11(effect@3.16.8))(@effect/rpc@0.62.2(@effect/platform@0.84.11(effect@3.16.8))(effect@3.16.8))(effect@3.16.8)
      effect: 3.16.8

  '@effect/eslint-plugin@0.3.2':
    dependencies:
      '@dprint/formatter': 0.4.1
      '@dprint/typescript': 0.91.8
      prettier-linter-helpers: 1.0.0

  '@effect/experimental@0.49.1(@effect/platform@0.84.11(effect@3.16.8))(effect@3.16.8)':
    dependencies:
      '@effect/platform': 0.84.11(effect@3.16.8)
      effect: 3.16.8
      uuid: 11.1.0

  '@effect/platform-bun@0.69.16(@effect/cluster@0.39.2(@effect/platform@0.84.11(effect@3.16.8))(@effect/rpc@0.62.2(@effect/platform@0.84.11(effect@3.16.8))(effect@3.16.8))(@effect/sql@0.38.1(@effect/experimental@0.49.1(@effect/platform@0.84.11(effect@3.16.8))(effect@3.16.8))(@effect/platform@0.84.11(effect@3.16.8))(effect@3.16.8))(@effect/workflow@0.2.2(@effect/platform@0.84.11(effect@3.16.8))(@effect/rpc@0.62.2(@effect/platform@0.84.11(effect@3.16.8))(effect@3.16.8))(effect@3.16.8))(effect@3.16.8))(@effect/platform@0.84.11(effect@3.16.8))(@effect/rpc@0.62.2(@effect/platform@0.84.11(effect@3.16.8))(effect@3.16.8))(@effect/sql@0.38.1(@effect/experimental@0.49.1(@effect/platform@0.84.11(effect@3.16.8))(effect@3.16.8))(@effect/platform@0.84.11(effect@3.16.8))(effect@3.16.8))(effect@3.16.8)':
    dependencies:
      '@effect/cluster': 0.39.2(@effect/platform@0.84.11(effect@3.16.8))(@effect/rpc@0.62.2(@effect/platform@0.84.11(effect@3.16.8))(effect@3.16.8))(@effect/sql@0.38.1(@effect/experimental@0.49.1(@effect/platform@0.84.11(effect@3.16.8))(effect@3.16.8))(@effect/platform@0.84.11(effect@3.16.8))(effect@3.16.8))(@effect/workflow@0.2.2(@effect/platform@0.84.11(effect@3.16.8))(@effect/rpc@0.62.2(@effect/platform@0.84.11(effect@3.16.8))(effect@3.16.8))(effect@3.16.8))(effect@3.16.8)
      '@effect/platform': 0.84.11(effect@3.16.8)
      '@effect/platform-node-shared': 0.39.16(@effect/cluster@0.39.2(@effect/platform@0.84.11(effect@3.16.8))(@effect/rpc@0.62.2(@effect/platform@0.84.11(effect@3.16.8))(effect@3.16.8))(@effect/sql@0.38.1(@effect/experimental@0.49.1(@effect/platform@0.84.11(effect@3.16.8))(effect@3.16.8))(@effect/platform@0.84.11(effect@3.16.8))(effect@3.16.8))(@effect/workflow@0.2.2(@effect/platform@0.84.11(effect@3.16.8))(@effect/rpc@0.62.2(@effect/platform@0.84.11(effect@3.16.8))(effect@3.16.8))(effect@3.16.8))(effect@3.16.8))(@effect/platform@0.84.11(effect@3.16.8))(@effect/rpc@0.62.2(@effect/platform@0.84.11(effect@3.16.8))(effect@3.16.8))(@effect/sql@0.38.1(@effect/experimental@0.49.1(@effect/platform@0.84.11(effect@3.16.8))(effect@3.16.8))(@effect/platform@0.84.11(effect@3.16.8))(effect@3.16.8))(effect@3.16.8)
      '@effect/rpc': 0.62.2(@effect/platform@0.84.11(effect@3.16.8))(effect@3.16.8)
      '@effect/sql': 0.38.1(@effect/experimental@0.49.1(@effect/platform@0.84.11(effect@3.16.8))(effect@3.16.8))(@effect/platform@0.84.11(effect@3.16.8))(effect@3.16.8)
      effect: 3.16.8
      multipasta: 0.2.5
    transitivePeerDependencies:
      - bufferutil
      - utf-8-validate

  '@effect/platform-node-shared@0.39.16(@effect/cluster@0.39.2(@effect/platform@0.84.11(effect@3.16.8))(@effect/rpc@0.62.2(@effect/platform@0.84.11(effect@3.16.8))(effect@3.16.8))(@effect/sql@0.38.1(@effect/experimental@0.49.1(@effect/platform@0.84.11(effect@3.16.8))(effect@3.16.8))(@effect/platform@0.84.11(effect@3.16.8))(effect@3.16.8))(@effect/workflow@0.2.2(@effect/platform@0.84.11(effect@3.16.8))(@effect/rpc@0.62.2(@effect/platform@0.84.11(effect@3.16.8))(effect@3.16.8))(effect@3.16.8))(effect@3.16.8))(@effect/platform@0.84.11(effect@3.16.8))(@effect/rpc@0.62.2(@effect/platform@0.84.11(effect@3.16.8))(effect@3.16.8))(@effect/sql@0.38.1(@effect/experimental@0.49.1(@effect/platform@0.84.11(effect@3.16.8))(effect@3.16.8))(@effect/platform@0.84.11(effect@3.16.8))(effect@3.16.8))(effect@3.16.8)':
    dependencies:
      '@effect/cluster': 0.39.2(@effect/platform@0.84.11(effect@3.16.8))(@effect/rpc@0.62.2(@effect/platform@0.84.11(effect@3.16.8))(effect@3.16.8))(@effect/sql@0.38.1(@effect/experimental@0.49.1(@effect/platform@0.84.11(effect@3.16.8))(effect@3.16.8))(@effect/platform@0.84.11(effect@3.16.8))(effect@3.16.8))(@effect/workflow@0.2.2(@effect/platform@0.84.11(effect@3.16.8))(@effect/rpc@0.62.2(@effect/platform@0.84.11(effect@3.16.8))(effect@3.16.8))(effect@3.16.8))(effect@3.16.8)
      '@effect/platform': 0.84.11(effect@3.16.8)
      '@effect/rpc': 0.62.2(@effect/platform@0.84.11(effect@3.16.8))(effect@3.16.8)
      '@effect/sql': 0.38.1(@effect/experimental@0.49.1(@effect/platform@0.84.11(effect@3.16.8))(effect@3.16.8))(@effect/platform@0.84.11(effect@3.16.8))(effect@3.16.8)
      '@parcel/watcher': 2.5.1
      effect: 3.16.8
      multipasta: 0.2.5
      ws: 8.18.2
    transitivePeerDependencies:
      - bufferutil
      - utf-8-validate

  '@effect/platform-node-shared@0.40.2(@effect/cluster@0.39.2(@effect/platform@0.84.11(effect@3.16.8))(@effect/rpc@0.62.2(@effect/platform@0.84.11(effect@3.16.8))(effect@3.16.8))(@effect/sql@0.38.1(@effect/experimental@0.49.1(@effect/platform@0.84.11(effect@3.16.8))(effect@3.16.8))(@effect/platform@0.84.11(effect@3.16.8))(effect@3.16.8))(@effect/workflow@0.2.2(@effect/platform@0.84.11(effect@3.16.8))(@effect/rpc@0.62.2(@effect/platform@0.84.11(effect@3.16.8))(effect@3.16.8))(effect@3.16.8))(effect@3.16.8))(@effect/platform@0.84.11(effect@3.16.8))(@effect/rpc@0.62.2(@effect/platform@0.84.11(effect@3.16.8))(effect@3.16.8))(@effect/sql@0.38.1(@effect/experimental@0.49.1(@effect/platform@0.84.11(effect@3.16.8))(effect@3.16.8))(@effect/platform@0.84.11(effect@3.16.8))(effect@3.16.8))(effect@3.16.8)':
    dependencies:
      '@effect/cluster': 0.39.2(@effect/platform@0.84.11(effect@3.16.8))(@effect/rpc@0.62.2(@effect/platform@0.84.11(effect@3.16.8))(effect@3.16.8))(@effect/sql@0.38.1(@effect/experimental@0.49.1(@effect/platform@0.84.11(effect@3.16.8))(effect@3.16.8))(@effect/platform@0.84.11(effect@3.16.8))(effect@3.16.8))(@effect/workflow@0.2.2(@effect/platform@0.84.11(effect@3.16.8))(@effect/rpc@0.62.2(@effect/platform@0.84.11(effect@3.16.8))(effect@3.16.8))(effect@3.16.8))(effect@3.16.8)
      '@effect/platform': 0.84.11(effect@3.16.8)
      '@effect/rpc': 0.62.2(@effect/platform@0.84.11(effect@3.16.8))(effect@3.16.8)
      '@effect/sql': 0.38.1(@effect/experimental@0.49.1(@effect/platform@0.84.11(effect@3.16.8))(effect@3.16.8))(@effect/platform@0.84.11(effect@3.16.8))(effect@3.16.8)
      '@parcel/watcher': 2.5.1
      effect: 3.16.8
      multipasta: 0.2.5
      ws: 8.18.2
    transitivePeerDependencies:
      - bufferutil
      - utf-8-validate

  '@effect/platform-node@0.86.2(@effect/cluster@0.39.2(@effect/platform@0.84.11(effect@3.16.8))(@effect/rpc@0.62.2(@effect/platform@0.84.11(effect@3.16.8))(effect@3.16.8))(@effect/sql@0.38.1(@effect/experimental@0.49.1(@effect/platform@0.84.11(effect@3.16.8))(effect@3.16.8))(@effect/platform@0.84.11(effect@3.16.8))(effect@3.16.8))(@effect/workflow@0.2.2(@effect/platform@0.84.11(effect@3.16.8))(@effect/rpc@0.62.2(@effect/platform@0.84.11(effect@3.16.8))(effect@3.16.8))(effect@3.16.8))(effect@3.16.8))(@effect/platform@0.84.11(effect@3.16.8))(@effect/rpc@0.62.2(@effect/platform@0.84.11(effect@3.16.8))(effect@3.16.8))(@effect/sql@0.38.1(@effect/experimental@0.49.1(@effect/platform@0.84.11(effect@3.16.8))(effect@3.16.8))(@effect/platform@0.84.11(effect@3.16.8))(effect@3.16.8))(effect@3.16.8)':
    dependencies:
      '@effect/cluster': 0.39.2(@effect/platform@0.84.11(effect@3.16.8))(@effect/rpc@0.62.2(@effect/platform@0.84.11(effect@3.16.8))(effect@3.16.8))(@effect/sql@0.38.1(@effect/experimental@0.49.1(@effect/platform@0.84.11(effect@3.16.8))(effect@3.16.8))(@effect/platform@0.84.11(effect@3.16.8))(effect@3.16.8))(@effect/workflow@0.2.2(@effect/platform@0.84.11(effect@3.16.8))(@effect/rpc@0.62.2(@effect/platform@0.84.11(effect@3.16.8))(effect@3.16.8))(effect@3.16.8))(effect@3.16.8)
      '@effect/platform': 0.84.11(effect@3.16.8)
      '@effect/platform-node-shared': 0.40.2(@effect/cluster@0.39.2(@effect/platform@0.84.11(effect@3.16.8))(@effect/rpc@0.62.2(@effect/platform@0.84.11(effect@3.16.8))(effect@3.16.8))(@effect/sql@0.38.1(@effect/experimental@0.49.1(@effect/platform@0.84.11(effect@3.16.8))(effect@3.16.8))(@effect/platform@0.84.11(effect@3.16.8))(effect@3.16.8))(@effect/workflow@0.2.2(@effect/platform@0.84.11(effect@3.16.8))(@effect/rpc@0.62.2(@effect/platform@0.84.11(effect@3.16.8))(effect@3.16.8))(effect@3.16.8))(effect@3.16.8))(@effect/platform@0.84.11(effect@3.16.8))(@effect/rpc@0.62.2(@effect/platform@0.84.11(effect@3.16.8))(effect@3.16.8))(@effect/sql@0.38.1(@effect/experimental@0.49.1(@effect/platform@0.84.11(effect@3.16.8))(effect@3.16.8))(@effect/platform@0.84.11(effect@3.16.8))(effect@3.16.8))(effect@3.16.8)
      '@effect/rpc': 0.62.2(@effect/platform@0.84.11(effect@3.16.8))(effect@3.16.8)
      '@effect/sql': 0.38.1(@effect/experimental@0.49.1(@effect/platform@0.84.11(effect@3.16.8))(effect@3.16.8))(@effect/platform@0.84.11(effect@3.16.8))(effect@3.16.8)
      effect: 3.16.8
      mime: 3.0.0
      undici: 7.10.0
      ws: 8.18.2
    transitivePeerDependencies:
      - bufferutil
      - utf-8-validate

  '@effect/platform@0.84.11(effect@3.16.8)':
    dependencies:
      effect: 3.16.8
      find-my-way-ts: 0.1.5
      msgpackr: 1.11.4
      multipasta: 0.2.5

  '@effect/printer-ansi@0.44.8(@effect/typeclass@0.35.8(effect@3.16.8))(effect@3.16.8)':
    dependencies:
      '@effect/printer': 0.44.8(@effect/typeclass@0.35.8(effect@3.16.8))(effect@3.16.8)
      '@effect/typeclass': 0.35.8(effect@3.16.8)
      effect: 3.16.8

  '@effect/printer@0.44.8(@effect/typeclass@0.35.8(effect@3.16.8))(effect@3.16.8)':
    dependencies:
      '@effect/typeclass': 0.35.8(effect@3.16.8)
      effect: 3.16.8

  '@effect/rpc@0.62.2(@effect/platform@0.84.11(effect@3.16.8))(effect@3.16.8)':
    dependencies:
      '@effect/platform': 0.84.11(effect@3.16.8)
      effect: 3.16.8

  '@effect/sql@0.38.1(@effect/experimental@0.49.1(@effect/platform@0.84.11(effect@3.16.8))(effect@3.16.8))(@effect/platform@0.84.11(effect@3.16.8))(effect@3.16.8)':
    dependencies:
      '@effect/experimental': 0.49.1(@effect/platform@0.84.11(effect@3.16.8))(effect@3.16.8)
      '@effect/platform': 0.84.11(effect@3.16.8)
      '@opentelemetry/semantic-conventions': 1.34.0
      effect: 3.16.8
      uuid: 11.1.0

  '@effect/typeclass@0.35.8(effect@3.16.8)':
    dependencies:
      effect: 3.16.8

  '@effect/vitest@0.23.8(effect@3.16.8)(vitest@3.2.4(@types/node@24.0.3)(@vitest/ui@3.2.3(vitest@3.2.3))(jiti@1.21.7)(tsx@4.20.3)(yaml@2.8.0))':
    dependencies:
      effect: 3.16.8
      vitest: 3.2.4(@types/node@24.0.3)(@vitest/ui@3.2.3(vitest@3.2.3))(jiti@1.21.7)(tsx@4.20.3)(yaml@2.8.0)

  '@effect/workflow@0.2.2(@effect/platform@0.84.11(effect@3.16.8))(@effect/rpc@0.62.2(@effect/platform@0.84.11(effect@3.16.8))(effect@3.16.8))(effect@3.16.8)':
    dependencies:
      '@effect/platform': 0.84.11(effect@3.16.8)
      '@effect/rpc': 0.62.2(@effect/platform@0.84.11(effect@3.16.8))(effect@3.16.8)
      effect: 3.16.8

  '@emnapi/runtime@1.4.3':
    dependencies:
      tslib: 2.8.1
    optional: true

  '@esbuild/aix-ppc64@0.25.5':
    optional: true

  '@esbuild/android-arm64@0.25.5':
    optional: true

  '@esbuild/android-arm@0.25.5':
    optional: true

  '@esbuild/android-x64@0.25.5':
    optional: true

  '@esbuild/darwin-arm64@0.25.5':
    optional: true

  '@esbuild/darwin-x64@0.25.5':
    optional: true

  '@esbuild/freebsd-arm64@0.25.5':
    optional: true

  '@esbuild/freebsd-x64@0.25.5':
    optional: true

  '@esbuild/linux-arm64@0.25.5':
    optional: true

  '@esbuild/linux-arm@0.25.5':
    optional: true

  '@esbuild/linux-ia32@0.25.5':
    optional: true

  '@esbuild/linux-loong64@0.25.5':
    optional: true

  '@esbuild/linux-mips64el@0.25.5':
    optional: true

  '@esbuild/linux-ppc64@0.25.5':
    optional: true

  '@esbuild/linux-riscv64@0.25.5':
    optional: true

  '@esbuild/linux-s390x@0.25.5':
    optional: true

  '@esbuild/linux-x64@0.25.5':
    optional: true

  '@esbuild/netbsd-arm64@0.25.5':
    optional: true

  '@esbuild/netbsd-x64@0.25.5':
    optional: true

  '@esbuild/openbsd-arm64@0.25.5':
    optional: true

  '@esbuild/openbsd-x64@0.25.5':
    optional: true

  '@esbuild/sunos-x64@0.25.5':
    optional: true

  '@esbuild/win32-arm64@0.25.5':
    optional: true

  '@esbuild/win32-ia32@0.25.5':
    optional: true

  '@esbuild/win32-x64@0.25.5':
    optional: true

  '@eslint-community/eslint-utils@4.7.0(eslint@9.28.0(jiti@1.21.7))':
    dependencies:
      eslint: 9.28.0(jiti@1.21.7)
      eslint-visitor-keys: 3.4.3

  '@eslint-community/regexpp@4.12.1': {}

  '@eslint/config-array@0.20.1':
    dependencies:
      '@eslint/object-schema': 2.1.6
      debug: 4.4.1
      minimatch: 3.1.2
    transitivePeerDependencies:
      - supports-color

  '@eslint/config-helpers@0.2.3': {}

  '@eslint/core@0.14.0':
    dependencies:
      '@types/json-schema': 7.0.15

  '@eslint/core@0.15.0':
    dependencies:
      '@types/json-schema': 7.0.15

  '@eslint/eslintrc@3.3.1':
    dependencies:
      ajv: 6.12.6
      debug: 4.4.1
      espree: 10.4.0
      globals: 14.0.0
      ignore: 5.3.2
      import-fresh: 3.3.1
      js-yaml: 4.1.0
      minimatch: 3.1.2
      strip-json-comments: 3.1.1
    transitivePeerDependencies:
      - supports-color

  '@eslint/js@9.28.0': {}

  '@eslint/object-schema@2.1.6': {}

  '@eslint/plugin-kit@0.3.2':
    dependencies:
      '@eslint/core': 0.15.0
      levn: 0.4.1

  '@gerrit0/mini-shiki@3.6.0':
    dependencies:
      '@shikijs/engine-oniguruma': 3.6.0
      '@shikijs/langs': 3.6.0
      '@shikijs/themes': 3.6.0
      '@shikijs/types': 3.6.0
      '@shikijs/vscode-textmate': 10.0.2

  '@google/genai@1.5.1(@modelcontextprotocol/sdk@1.12.1)':
    dependencies:
      google-auth-library: 9.15.1
      ws: 8.18.2
      zod: 3.25.62
      zod-to-json-schema: 3.24.5(zod@3.25.62)
    optionalDependencies:
      '@modelcontextprotocol/sdk': 1.12.1
    transitivePeerDependencies:
      - bufferutil
      - encoding
      - supports-color
      - utf-8-validate

  '@grpc/grpc-js@1.13.4':
    dependencies:
      '@grpc/proto-loader': 0.7.15
      '@js-sdsl/ordered-map': 4.4.2

  '@grpc/proto-loader@0.7.15':
    dependencies:
      lodash.camelcase: 4.3.0
      long: 5.3.2
      protobufjs: 7.5.3
      yargs: 17.7.2

  '@hey-api/client-axios@0.2.12(axios@1.10.0)':
    dependencies:
      axios: 1.10.0

  '@humanfs/core@0.19.1': {}

  '@humanfs/node@0.16.6':
    dependencies:
      '@humanfs/core': 0.19.1
      '@humanwhocodes/retry': 0.3.1

  '@humanwhocodes/module-importer@1.0.1': {}

  '@humanwhocodes/retry@0.3.1': {}

  '@humanwhocodes/retry@0.4.3': {}

  '@img/sharp-darwin-arm64@0.34.2':
    optionalDependencies:
      '@img/sharp-libvips-darwin-arm64': 1.1.0
    optional: true

  '@img/sharp-darwin-x64@0.34.2':
    optionalDependencies:
      '@img/sharp-libvips-darwin-x64': 1.1.0
    optional: true

  '@img/sharp-libvips-darwin-arm64@1.1.0':
    optional: true

  '@img/sharp-libvips-darwin-x64@1.1.0':
    optional: true

  '@img/sharp-libvips-linux-arm64@1.1.0':
    optional: true

  '@img/sharp-libvips-linux-arm@1.1.0':
    optional: true

  '@img/sharp-libvips-linux-ppc64@1.1.0':
    optional: true

  '@img/sharp-libvips-linux-s390x@1.1.0':
    optional: true

  '@img/sharp-libvips-linux-x64@1.1.0':
    optional: true

  '@img/sharp-libvips-linuxmusl-arm64@1.1.0':
    optional: true

  '@img/sharp-libvips-linuxmusl-x64@1.1.0':
    optional: true

  '@img/sharp-linux-arm64@0.34.2':
    optionalDependencies:
      '@img/sharp-libvips-linux-arm64': 1.1.0
    optional: true

  '@img/sharp-linux-arm@0.34.2':
    optionalDependencies:
      '@img/sharp-libvips-linux-arm': 1.1.0
    optional: true

  '@img/sharp-linux-s390x@0.34.2':
    optionalDependencies:
      '@img/sharp-libvips-linux-s390x': 1.1.0
    optional: true

  '@img/sharp-linux-x64@0.34.2':
    optionalDependencies:
      '@img/sharp-libvips-linux-x64': 1.1.0
    optional: true

  '@img/sharp-linuxmusl-arm64@0.34.2':
    optionalDependencies:
      '@img/sharp-libvips-linuxmusl-arm64': 1.1.0
    optional: true

  '@img/sharp-linuxmusl-x64@0.34.2':
    optionalDependencies:
      '@img/sharp-libvips-linuxmusl-x64': 1.1.0
    optional: true

  '@img/sharp-wasm32@0.34.2':
    dependencies:
      '@emnapi/runtime': 1.4.3
    optional: true

  '@img/sharp-win32-arm64@0.34.2':
    optional: true

  '@img/sharp-win32-ia32@0.34.2':
    optional: true

  '@img/sharp-win32-x64@0.34.2':
    optional: true

  '@inquirer/checkbox@2.5.0':
    dependencies:
      '@inquirer/core': 9.2.1
      '@inquirer/figures': 1.0.12
      '@inquirer/type': 1.5.5
      ansi-escapes: 4.3.2
      yoctocolors-cjs: 2.1.2

  '@inquirer/confirm@3.2.0':
    dependencies:
      '@inquirer/core': 9.2.1
      '@inquirer/type': 1.5.5

  '@inquirer/core@9.2.1':
    dependencies:
      '@inquirer/figures': 1.0.12
      '@inquirer/type': 2.0.0
      '@types/mute-stream': 0.0.4
      '@types/node': 22.15.31
      '@types/wrap-ansi': 3.0.0
      ansi-escapes: 4.3.2
      cli-width: 4.1.0
      mute-stream: 1.0.0
      signal-exit: 4.1.0
      strip-ansi: 6.0.1
      wrap-ansi: 6.2.0
      yoctocolors-cjs: 2.1.2

  '@inquirer/editor@2.2.0':
    dependencies:
      '@inquirer/core': 9.2.1
      '@inquirer/type': 1.5.5
      external-editor: 3.1.0

  '@inquirer/expand@2.3.0':
    dependencies:
      '@inquirer/core': 9.2.1
      '@inquirer/type': 1.5.5
      yoctocolors-cjs: 2.1.2

  '@inquirer/figures@1.0.12': {}

  '@inquirer/input@2.3.0':
    dependencies:
      '@inquirer/core': 9.2.1
      '@inquirer/type': 1.5.5

  '@inquirer/number@1.1.0':
    dependencies:
      '@inquirer/core': 9.2.1
      '@inquirer/type': 1.5.5

  '@inquirer/password@2.2.0':
    dependencies:
      '@inquirer/core': 9.2.1
      '@inquirer/type': 1.5.5
      ansi-escapes: 4.3.2

  '@inquirer/prompts@5.5.0':
    dependencies:
      '@inquirer/checkbox': 2.5.0
      '@inquirer/confirm': 3.2.0
      '@inquirer/editor': 2.2.0
      '@inquirer/expand': 2.3.0
      '@inquirer/input': 2.3.0
      '@inquirer/number': 1.1.0
      '@inquirer/password': 2.2.0
      '@inquirer/rawlist': 2.3.0
      '@inquirer/search': 1.1.0
      '@inquirer/select': 2.5.0

  '@inquirer/rawlist@2.3.0':
    dependencies:
      '@inquirer/core': 9.2.1
      '@inquirer/type': 1.5.5
      yoctocolors-cjs: 2.1.2

  '@inquirer/search@1.1.0':
    dependencies:
      '@inquirer/core': 9.2.1
      '@inquirer/figures': 1.0.12
      '@inquirer/type': 1.5.5
      yoctocolors-cjs: 2.1.2

  '@inquirer/select@2.5.0':
    dependencies:
      '@inquirer/core': 9.2.1
      '@inquirer/figures': 1.0.12
      '@inquirer/type': 1.5.5
      ansi-escapes: 4.3.2
      yoctocolors-cjs: 2.1.2

  '@inquirer/type@1.5.5':
    dependencies:
      mute-stream: 1.0.0

  '@inquirer/type@2.0.0':
    dependencies:
      mute-stream: 1.0.0

  '@isaacs/cliui@8.0.2':
    dependencies:
      string-width: 5.1.2
      string-width-cjs: string-width@4.2.3
      strip-ansi: 7.1.0
      strip-ansi-cjs: strip-ansi@6.0.1
      wrap-ansi: 8.1.0
      wrap-ansi-cjs: wrap-ansi@7.0.0

  '@jridgewell/gen-mapping@0.3.8':
    dependencies:
      '@jridgewell/set-array': 1.2.1
      '@jridgewell/sourcemap-codec': 1.5.0
      '@jridgewell/trace-mapping': 0.3.25

  '@jridgewell/resolve-uri@3.1.2': {}

  '@jridgewell/set-array@1.2.1': {}

  '@jridgewell/sourcemap-codec@1.5.0': {}

  '@jridgewell/trace-mapping@0.3.25':
    dependencies:
      '@jridgewell/resolve-uri': 3.1.2
      '@jridgewell/sourcemap-codec': 1.5.0

  '@js-sdsl/ordered-map@4.4.2': {}

  '@jsdevtools/ono@7.1.3': {}

  '@langchain/core@0.3.58(openai@4.104.0(ws@8.18.2)(zod@3.25.32))':
    dependencies:
      '@cfworker/json-schema': 4.1.1
      ansi-styles: 5.2.0
      camelcase: 6.3.0
      decamelize: 1.2.0
      js-tiktoken: 1.0.20
      langsmith: 0.3.31(openai@4.104.0(ws@8.18.2)(zod@3.25.32))
      mustache: 4.2.0
      p-queue: 6.6.2
      p-retry: 4.6.2
      uuid: 10.0.0
      zod: 3.25.62
      zod-to-json-schema: 3.24.5(zod@3.25.62)
    transitivePeerDependencies:
      - openai

  '@langchain/core@0.3.58(openai@5.3.0(ws@8.18.2)(zod@3.25.62))':
    dependencies:
      '@cfworker/json-schema': 4.1.1
      ansi-styles: 5.2.0
      camelcase: 6.3.0
      decamelize: 1.2.0
      js-tiktoken: 1.0.20
      langsmith: 0.3.31(openai@5.3.0(ws@8.18.2)(zod@3.25.62))
      mustache: 4.2.0
      p-queue: 6.6.2
      p-retry: 4.6.2
      uuid: 10.0.0
      zod: 3.25.62
      zod-to-json-schema: 3.24.5(zod@3.25.62)
    transitivePeerDependencies:
      - openai

  '@langchain/core@0.3.58(openai@5.3.0(zod@3.25.62))':
    dependencies:
      '@cfworker/json-schema': 4.1.1
      ansi-styles: 5.2.0
      camelcase: 6.3.0
      decamelize: 1.2.0
      js-tiktoken: 1.0.20
      langsmith: 0.3.31(openai@5.3.0(zod@3.25.62))
      mustache: 4.2.0
      p-queue: 6.6.2
      p-retry: 4.6.2
      uuid: 10.0.0
      zod: 3.25.62
      zod-to-json-schema: 3.24.5(zod@3.25.62)
    transitivePeerDependencies:
      - openai

  '@langchain/langgraph-checkpoint@0.0.18(@langchain/core@0.3.58(openai@4.104.0(ws@8.18.2)(zod@3.25.32)))':
    dependencies:
      '@langchain/core': 0.3.58(openai@4.104.0(ws@8.18.2)(zod@3.25.32))
      uuid: 10.0.0

  '@langchain/langgraph-sdk@0.0.84(@langchain/core@0.3.58(openai@4.104.0(ws@8.18.2)(zod@3.25.32)))(react@18.3.1)':
    dependencies:
      '@types/json-schema': 7.0.15
      p-queue: 6.6.2
      p-retry: 4.6.2
      uuid: 9.0.1
    optionalDependencies:
      '@langchain/core': 0.3.58(openai@4.104.0(ws@8.18.2)(zod@3.25.32))
      react: 18.3.1

  '@langchain/langgraph@0.2.74(@langchain/core@0.3.58(openai@4.104.0(ws@8.18.2)(zod@3.25.32)))(react@18.3.1)(zod-to-json-schema@3.24.5(zod@3.25.32))':
    dependencies:
      '@langchain/core': 0.3.58(openai@4.104.0(ws@8.18.2)(zod@3.25.32))
      '@langchain/langgraph-checkpoint': 0.0.18(@langchain/core@0.3.58(openai@4.104.0(ws@8.18.2)(zod@3.25.32)))
      '@langchain/langgraph-sdk': 0.0.84(@langchain/core@0.3.58(openai@4.104.0(ws@8.18.2)(zod@3.25.32)))(react@18.3.1)
      uuid: 10.0.0
      zod: 3.25.62
    optionalDependencies:
      zod-to-json-schema: 3.24.5(zod@3.25.32)
    transitivePeerDependencies:
      - react

  '@langchain/openai@0.5.13(@langchain/core@0.3.58(openai@4.104.0(ws@8.18.2)(zod@3.25.32)))(ws@8.18.2)':
    dependencies:
      '@langchain/core': 0.3.58(openai@4.104.0(ws@8.18.2)(zod@3.25.32))
      js-tiktoken: 1.0.20
      openai: 4.104.0(ws@8.18.2)(zod@3.25.32)
      zod: 3.25.32
    transitivePeerDependencies:
      - encoding
      - ws

  '@langchain/openai@0.5.13(@langchain/core@0.3.58(openai@5.3.0(ws@8.18.2)(zod@3.25.62)))(ws@8.18.2)':
    dependencies:
      '@langchain/core': 0.3.58(openai@5.3.0(ws@8.18.2)(zod@3.25.62))
      js-tiktoken: 1.0.20
      openai: 4.104.0(ws@8.18.2)(zod@3.25.32)
      zod: 3.25.32
    transitivePeerDependencies:
      - encoding
      - ws

  '@langchain/textsplitters@0.1.0(@langchain/core@0.3.58(openai@5.3.0(ws@8.18.2)(zod@3.25.62)))':
    dependencies:
      '@langchain/core': 0.3.58(openai@5.3.0(ws@8.18.2)(zod@3.25.62))
      js-tiktoken: 1.0.20

  '@manypkg/find-root@1.1.0':
    dependencies:
      '@babel/runtime': 7.27.6
      '@types/node': 12.20.55
      find-up: 4.1.0
      fs-extra: 8.1.0

  '@manypkg/get-packages@1.1.3':
    dependencies:
      '@babel/runtime': 7.27.6
      '@changesets/types': 4.1.0
      '@manypkg/find-root': 1.1.0
      fs-extra: 8.1.0
      globby: 11.1.0
      read-yaml-file: 1.1.0

  '@mastra/core@0.10.5(effect@3.16.8)(openapi-types@12.1.3)(react@18.3.1)(zod@3.25.62)':
    dependencies:
      '@ai-sdk/provider': 1.1.3
      '@ai-sdk/provider-utils': 2.2.8(zod@3.25.62)
      '@ai-sdk/ui-utils': 1.2.11(zod@3.25.62)
      '@mastra/schema-compat': 0.10.2(ai@4.3.16(react@18.3.1)(zod@3.25.62))(zod@3.25.62)
      '@opentelemetry/api': 1.9.0
      '@opentelemetry/auto-instrumentations-node': 0.59.0(@opentelemetry/api@1.9.0)(@opentelemetry/core@2.0.1(@opentelemetry/api@1.9.0))
      '@opentelemetry/core': 2.0.1(@opentelemetry/api@1.9.0)
      '@opentelemetry/exporter-trace-otlp-grpc': 0.201.1(@opentelemetry/api@1.9.0)
      '@opentelemetry/exporter-trace-otlp-http': 0.201.1(@opentelemetry/api@1.9.0)
      '@opentelemetry/otlp-exporter-base': 0.201.1(@opentelemetry/api@1.9.0)
      '@opentelemetry/otlp-transformer': 0.201.1(@opentelemetry/api@1.9.0)
      '@opentelemetry/resources': 2.0.1(@opentelemetry/api@1.9.0)
      '@opentelemetry/sdk-metrics': 2.0.1(@opentelemetry/api@1.9.0)
      '@opentelemetry/sdk-node': 0.201.1(@opentelemetry/api@1.9.0)
      '@opentelemetry/sdk-trace-base': 2.0.1(@opentelemetry/api@1.9.0)
      '@opentelemetry/sdk-trace-node': 2.0.1(@opentelemetry/api@1.9.0)
      '@opentelemetry/semantic-conventions': 1.34.0
      '@sindresorhus/slugify': 2.2.1
      ai: 4.3.16(react@18.3.1)(zod@3.25.62)
      cohere-ai: 7.17.1
      date-fns: 3.6.0
      dotenv: 16.5.0
      hono: 4.7.11
      hono-openapi: 0.4.8(effect@3.16.8)(hono@4.7.11)(openapi-types@12.1.3)(zod@3.25.62)
      json-schema: 0.4.0
      json-schema-to-zod: 2.6.1
      pino: 9.7.0
      pino-pretty: 13.0.0
      radash: 12.1.0
      sift: 17.1.3
      xstate: 5.19.4
      zod: 3.25.62
    transitivePeerDependencies:
      - '@hono/arktype-validator'
      - '@hono/effect-validator'
      - '@hono/typebox-validator'
      - '@hono/valibot-validator'
      - '@hono/zod-validator'
      - '@sinclair/typebox'
      - '@valibot/to-json-schema'
      - arktype
      - aws-crt
      - effect
      - encoding
      - openapi-types
      - react
      - supports-color
      - valibot
      - zod-openapi

  '@mastra/mcp@0.10.3(@mastra/core@0.10.5(openapi-types@12.1.3)(react@18.3.1)(zod@3.25.62))(zod@3.25.62)':
    dependencies:
      '@mastra/core': 0.10.5(openapi-types@12.1.3)(react@18.3.1)(zod@3.25.62)
      '@modelcontextprotocol/sdk': 1.12.1
      date-fns: 4.1.0
      exit-hook: 4.0.0
      fast-deep-equal: 3.1.3
      hono: 4.7.11
      uuid: 11.1.0
      zod: 3.25.62
      zod-from-json-schema: 0.0.5
    transitivePeerDependencies:
      - supports-color

  '@mastra/schema-compat@0.10.2(ai@4.3.16(react@18.3.1)(zod@3.25.62))(zod@3.25.62)':
    dependencies:
      ai: 4.3.16(react@18.3.1)(zod@3.25.62)
      json-schema: 0.4.0
      zod: 3.25.62
      zod-from-json-schema: 0.0.5
      zod-to-json-schema: 3.24.5(zod@3.25.62)

  '@modelcontextprotocol/sdk@1.12.1':
    dependencies:
      ajv: 6.12.6
      content-type: 1.0.5
      cors: 2.8.5
      cross-spawn: 7.0.6
      eventsource: 3.0.7
      express: 5.1.0
      express-rate-limit: 7.5.0(express@5.1.0)
      pkce-challenge: 5.0.0
      raw-body: 3.0.0
      zod: 3.25.62
      zod-to-json-schema: 3.24.5(zod@3.25.62)
    transitivePeerDependencies:
      - supports-color

  '@msgpackr-extract/msgpackr-extract-darwin-arm64@3.0.3':
    optional: true

  '@msgpackr-extract/msgpackr-extract-darwin-x64@3.0.3':
    optional: true

  '@msgpackr-extract/msgpackr-extract-linux-arm64@3.0.3':
    optional: true

  '@msgpackr-extract/msgpackr-extract-linux-arm@3.0.3':
    optional: true

  '@msgpackr-extract/msgpackr-extract-linux-x64@3.0.3':
    optional: true

  '@msgpackr-extract/msgpackr-extract-win32-x64@3.0.3':
    optional: true

  '@next/env@15.3.3': {}

  '@next/swc-darwin-arm64@15.3.3':
    optional: true

  '@next/swc-darwin-x64@15.3.3':
    optional: true

  '@next/swc-linux-arm64-gnu@15.3.3':
    optional: true

  '@next/swc-linux-arm64-musl@15.3.3':
    optional: true

  '@next/swc-linux-x64-gnu@15.3.3':
    optional: true

  '@next/swc-linux-x64-musl@15.3.3':
    optional: true

  '@next/swc-win32-arm64-msvc@15.3.3':
    optional: true

  '@next/swc-win32-x64-msvc@15.3.3':
    optional: true

  '@nodelib/fs.scandir@2.1.5':
    dependencies:
      '@nodelib/fs.stat': 2.0.5
      run-parallel: 1.2.0

  '@nodelib/fs.stat@2.0.5': {}

  '@nodelib/fs.walk@1.2.8':
    dependencies:
      '@nodelib/fs.scandir': 2.1.5
      fastq: 1.19.1

  '@openai/agents-core@0.0.7(ws@8.18.2)(zod@3.25.62)':
    dependencies:
      '@openai/zod': zod@3.25.62
      debug: 4.4.1
      openai: 5.3.0(ws@8.18.2)(zod@3.25.62)
    optionalDependencies:
      '@modelcontextprotocol/sdk': 1.12.1
      zod: 3.25.62
    transitivePeerDependencies:
      - supports-color
      - ws

  '@openai/agents-openai@0.0.7(ws@8.18.2)(zod@3.25.62)':
    dependencies:
      '@openai/agents-core': 0.0.7(ws@8.18.2)(zod@3.25.62)
      '@openai/zod': zod@3.25.62
      debug: 4.4.1
      openai: 5.3.0(ws@8.18.2)(zod@3.25.62)
    transitivePeerDependencies:
      - supports-color
      - ws
      - zod

  '@openai/agents-realtime@0.0.7(zod@3.25.62)':
    dependencies:
      '@openai/agents-core': 0.0.7(ws@8.18.2)(zod@3.25.62)
      '@openai/zod': zod@3.25.62
      '@types/ws': 8.18.1
      debug: 4.4.1
      ws: 8.18.2
    transitivePeerDependencies:
      - bufferutil
      - supports-color
      - utf-8-validate
      - zod

  '@openai/agents@0.0.7(ws@8.18.2)(zod@3.25.62)':
    dependencies:
      '@openai/agents-core': 0.0.7(ws@8.18.2)(zod@3.25.62)
      '@openai/agents-openai': 0.0.7(ws@8.18.2)(zod@3.25.62)
      '@openai/agents-realtime': 0.0.7(zod@3.25.62)
      debug: 4.4.1
      openai: 5.3.0(ws@8.18.2)(zod@3.25.62)
    transitivePeerDependencies:
      - bufferutil
      - supports-color
      - utf-8-validate
      - ws
      - zod

  '@opentelemetry/api-logs@0.201.1':
    dependencies:
      '@opentelemetry/api': 1.9.0

  '@opentelemetry/api@1.9.0': {}

  '@opentelemetry/auto-instrumentations-node@0.59.0(@opentelemetry/api@1.9.0)(@opentelemetry/core@2.0.1(@opentelemetry/api@1.9.0))':
    dependencies:
      '@opentelemetry/api': 1.9.0
      '@opentelemetry/core': 2.0.1(@opentelemetry/api@1.9.0)
      '@opentelemetry/instrumentation': 0.201.1(@opentelemetry/api@1.9.0)
      '@opentelemetry/instrumentation-amqplib': 0.48.0(@opentelemetry/api@1.9.0)
      '@opentelemetry/instrumentation-aws-lambda': 0.52.0(@opentelemetry/api@1.9.0)
      '@opentelemetry/instrumentation-aws-sdk': 0.53.0(@opentelemetry/api@1.9.0)
      '@opentelemetry/instrumentation-bunyan': 0.47.0(@opentelemetry/api@1.9.0)
      '@opentelemetry/instrumentation-cassandra-driver': 0.47.0(@opentelemetry/api@1.9.0)
      '@opentelemetry/instrumentation-connect': 0.45.0(@opentelemetry/api@1.9.0)
      '@opentelemetry/instrumentation-cucumber': 0.16.0(@opentelemetry/api@1.9.0)
      '@opentelemetry/instrumentation-dataloader': 0.18.0(@opentelemetry/api@1.9.0)
      '@opentelemetry/instrumentation-dns': 0.45.0(@opentelemetry/api@1.9.0)
      '@opentelemetry/instrumentation-express': 0.50.0(@opentelemetry/api@1.9.0)
      '@opentelemetry/instrumentation-fastify': 0.46.0(@opentelemetry/api@1.9.0)
      '@opentelemetry/instrumentation-fs': 0.21.0(@opentelemetry/api@1.9.0)
      '@opentelemetry/instrumentation-generic-pool': 0.45.0(@opentelemetry/api@1.9.0)
      '@opentelemetry/instrumentation-graphql': 0.49.0(@opentelemetry/api@1.9.0)
      '@opentelemetry/instrumentation-grpc': 0.201.1(@opentelemetry/api@1.9.0)
      '@opentelemetry/instrumentation-hapi': 0.47.0(@opentelemetry/api@1.9.0)
      '@opentelemetry/instrumentation-http': 0.201.1(@opentelemetry/api@1.9.0)
      '@opentelemetry/instrumentation-ioredis': 0.49.0(@opentelemetry/api@1.9.0)
      '@opentelemetry/instrumentation-kafkajs': 0.10.0(@opentelemetry/api@1.9.0)
      '@opentelemetry/instrumentation-knex': 0.46.0(@opentelemetry/api@1.9.0)
      '@opentelemetry/instrumentation-koa': 0.49.0(@opentelemetry/api@1.9.0)
      '@opentelemetry/instrumentation-lru-memoizer': 0.46.0(@opentelemetry/api@1.9.0)
      '@opentelemetry/instrumentation-memcached': 0.45.0(@opentelemetry/api@1.9.0)
      '@opentelemetry/instrumentation-mongodb': 0.54.0(@opentelemetry/api@1.9.0)
      '@opentelemetry/instrumentation-mongoose': 0.48.0(@opentelemetry/api@1.9.0)
      '@opentelemetry/instrumentation-mysql': 0.47.0(@opentelemetry/api@1.9.0)
      '@opentelemetry/instrumentation-mysql2': 0.47.0(@opentelemetry/api@1.9.0)
      '@opentelemetry/instrumentation-nestjs-core': 0.47.0(@opentelemetry/api@1.9.0)
      '@opentelemetry/instrumentation-net': 0.45.0(@opentelemetry/api@1.9.0)
      '@opentelemetry/instrumentation-oracledb': 0.27.0(@opentelemetry/api@1.9.0)
      '@opentelemetry/instrumentation-pg': 0.53.0(@opentelemetry/api@1.9.0)
      '@opentelemetry/instrumentation-pino': 0.48.0(@opentelemetry/api@1.9.0)
      '@opentelemetry/instrumentation-redis': 0.48.0(@opentelemetry/api@1.9.0)
      '@opentelemetry/instrumentation-redis-4': 0.48.0(@opentelemetry/api@1.9.0)
      '@opentelemetry/instrumentation-restify': 0.47.0(@opentelemetry/api@1.9.0)
      '@opentelemetry/instrumentation-router': 0.46.0(@opentelemetry/api@1.9.0)
      '@opentelemetry/instrumentation-runtime-node': 0.15.0(@opentelemetry/api@1.9.0)
      '@opentelemetry/instrumentation-socket.io': 0.48.0(@opentelemetry/api@1.9.0)
      '@opentelemetry/instrumentation-tedious': 0.20.0(@opentelemetry/api@1.9.0)
      '@opentelemetry/instrumentation-undici': 0.12.0(@opentelemetry/api@1.9.0)
      '@opentelemetry/instrumentation-winston': 0.46.0(@opentelemetry/api@1.9.0)
      '@opentelemetry/resource-detector-alibaba-cloud': 0.31.2(@opentelemetry/api@1.9.0)
      '@opentelemetry/resource-detector-aws': 2.2.0(@opentelemetry/api@1.9.0)
      '@opentelemetry/resource-detector-azure': 0.8.0(@opentelemetry/api@1.9.0)
      '@opentelemetry/resource-detector-container': 0.7.2(@opentelemetry/api@1.9.0)
      '@opentelemetry/resource-detector-gcp': 0.35.0(@opentelemetry/api@1.9.0)
      '@opentelemetry/resources': 2.0.1(@opentelemetry/api@1.9.0)
      '@opentelemetry/sdk-node': 0.201.1(@opentelemetry/api@1.9.0)
    transitivePeerDependencies:
      - encoding
      - supports-color

  '@opentelemetry/context-async-hooks@2.0.1(@opentelemetry/api@1.9.0)':
    dependencies:
      '@opentelemetry/api': 1.9.0

  '@opentelemetry/core@2.0.1(@opentelemetry/api@1.9.0)':
    dependencies:
      '@opentelemetry/api': 1.9.0
      '@opentelemetry/semantic-conventions': 1.34.0

  '@opentelemetry/exporter-logs-otlp-grpc@0.201.1(@opentelemetry/api@1.9.0)':
    dependencies:
      '@grpc/grpc-js': 1.13.4
      '@opentelemetry/api': 1.9.0
      '@opentelemetry/core': 2.0.1(@opentelemetry/api@1.9.0)
      '@opentelemetry/otlp-exporter-base': 0.201.1(@opentelemetry/api@1.9.0)
      '@opentelemetry/otlp-grpc-exporter-base': 0.201.1(@opentelemetry/api@1.9.0)
      '@opentelemetry/otlp-transformer': 0.201.1(@opentelemetry/api@1.9.0)
      '@opentelemetry/sdk-logs': 0.201.1(@opentelemetry/api@1.9.0)

  '@opentelemetry/exporter-logs-otlp-http@0.201.1(@opentelemetry/api@1.9.0)':
    dependencies:
      '@opentelemetry/api': 1.9.0
      '@opentelemetry/api-logs': 0.201.1
      '@opentelemetry/core': 2.0.1(@opentelemetry/api@1.9.0)
      '@opentelemetry/otlp-exporter-base': 0.201.1(@opentelemetry/api@1.9.0)
      '@opentelemetry/otlp-transformer': 0.201.1(@opentelemetry/api@1.9.0)
      '@opentelemetry/sdk-logs': 0.201.1(@opentelemetry/api@1.9.0)

  '@opentelemetry/exporter-logs-otlp-proto@0.201.1(@opentelemetry/api@1.9.0)':
    dependencies:
      '@opentelemetry/api': 1.9.0
      '@opentelemetry/api-logs': 0.201.1
      '@opentelemetry/core': 2.0.1(@opentelemetry/api@1.9.0)
      '@opentelemetry/otlp-exporter-base': 0.201.1(@opentelemetry/api@1.9.0)
      '@opentelemetry/otlp-transformer': 0.201.1(@opentelemetry/api@1.9.0)
      '@opentelemetry/resources': 2.0.1(@opentelemetry/api@1.9.0)
      '@opentelemetry/sdk-logs': 0.201.1(@opentelemetry/api@1.9.0)
      '@opentelemetry/sdk-trace-base': 2.0.1(@opentelemetry/api@1.9.0)

  '@opentelemetry/exporter-metrics-otlp-grpc@0.201.1(@opentelemetry/api@1.9.0)':
    dependencies:
      '@grpc/grpc-js': 1.13.4
      '@opentelemetry/api': 1.9.0
      '@opentelemetry/core': 2.0.1(@opentelemetry/api@1.9.0)
      '@opentelemetry/exporter-metrics-otlp-http': 0.201.1(@opentelemetry/api@1.9.0)
      '@opentelemetry/otlp-exporter-base': 0.201.1(@opentelemetry/api@1.9.0)
      '@opentelemetry/otlp-grpc-exporter-base': 0.201.1(@opentelemetry/api@1.9.0)
      '@opentelemetry/otlp-transformer': 0.201.1(@opentelemetry/api@1.9.0)
      '@opentelemetry/resources': 2.0.1(@opentelemetry/api@1.9.0)
      '@opentelemetry/sdk-metrics': 2.0.1(@opentelemetry/api@1.9.0)

  '@opentelemetry/exporter-metrics-otlp-http@0.201.1(@opentelemetry/api@1.9.0)':
    dependencies:
      '@opentelemetry/api': 1.9.0
      '@opentelemetry/core': 2.0.1(@opentelemetry/api@1.9.0)
      '@opentelemetry/otlp-exporter-base': 0.201.1(@opentelemetry/api@1.9.0)
      '@opentelemetry/otlp-transformer': 0.201.1(@opentelemetry/api@1.9.0)
      '@opentelemetry/resources': 2.0.1(@opentelemetry/api@1.9.0)
      '@opentelemetry/sdk-metrics': 2.0.1(@opentelemetry/api@1.9.0)

  '@opentelemetry/exporter-metrics-otlp-proto@0.201.1(@opentelemetry/api@1.9.0)':
    dependencies:
      '@opentelemetry/api': 1.9.0
      '@opentelemetry/core': 2.0.1(@opentelemetry/api@1.9.0)
      '@opentelemetry/exporter-metrics-otlp-http': 0.201.1(@opentelemetry/api@1.9.0)
      '@opentelemetry/otlp-exporter-base': 0.201.1(@opentelemetry/api@1.9.0)
      '@opentelemetry/otlp-transformer': 0.201.1(@opentelemetry/api@1.9.0)
      '@opentelemetry/resources': 2.0.1(@opentelemetry/api@1.9.0)
      '@opentelemetry/sdk-metrics': 2.0.1(@opentelemetry/api@1.9.0)

  '@opentelemetry/exporter-prometheus@0.201.1(@opentelemetry/api@1.9.0)':
    dependencies:
      '@opentelemetry/api': 1.9.0
      '@opentelemetry/core': 2.0.1(@opentelemetry/api@1.9.0)
      '@opentelemetry/resources': 2.0.1(@opentelemetry/api@1.9.0)
      '@opentelemetry/sdk-metrics': 2.0.1(@opentelemetry/api@1.9.0)

  '@opentelemetry/exporter-trace-otlp-grpc@0.201.1(@opentelemetry/api@1.9.0)':
    dependencies:
      '@grpc/grpc-js': 1.13.4
      '@opentelemetry/api': 1.9.0
      '@opentelemetry/core': 2.0.1(@opentelemetry/api@1.9.0)
      '@opentelemetry/otlp-exporter-base': 0.201.1(@opentelemetry/api@1.9.0)
      '@opentelemetry/otlp-grpc-exporter-base': 0.201.1(@opentelemetry/api@1.9.0)
      '@opentelemetry/otlp-transformer': 0.201.1(@opentelemetry/api@1.9.0)
      '@opentelemetry/resources': 2.0.1(@opentelemetry/api@1.9.0)
      '@opentelemetry/sdk-trace-base': 2.0.1(@opentelemetry/api@1.9.0)

  '@opentelemetry/exporter-trace-otlp-http@0.201.1(@opentelemetry/api@1.9.0)':
    dependencies:
      '@opentelemetry/api': 1.9.0
      '@opentelemetry/core': 2.0.1(@opentelemetry/api@1.9.0)
      '@opentelemetry/otlp-exporter-base': 0.201.1(@opentelemetry/api@1.9.0)
      '@opentelemetry/otlp-transformer': 0.201.1(@opentelemetry/api@1.9.0)
      '@opentelemetry/resources': 2.0.1(@opentelemetry/api@1.9.0)
      '@opentelemetry/sdk-trace-base': 2.0.1(@opentelemetry/api@1.9.0)

  '@opentelemetry/exporter-trace-otlp-proto@0.201.1(@opentelemetry/api@1.9.0)':
    dependencies:
      '@opentelemetry/api': 1.9.0
      '@opentelemetry/core': 2.0.1(@opentelemetry/api@1.9.0)
      '@opentelemetry/otlp-exporter-base': 0.201.1(@opentelemetry/api@1.9.0)
      '@opentelemetry/otlp-transformer': 0.201.1(@opentelemetry/api@1.9.0)
      '@opentelemetry/resources': 2.0.1(@opentelemetry/api@1.9.0)
      '@opentelemetry/sdk-trace-base': 2.0.1(@opentelemetry/api@1.9.0)

  '@opentelemetry/exporter-zipkin@2.0.1(@opentelemetry/api@1.9.0)':
    dependencies:
      '@opentelemetry/api': 1.9.0
      '@opentelemetry/core': 2.0.1(@opentelemetry/api@1.9.0)
      '@opentelemetry/resources': 2.0.1(@opentelemetry/api@1.9.0)
      '@opentelemetry/sdk-trace-base': 2.0.1(@opentelemetry/api@1.9.0)
      '@opentelemetry/semantic-conventions': 1.34.0

  '@opentelemetry/instrumentation-amqplib@0.48.0(@opentelemetry/api@1.9.0)':
    dependencies:
      '@opentelemetry/api': 1.9.0
      '@opentelemetry/core': 2.0.1(@opentelemetry/api@1.9.0)
      '@opentelemetry/instrumentation': 0.201.1(@opentelemetry/api@1.9.0)
      '@opentelemetry/semantic-conventions': 1.34.0
    transitivePeerDependencies:
      - supports-color

  '@opentelemetry/instrumentation-aws-lambda@0.52.0(@opentelemetry/api@1.9.0)':
    dependencies:
      '@opentelemetry/api': 1.9.0
      '@opentelemetry/instrumentation': 0.201.1(@opentelemetry/api@1.9.0)
      '@opentelemetry/semantic-conventions': 1.34.0
      '@types/aws-lambda': 8.10.147
    transitivePeerDependencies:
      - supports-color

  '@opentelemetry/instrumentation-aws-sdk@0.53.0(@opentelemetry/api@1.9.0)':
    dependencies:
      '@opentelemetry/api': 1.9.0
      '@opentelemetry/core': 2.0.1(@opentelemetry/api@1.9.0)
      '@opentelemetry/instrumentation': 0.201.1(@opentelemetry/api@1.9.0)
      '@opentelemetry/propagation-utils': 0.31.2(@opentelemetry/api@1.9.0)
      '@opentelemetry/semantic-conventions': 1.34.0
    transitivePeerDependencies:
      - supports-color

  '@opentelemetry/instrumentation-bunyan@0.47.0(@opentelemetry/api@1.9.0)':
    dependencies:
      '@opentelemetry/api': 1.9.0
      '@opentelemetry/api-logs': 0.201.1
      '@opentelemetry/instrumentation': 0.201.1(@opentelemetry/api@1.9.0)
      '@types/bunyan': 1.8.11
    transitivePeerDependencies:
      - supports-color

  '@opentelemetry/instrumentation-cassandra-driver@0.47.0(@opentelemetry/api@1.9.0)':
    dependencies:
      '@opentelemetry/api': 1.9.0
      '@opentelemetry/instrumentation': 0.201.1(@opentelemetry/api@1.9.0)
      '@opentelemetry/semantic-conventions': 1.34.0
    transitivePeerDependencies:
      - supports-color

  '@opentelemetry/instrumentation-connect@0.45.0(@opentelemetry/api@1.9.0)':
    dependencies:
      '@opentelemetry/api': 1.9.0
      '@opentelemetry/core': 2.0.1(@opentelemetry/api@1.9.0)
      '@opentelemetry/instrumentation': 0.201.1(@opentelemetry/api@1.9.0)
      '@opentelemetry/semantic-conventions': 1.34.0
      '@types/connect': 3.4.38
    transitivePeerDependencies:
      - supports-color

  '@opentelemetry/instrumentation-cucumber@0.16.0(@opentelemetry/api@1.9.0)':
    dependencies:
      '@opentelemetry/api': 1.9.0
      '@opentelemetry/instrumentation': 0.201.1(@opentelemetry/api@1.9.0)
      '@opentelemetry/semantic-conventions': 1.34.0
    transitivePeerDependencies:
      - supports-color

  '@opentelemetry/instrumentation-dataloader@0.18.0(@opentelemetry/api@1.9.0)':
    dependencies:
      '@opentelemetry/api': 1.9.0
      '@opentelemetry/instrumentation': 0.201.1(@opentelemetry/api@1.9.0)
    transitivePeerDependencies:
      - supports-color

  '@opentelemetry/instrumentation-dns@0.45.0(@opentelemetry/api@1.9.0)':
    dependencies:
      '@opentelemetry/api': 1.9.0
      '@opentelemetry/instrumentation': 0.201.1(@opentelemetry/api@1.9.0)
    transitivePeerDependencies:
      - supports-color

  '@opentelemetry/instrumentation-express@0.50.0(@opentelemetry/api@1.9.0)':
    dependencies:
      '@opentelemetry/api': 1.9.0
      '@opentelemetry/core': 2.0.1(@opentelemetry/api@1.9.0)
      '@opentelemetry/instrumentation': 0.201.1(@opentelemetry/api@1.9.0)
      '@opentelemetry/semantic-conventions': 1.34.0
    transitivePeerDependencies:
      - supports-color

  '@opentelemetry/instrumentation-fastify@0.46.0(@opentelemetry/api@1.9.0)':
    dependencies:
      '@opentelemetry/api': 1.9.0
      '@opentelemetry/core': 2.0.1(@opentelemetry/api@1.9.0)
      '@opentelemetry/instrumentation': 0.201.1(@opentelemetry/api@1.9.0)
      '@opentelemetry/semantic-conventions': 1.34.0
    transitivePeerDependencies:
      - supports-color

  '@opentelemetry/instrumentation-fs@0.21.0(@opentelemetry/api@1.9.0)':
    dependencies:
      '@opentelemetry/api': 1.9.0
      '@opentelemetry/core': 2.0.1(@opentelemetry/api@1.9.0)
      '@opentelemetry/instrumentation': 0.201.1(@opentelemetry/api@1.9.0)
    transitivePeerDependencies:
      - supports-color

  '@opentelemetry/instrumentation-generic-pool@0.45.0(@opentelemetry/api@1.9.0)':
    dependencies:
      '@opentelemetry/api': 1.9.0
      '@opentelemetry/instrumentation': 0.201.1(@opentelemetry/api@1.9.0)
    transitivePeerDependencies:
      - supports-color

  '@opentelemetry/instrumentation-graphql@0.49.0(@opentelemetry/api@1.9.0)':
    dependencies:
      '@opentelemetry/api': 1.9.0
      '@opentelemetry/instrumentation': 0.201.1(@opentelemetry/api@1.9.0)
    transitivePeerDependencies:
      - supports-color

  '@opentelemetry/instrumentation-grpc@0.201.1(@opentelemetry/api@1.9.0)':
    dependencies:
      '@opentelemetry/api': 1.9.0
      '@opentelemetry/instrumentation': 0.201.1(@opentelemetry/api@1.9.0)
      '@opentelemetry/semantic-conventions': 1.34.0
    transitivePeerDependencies:
      - supports-color

  '@opentelemetry/instrumentation-hapi@0.47.0(@opentelemetry/api@1.9.0)':
    dependencies:
      '@opentelemetry/api': 1.9.0
      '@opentelemetry/core': 2.0.1(@opentelemetry/api@1.9.0)
      '@opentelemetry/instrumentation': 0.201.1(@opentelemetry/api@1.9.0)
      '@opentelemetry/semantic-conventions': 1.34.0
    transitivePeerDependencies:
      - supports-color

  '@opentelemetry/instrumentation-http@0.201.1(@opentelemetry/api@1.9.0)':
    dependencies:
      '@opentelemetry/api': 1.9.0
      '@opentelemetry/core': 2.0.1(@opentelemetry/api@1.9.0)
      '@opentelemetry/instrumentation': 0.201.1(@opentelemetry/api@1.9.0)
      '@opentelemetry/semantic-conventions': 1.34.0
      forwarded-parse: 2.1.2
    transitivePeerDependencies:
      - supports-color

  '@opentelemetry/instrumentation-ioredis@0.49.0(@opentelemetry/api@1.9.0)':
    dependencies:
      '@opentelemetry/api': 1.9.0
      '@opentelemetry/instrumentation': 0.201.1(@opentelemetry/api@1.9.0)
      '@opentelemetry/redis-common': 0.37.0
      '@opentelemetry/semantic-conventions': 1.34.0
    transitivePeerDependencies:
      - supports-color

  '@opentelemetry/instrumentation-kafkajs@0.10.0(@opentelemetry/api@1.9.0)':
    dependencies:
      '@opentelemetry/api': 1.9.0
      '@opentelemetry/instrumentation': 0.201.1(@opentelemetry/api@1.9.0)
      '@opentelemetry/semantic-conventions': 1.34.0
    transitivePeerDependencies:
      - supports-color

  '@opentelemetry/instrumentation-knex@0.46.0(@opentelemetry/api@1.9.0)':
    dependencies:
      '@opentelemetry/api': 1.9.0
      '@opentelemetry/instrumentation': 0.201.1(@opentelemetry/api@1.9.0)
      '@opentelemetry/semantic-conventions': 1.34.0
    transitivePeerDependencies:
      - supports-color

  '@opentelemetry/instrumentation-koa@0.49.0(@opentelemetry/api@1.9.0)':
    dependencies:
      '@opentelemetry/api': 1.9.0
      '@opentelemetry/core': 2.0.1(@opentelemetry/api@1.9.0)
      '@opentelemetry/instrumentation': 0.201.1(@opentelemetry/api@1.9.0)
      '@opentelemetry/semantic-conventions': 1.34.0
    transitivePeerDependencies:
      - supports-color

  '@opentelemetry/instrumentation-lru-memoizer@0.46.0(@opentelemetry/api@1.9.0)':
    dependencies:
      '@opentelemetry/api': 1.9.0
      '@opentelemetry/instrumentation': 0.201.1(@opentelemetry/api@1.9.0)
    transitivePeerDependencies:
      - supports-color

  '@opentelemetry/instrumentation-memcached@0.45.0(@opentelemetry/api@1.9.0)':
    dependencies:
      '@opentelemetry/api': 1.9.0
      '@opentelemetry/instrumentation': 0.201.1(@opentelemetry/api@1.9.0)
      '@opentelemetry/semantic-conventions': 1.34.0
      '@types/memcached': 2.2.10
    transitivePeerDependencies:
      - supports-color

  '@opentelemetry/instrumentation-mongodb@0.54.0(@opentelemetry/api@1.9.0)':
    dependencies:
      '@opentelemetry/api': 1.9.0
      '@opentelemetry/instrumentation': 0.201.1(@opentelemetry/api@1.9.0)
      '@opentelemetry/semantic-conventions': 1.34.0
    transitivePeerDependencies:
      - supports-color

  '@opentelemetry/instrumentation-mongoose@0.48.0(@opentelemetry/api@1.9.0)':
    dependencies:
      '@opentelemetry/api': 1.9.0
      '@opentelemetry/core': 2.0.1(@opentelemetry/api@1.9.0)
      '@opentelemetry/instrumentation': 0.201.1(@opentelemetry/api@1.9.0)
      '@opentelemetry/semantic-conventions': 1.34.0
    transitivePeerDependencies:
      - supports-color

  '@opentelemetry/instrumentation-mysql2@0.47.0(@opentelemetry/api@1.9.0)':
    dependencies:
      '@opentelemetry/api': 1.9.0
      '@opentelemetry/instrumentation': 0.201.1(@opentelemetry/api@1.9.0)
      '@opentelemetry/semantic-conventions': 1.34.0
      '@opentelemetry/sql-common': 0.41.0(@opentelemetry/api@1.9.0)
    transitivePeerDependencies:
      - supports-color

  '@opentelemetry/instrumentation-mysql@0.47.0(@opentelemetry/api@1.9.0)':
    dependencies:
      '@opentelemetry/api': 1.9.0
      '@opentelemetry/instrumentation': 0.201.1(@opentelemetry/api@1.9.0)
      '@opentelemetry/semantic-conventions': 1.34.0
      '@types/mysql': 2.15.26
    transitivePeerDependencies:
      - supports-color

  '@opentelemetry/instrumentation-nestjs-core@0.47.0(@opentelemetry/api@1.9.0)':
    dependencies:
      '@opentelemetry/api': 1.9.0
      '@opentelemetry/instrumentation': 0.201.1(@opentelemetry/api@1.9.0)
      '@opentelemetry/semantic-conventions': 1.34.0
    transitivePeerDependencies:
      - supports-color

  '@opentelemetry/instrumentation-net@0.45.0(@opentelemetry/api@1.9.0)':
    dependencies:
      '@opentelemetry/api': 1.9.0
      '@opentelemetry/instrumentation': 0.201.1(@opentelemetry/api@1.9.0)
      '@opentelemetry/semantic-conventions': 1.34.0
    transitivePeerDependencies:
      - supports-color

  '@opentelemetry/instrumentation-oracledb@0.27.0(@opentelemetry/api@1.9.0)':
    dependencies:
      '@opentelemetry/api': 1.9.0
      '@opentelemetry/instrumentation': 0.201.1(@opentelemetry/api@1.9.0)
      '@opentelemetry/semantic-conventions': 1.34.0
      '@types/oracledb': 6.5.2
    transitivePeerDependencies:
      - supports-color

  '@opentelemetry/instrumentation-pg@0.53.0(@opentelemetry/api@1.9.0)':
    dependencies:
      '@opentelemetry/api': 1.9.0
      '@opentelemetry/core': 2.0.1(@opentelemetry/api@1.9.0)
      '@opentelemetry/instrumentation': 0.201.1(@opentelemetry/api@1.9.0)
      '@opentelemetry/semantic-conventions': 1.34.0
      '@opentelemetry/sql-common': 0.41.0(@opentelemetry/api@1.9.0)
      '@types/pg': 8.6.1
      '@types/pg-pool': 2.0.6
    transitivePeerDependencies:
      - supports-color

  '@opentelemetry/instrumentation-pino@0.48.0(@opentelemetry/api@1.9.0)':
    dependencies:
      '@opentelemetry/api': 1.9.0
      '@opentelemetry/api-logs': 0.201.1
      '@opentelemetry/core': 2.0.1(@opentelemetry/api@1.9.0)
      '@opentelemetry/instrumentation': 0.201.1(@opentelemetry/api@1.9.0)
    transitivePeerDependencies:
      - supports-color

  '@opentelemetry/instrumentation-redis-4@0.48.0(@opentelemetry/api@1.9.0)':
    dependencies:
      '@opentelemetry/api': 1.9.0
      '@opentelemetry/instrumentation': 0.201.1(@opentelemetry/api@1.9.0)
      '@opentelemetry/redis-common': 0.37.0
      '@opentelemetry/semantic-conventions': 1.34.0
    transitivePeerDependencies:
      - supports-color

  '@opentelemetry/instrumentation-redis@0.48.0(@opentelemetry/api@1.9.0)':
    dependencies:
      '@opentelemetry/api': 1.9.0
      '@opentelemetry/instrumentation': 0.201.1(@opentelemetry/api@1.9.0)
      '@opentelemetry/redis-common': 0.37.0
      '@opentelemetry/semantic-conventions': 1.34.0
    transitivePeerDependencies:
      - supports-color

  '@opentelemetry/instrumentation-restify@0.47.0(@opentelemetry/api@1.9.0)':
    dependencies:
      '@opentelemetry/api': 1.9.0
      '@opentelemetry/core': 2.0.1(@opentelemetry/api@1.9.0)
      '@opentelemetry/instrumentation': 0.201.1(@opentelemetry/api@1.9.0)
      '@opentelemetry/semantic-conventions': 1.34.0
    transitivePeerDependencies:
      - supports-color

  '@opentelemetry/instrumentation-router@0.46.0(@opentelemetry/api@1.9.0)':
    dependencies:
      '@opentelemetry/api': 1.9.0
      '@opentelemetry/instrumentation': 0.201.1(@opentelemetry/api@1.9.0)
      '@opentelemetry/semantic-conventions': 1.34.0
    transitivePeerDependencies:
      - supports-color

  '@opentelemetry/instrumentation-runtime-node@0.15.0(@opentelemetry/api@1.9.0)':
    dependencies:
      '@opentelemetry/api': 1.9.0
      '@opentelemetry/instrumentation': 0.201.1(@opentelemetry/api@1.9.0)
    transitivePeerDependencies:
      - supports-color

  '@opentelemetry/instrumentation-socket.io@0.48.0(@opentelemetry/api@1.9.0)':
    dependencies:
      '@opentelemetry/api': 1.9.0
      '@opentelemetry/instrumentation': 0.201.1(@opentelemetry/api@1.9.0)
      '@opentelemetry/semantic-conventions': 1.34.0
    transitivePeerDependencies:
      - supports-color

  '@opentelemetry/instrumentation-tedious@0.20.0(@opentelemetry/api@1.9.0)':
    dependencies:
      '@opentelemetry/api': 1.9.0
      '@opentelemetry/instrumentation': 0.201.1(@opentelemetry/api@1.9.0)
      '@opentelemetry/semantic-conventions': 1.34.0
      '@types/tedious': 4.0.14
    transitivePeerDependencies:
      - supports-color

  '@opentelemetry/instrumentation-undici@0.12.0(@opentelemetry/api@1.9.0)':
    dependencies:
      '@opentelemetry/api': 1.9.0
      '@opentelemetry/core': 2.0.1(@opentelemetry/api@1.9.0)
      '@opentelemetry/instrumentation': 0.201.1(@opentelemetry/api@1.9.0)
    transitivePeerDependencies:
      - supports-color

  '@opentelemetry/instrumentation-winston@0.46.0(@opentelemetry/api@1.9.0)':
    dependencies:
      '@opentelemetry/api': 1.9.0
      '@opentelemetry/api-logs': 0.201.1
      '@opentelemetry/instrumentation': 0.201.1(@opentelemetry/api@1.9.0)
    transitivePeerDependencies:
      - supports-color

  '@opentelemetry/instrumentation@0.201.1(@opentelemetry/api@1.9.0)':
    dependencies:
      '@opentelemetry/api': 1.9.0
      '@opentelemetry/api-logs': 0.201.1
      '@types/shimmer': 1.2.0
      import-in-the-middle: 1.14.2
      require-in-the-middle: 7.5.2
      shimmer: 1.2.1
    transitivePeerDependencies:
      - supports-color

  '@opentelemetry/otlp-exporter-base@0.201.1(@opentelemetry/api@1.9.0)':
    dependencies:
      '@opentelemetry/api': 1.9.0
      '@opentelemetry/core': 2.0.1(@opentelemetry/api@1.9.0)
      '@opentelemetry/otlp-transformer': 0.201.1(@opentelemetry/api@1.9.0)

  '@opentelemetry/otlp-grpc-exporter-base@0.201.1(@opentelemetry/api@1.9.0)':
    dependencies:
      '@grpc/grpc-js': 1.13.4
      '@opentelemetry/api': 1.9.0
      '@opentelemetry/core': 2.0.1(@opentelemetry/api@1.9.0)
      '@opentelemetry/otlp-exporter-base': 0.201.1(@opentelemetry/api@1.9.0)
      '@opentelemetry/otlp-transformer': 0.201.1(@opentelemetry/api@1.9.0)

  '@opentelemetry/otlp-transformer@0.201.1(@opentelemetry/api@1.9.0)':
    dependencies:
      '@opentelemetry/api': 1.9.0
      '@opentelemetry/api-logs': 0.201.1
      '@opentelemetry/core': 2.0.1(@opentelemetry/api@1.9.0)
      '@opentelemetry/resources': 2.0.1(@opentelemetry/api@1.9.0)
      '@opentelemetry/sdk-logs': 0.201.1(@opentelemetry/api@1.9.0)
      '@opentelemetry/sdk-metrics': 2.0.1(@opentelemetry/api@1.9.0)
      '@opentelemetry/sdk-trace-base': 2.0.1(@opentelemetry/api@1.9.0)
      protobufjs: 7.5.3

  '@opentelemetry/propagation-utils@0.31.2(@opentelemetry/api@1.9.0)':
    dependencies:
      '@opentelemetry/api': 1.9.0

  '@opentelemetry/propagator-b3@2.0.1(@opentelemetry/api@1.9.0)':
    dependencies:
      '@opentelemetry/api': 1.9.0
      '@opentelemetry/core': 2.0.1(@opentelemetry/api@1.9.0)

  '@opentelemetry/propagator-jaeger@2.0.1(@opentelemetry/api@1.9.0)':
    dependencies:
      '@opentelemetry/api': 1.9.0
      '@opentelemetry/core': 2.0.1(@opentelemetry/api@1.9.0)

  '@opentelemetry/redis-common@0.37.0': {}

  '@opentelemetry/resource-detector-alibaba-cloud@0.31.2(@opentelemetry/api@1.9.0)':
    dependencies:
      '@opentelemetry/api': 1.9.0
      '@opentelemetry/core': 2.0.1(@opentelemetry/api@1.9.0)
      '@opentelemetry/resources': 2.0.1(@opentelemetry/api@1.9.0)
      '@opentelemetry/semantic-conventions': 1.34.0

  '@opentelemetry/resource-detector-aws@2.2.0(@opentelemetry/api@1.9.0)':
    dependencies:
      '@opentelemetry/api': 1.9.0
      '@opentelemetry/core': 2.0.1(@opentelemetry/api@1.9.0)
      '@opentelemetry/resources': 2.0.1(@opentelemetry/api@1.9.0)
      '@opentelemetry/semantic-conventions': 1.34.0

  '@opentelemetry/resource-detector-azure@0.8.0(@opentelemetry/api@1.9.0)':
    dependencies:
      '@opentelemetry/api': 1.9.0
      '@opentelemetry/core': 2.0.1(@opentelemetry/api@1.9.0)
      '@opentelemetry/resources': 2.0.1(@opentelemetry/api@1.9.0)
      '@opentelemetry/semantic-conventions': 1.34.0

  '@opentelemetry/resource-detector-container@0.7.2(@opentelemetry/api@1.9.0)':
    dependencies:
      '@opentelemetry/api': 1.9.0
      '@opentelemetry/core': 2.0.1(@opentelemetry/api@1.9.0)
      '@opentelemetry/resources': 2.0.1(@opentelemetry/api@1.9.0)
      '@opentelemetry/semantic-conventions': 1.34.0

  '@opentelemetry/resource-detector-gcp@0.35.0(@opentelemetry/api@1.9.0)':
    dependencies:
      '@opentelemetry/api': 1.9.0
      '@opentelemetry/core': 2.0.1(@opentelemetry/api@1.9.0)
      '@opentelemetry/resources': 2.0.1(@opentelemetry/api@1.9.0)
      '@opentelemetry/semantic-conventions': 1.34.0
      gcp-metadata: 6.1.1
    transitivePeerDependencies:
      - encoding
      - supports-color

  '@opentelemetry/resources@2.0.1(@opentelemetry/api@1.9.0)':
    dependencies:
      '@opentelemetry/api': 1.9.0
      '@opentelemetry/core': 2.0.1(@opentelemetry/api@1.9.0)
      '@opentelemetry/semantic-conventions': 1.34.0

  '@opentelemetry/sdk-logs@0.201.1(@opentelemetry/api@1.9.0)':
    dependencies:
      '@opentelemetry/api': 1.9.0
      '@opentelemetry/api-logs': 0.201.1
      '@opentelemetry/core': 2.0.1(@opentelemetry/api@1.9.0)
      '@opentelemetry/resources': 2.0.1(@opentelemetry/api@1.9.0)

  '@opentelemetry/sdk-metrics@2.0.1(@opentelemetry/api@1.9.0)':
    dependencies:
      '@opentelemetry/api': 1.9.0
      '@opentelemetry/core': 2.0.1(@opentelemetry/api@1.9.0)
      '@opentelemetry/resources': 2.0.1(@opentelemetry/api@1.9.0)

  '@opentelemetry/sdk-node@0.201.1(@opentelemetry/api@1.9.0)':
    dependencies:
      '@opentelemetry/api': 1.9.0
      '@opentelemetry/api-logs': 0.201.1
      '@opentelemetry/core': 2.0.1(@opentelemetry/api@1.9.0)
      '@opentelemetry/exporter-logs-otlp-grpc': 0.201.1(@opentelemetry/api@1.9.0)
      '@opentelemetry/exporter-logs-otlp-http': 0.201.1(@opentelemetry/api@1.9.0)
      '@opentelemetry/exporter-logs-otlp-proto': 0.201.1(@opentelemetry/api@1.9.0)
      '@opentelemetry/exporter-metrics-otlp-grpc': 0.201.1(@opentelemetry/api@1.9.0)
      '@opentelemetry/exporter-metrics-otlp-http': 0.201.1(@opentelemetry/api@1.9.0)
      '@opentelemetry/exporter-metrics-otlp-proto': 0.201.1(@opentelemetry/api@1.9.0)
      '@opentelemetry/exporter-prometheus': 0.201.1(@opentelemetry/api@1.9.0)
      '@opentelemetry/exporter-trace-otlp-grpc': 0.201.1(@opentelemetry/api@1.9.0)
      '@opentelemetry/exporter-trace-otlp-http': 0.201.1(@opentelemetry/api@1.9.0)
      '@opentelemetry/exporter-trace-otlp-proto': 0.201.1(@opentelemetry/api@1.9.0)
      '@opentelemetry/exporter-zipkin': 2.0.1(@opentelemetry/api@1.9.0)
      '@opentelemetry/instrumentation': 0.201.1(@opentelemetry/api@1.9.0)
      '@opentelemetry/propagator-b3': 2.0.1(@opentelemetry/api@1.9.0)
      '@opentelemetry/propagator-jaeger': 2.0.1(@opentelemetry/api@1.9.0)
      '@opentelemetry/resources': 2.0.1(@opentelemetry/api@1.9.0)
      '@opentelemetry/sdk-logs': 0.201.1(@opentelemetry/api@1.9.0)
      '@opentelemetry/sdk-metrics': 2.0.1(@opentelemetry/api@1.9.0)
      '@opentelemetry/sdk-trace-base': 2.0.1(@opentelemetry/api@1.9.0)
      '@opentelemetry/sdk-trace-node': 2.0.1(@opentelemetry/api@1.9.0)
      '@opentelemetry/semantic-conventions': 1.34.0
    transitivePeerDependencies:
      - supports-color

  '@opentelemetry/sdk-trace-base@2.0.1(@opentelemetry/api@1.9.0)':
    dependencies:
      '@opentelemetry/api': 1.9.0
      '@opentelemetry/core': 2.0.1(@opentelemetry/api@1.9.0)
      '@opentelemetry/resources': 2.0.1(@opentelemetry/api@1.9.0)
      '@opentelemetry/semantic-conventions': 1.34.0

  '@opentelemetry/sdk-trace-node@2.0.1(@opentelemetry/api@1.9.0)':
    dependencies:
      '@opentelemetry/api': 1.9.0
      '@opentelemetry/context-async-hooks': 2.0.1(@opentelemetry/api@1.9.0)
      '@opentelemetry/core': 2.0.1(@opentelemetry/api@1.9.0)
      '@opentelemetry/sdk-trace-base': 2.0.1(@opentelemetry/api@1.9.0)

  '@opentelemetry/semantic-conventions@1.34.0': {}

  '@opentelemetry/sql-common@0.41.0(@opentelemetry/api@1.9.0)':
    dependencies:
      '@opentelemetry/api': 1.9.0
      '@opentelemetry/core': 2.0.1(@opentelemetry/api@1.9.0)

  '@parcel/watcher-android-arm64@2.5.1':
    optional: true

  '@parcel/watcher-darwin-arm64@2.5.1':
    optional: true

  '@parcel/watcher-darwin-x64@2.5.1':
    optional: true

  '@parcel/watcher-freebsd-x64@2.5.1':
    optional: true

  '@parcel/watcher-linux-arm-glibc@2.5.1':
    optional: true

  '@parcel/watcher-linux-arm-musl@2.5.1':
    optional: true

  '@parcel/watcher-linux-arm64-glibc@2.5.1':
    optional: true

  '@parcel/watcher-linux-arm64-musl@2.5.1':
    optional: true

  '@parcel/watcher-linux-x64-glibc@2.5.1':
    optional: true

  '@parcel/watcher-linux-x64-musl@2.5.1':
    optional: true

  '@parcel/watcher-win32-arm64@2.5.1':
    optional: true

  '@parcel/watcher-win32-ia32@2.5.1':
    optional: true

  '@parcel/watcher-win32-x64@2.5.1':
    optional: true

  '@parcel/watcher@2.5.1':
    dependencies:
      detect-libc: 1.0.3
      is-glob: 4.0.3
      micromatch: 4.0.8
      node-addon-api: 7.1.1
    optionalDependencies:
      '@parcel/watcher-android-arm64': 2.5.1
      '@parcel/watcher-darwin-arm64': 2.5.1
      '@parcel/watcher-darwin-x64': 2.5.1
      '@parcel/watcher-freebsd-x64': 2.5.1
      '@parcel/watcher-linux-arm-glibc': 2.5.1
      '@parcel/watcher-linux-arm-musl': 2.5.1
      '@parcel/watcher-linux-arm64-glibc': 2.5.1
      '@parcel/watcher-linux-arm64-musl': 2.5.1
      '@parcel/watcher-linux-x64-glibc': 2.5.1
      '@parcel/watcher-linux-x64-musl': 2.5.1
      '@parcel/watcher-win32-arm64': 2.5.1
      '@parcel/watcher-win32-ia32': 2.5.1
      '@parcel/watcher-win32-x64': 2.5.1

  '@pkgjs/parseargs@0.11.0':
    optional: true

  '@polka/url@1.0.0-next.29': {}

  '@protobufjs/aspromise@1.1.2': {}

  '@protobufjs/base64@1.1.2': {}

  '@protobufjs/codegen@2.0.4': {}

  '@protobufjs/eventemitter@1.1.0': {}

  '@protobufjs/fetch@1.1.0':
    dependencies:
      '@protobufjs/aspromise': 1.1.2
      '@protobufjs/inquire': 1.1.0

  '@protobufjs/float@1.0.2': {}

  '@protobufjs/inquire@1.1.0': {}

  '@protobufjs/path@1.1.2': {}

  '@protobufjs/pool@1.1.0': {}

  '@protobufjs/utf8@1.1.0': {}

  '@rollup/rollup-android-arm-eabi@4.43.0':
    optional: true

  '@rollup/rollup-android-arm64@4.43.0':
    optional: true

  '@rollup/rollup-darwin-arm64@4.43.0':
    optional: true

  '@rollup/rollup-darwin-x64@4.43.0':
    optional: true

  '@rollup/rollup-freebsd-arm64@4.43.0':
    optional: true

  '@rollup/rollup-freebsd-x64@4.43.0':
    optional: true

  '@rollup/rollup-linux-arm-gnueabihf@4.43.0':
    optional: true

  '@rollup/rollup-linux-arm-musleabihf@4.43.0':
    optional: true

  '@rollup/rollup-linux-arm64-gnu@4.43.0':
    optional: true

  '@rollup/rollup-linux-arm64-musl@4.43.0':
    optional: true

  '@rollup/rollup-linux-loongarch64-gnu@4.43.0':
    optional: true

  '@rollup/rollup-linux-powerpc64le-gnu@4.43.0':
    optional: true

  '@rollup/rollup-linux-riscv64-gnu@4.43.0':
    optional: true

  '@rollup/rollup-linux-riscv64-musl@4.43.0':
    optional: true

  '@rollup/rollup-linux-s390x-gnu@4.43.0':
    optional: true

  '@rollup/rollup-linux-x64-gnu@4.43.0':
    optional: true

  '@rollup/rollup-linux-x64-musl@4.43.0':
    optional: true

  '@rollup/rollup-win32-arm64-msvc@4.43.0':
    optional: true

  '@rollup/rollup-win32-ia32-msvc@4.43.0':
    optional: true

  '@rollup/rollup-win32-x64-msvc@4.43.0':
    optional: true

  '@shikijs/engine-oniguruma@3.6.0':
    dependencies:
      '@shikijs/types': 3.6.0
      '@shikijs/vscode-textmate': 10.0.2

  '@shikijs/langs@3.6.0':
    dependencies:
      '@shikijs/types': 3.6.0

  '@shikijs/themes@3.6.0':
    dependencies:
      '@shikijs/types': 3.6.0

  '@shikijs/types@3.6.0':
    dependencies:
      '@shikijs/vscode-textmate': 10.0.2
      '@types/hast': 3.0.4

  '@shikijs/vscode-textmate@10.0.2': {}

  '@sindresorhus/slugify@2.2.1':
    dependencies:
      '@sindresorhus/transliterate': 1.6.0
      escape-string-regexp: 5.0.0

  '@sindresorhus/transliterate@1.6.0':
    dependencies:
      escape-string-regexp: 5.0.0

  '@smithy/abort-controller@4.0.4':
    dependencies:
      '@smithy/types': 4.3.1
      tslib: 2.8.1

  '@smithy/config-resolver@4.1.4':
    dependencies:
      '@smithy/node-config-provider': 4.1.3
      '@smithy/types': 4.3.1
      '@smithy/util-config-provider': 4.0.0
      '@smithy/util-middleware': 4.0.4
      tslib: 2.8.1

  '@smithy/core@3.5.3':
    dependencies:
      '@smithy/middleware-serde': 4.0.8
      '@smithy/protocol-http': 5.1.2
      '@smithy/types': 4.3.1
      '@smithy/util-base64': 4.0.0
      '@smithy/util-body-length-browser': 4.0.0
      '@smithy/util-middleware': 4.0.4
      '@smithy/util-stream': 4.2.2
      '@smithy/util-utf8': 4.0.0
      tslib: 2.8.1

  '@smithy/credential-provider-imds@4.0.6':
    dependencies:
      '@smithy/node-config-provider': 4.1.3
      '@smithy/property-provider': 4.0.4
      '@smithy/types': 4.3.1
      '@smithy/url-parser': 4.0.4
      tslib: 2.8.1

  '@smithy/eventstream-codec@1.1.0':
    dependencies:
      '@aws-crypto/crc32': 3.0.0
      '@smithy/types': 1.2.0
      '@smithy/util-hex-encoding': 1.1.0
      tslib: 2.8.1

  '@smithy/fetch-http-handler@5.0.4':
    dependencies:
      '@smithy/protocol-http': 5.1.2
      '@smithy/querystring-builder': 4.0.4
      '@smithy/types': 4.3.1
      '@smithy/util-base64': 4.0.0
      tslib: 2.8.1

  '@smithy/hash-node@4.0.4':
    dependencies:
      '@smithy/types': 4.3.1
      '@smithy/util-buffer-from': 4.0.0
      '@smithy/util-utf8': 4.0.0
      tslib: 2.8.1

  '@smithy/invalid-dependency@4.0.4':
    dependencies:
      '@smithy/types': 4.3.1
      tslib: 2.8.1

  '@smithy/is-array-buffer@1.1.0':
    dependencies:
      tslib: 2.8.1

  '@smithy/is-array-buffer@2.2.0':
    dependencies:
      tslib: 2.8.1

  '@smithy/is-array-buffer@4.0.0':
    dependencies:
      tslib: 2.8.1

  '@smithy/middleware-content-length@4.0.4':
    dependencies:
      '@smithy/protocol-http': 5.1.2
      '@smithy/types': 4.3.1
      tslib: 2.8.1

  '@smithy/middleware-endpoint@4.1.11':
    dependencies:
      '@smithy/core': 3.5.3
      '@smithy/middleware-serde': 4.0.8
      '@smithy/node-config-provider': 4.1.3
      '@smithy/shared-ini-file-loader': 4.0.4
      '@smithy/types': 4.3.1
      '@smithy/url-parser': 4.0.4
      '@smithy/util-middleware': 4.0.4
      tslib: 2.8.1

  '@smithy/middleware-retry@4.1.12':
    dependencies:
      '@smithy/node-config-provider': 4.1.3
      '@smithy/protocol-http': 5.1.2
      '@smithy/service-error-classification': 4.0.5
      '@smithy/smithy-client': 4.4.3
      '@smithy/types': 4.3.1
      '@smithy/util-middleware': 4.0.4
      '@smithy/util-retry': 4.0.5
      tslib: 2.8.1
      uuid: 9.0.1

  '@smithy/middleware-serde@4.0.8':
    dependencies:
      '@smithy/protocol-http': 5.1.2
      '@smithy/types': 4.3.1
      tslib: 2.8.1

  '@smithy/middleware-stack@4.0.4':
    dependencies:
      '@smithy/types': 4.3.1
      tslib: 2.8.1

  '@smithy/node-config-provider@4.1.3':
    dependencies:
      '@smithy/property-provider': 4.0.4
      '@smithy/shared-ini-file-loader': 4.0.4
      '@smithy/types': 4.3.1
      tslib: 2.8.1

  '@smithy/node-http-handler@4.0.6':
    dependencies:
      '@smithy/abort-controller': 4.0.4
      '@smithy/protocol-http': 5.1.2
      '@smithy/querystring-builder': 4.0.4
      '@smithy/types': 4.3.1
      tslib: 2.8.1

  '@smithy/property-provider@4.0.4':
    dependencies:
      '@smithy/types': 4.3.1
      tslib: 2.8.1

  '@smithy/protocol-http@1.2.0':
    dependencies:
      '@smithy/types': 1.2.0
      tslib: 2.8.1

  '@smithy/protocol-http@5.1.2':
    dependencies:
      '@smithy/types': 4.3.1
      tslib: 2.8.1

  '@smithy/querystring-builder@4.0.4':
    dependencies:
      '@smithy/types': 4.3.1
      '@smithy/util-uri-escape': 4.0.0
      tslib: 2.8.1

  '@smithy/querystring-parser@4.0.4':
    dependencies:
      '@smithy/types': 4.3.1
      tslib: 2.8.1

  '@smithy/service-error-classification@4.0.5':
    dependencies:
      '@smithy/types': 4.3.1

  '@smithy/shared-ini-file-loader@4.0.4':
    dependencies:
      '@smithy/types': 4.3.1
      tslib: 2.8.1

  '@smithy/signature-v4@1.1.0':
    dependencies:
      '@smithy/eventstream-codec': 1.1.0
      '@smithy/is-array-buffer': 1.1.0
      '@smithy/types': 1.2.0
      '@smithy/util-hex-encoding': 1.1.0
      '@smithy/util-middleware': 1.1.0
      '@smithy/util-uri-escape': 1.1.0
      '@smithy/util-utf8': 1.1.0
      tslib: 2.8.1

  '@smithy/signature-v4@5.1.2':
    dependencies:
      '@smithy/is-array-buffer': 4.0.0
      '@smithy/protocol-http': 5.1.2
      '@smithy/types': 4.3.1
      '@smithy/util-hex-encoding': 4.0.0
      '@smithy/util-middleware': 4.0.4
      '@smithy/util-uri-escape': 4.0.0
      '@smithy/util-utf8': 4.0.0
      tslib: 2.8.1

  '@smithy/smithy-client@4.4.3':
    dependencies:
      '@smithy/core': 3.5.3
      '@smithy/middleware-endpoint': 4.1.11
      '@smithy/middleware-stack': 4.0.4
      '@smithy/protocol-http': 5.1.2
      '@smithy/types': 4.3.1
      '@smithy/util-stream': 4.2.2
      tslib: 2.8.1

  '@smithy/types@1.2.0':
    dependencies:
      tslib: 2.8.1

  '@smithy/types@4.3.1':
    dependencies:
      tslib: 2.8.1

  '@smithy/url-parser@4.0.4':
    dependencies:
      '@smithy/querystring-parser': 4.0.4
      '@smithy/types': 4.3.1
      tslib: 2.8.1

  '@smithy/util-base64@4.0.0':
    dependencies:
      '@smithy/util-buffer-from': 4.0.0
      '@smithy/util-utf8': 4.0.0
      tslib: 2.8.1

  '@smithy/util-body-length-browser@4.0.0':
    dependencies:
      tslib: 2.8.1

  '@smithy/util-body-length-node@4.0.0':
    dependencies:
      tslib: 2.8.1

  '@smithy/util-buffer-from@1.1.0':
    dependencies:
      '@smithy/is-array-buffer': 1.1.0
      tslib: 2.8.1

  '@smithy/util-buffer-from@2.2.0':
    dependencies:
      '@smithy/is-array-buffer': 2.2.0
      tslib: 2.8.1

  '@smithy/util-buffer-from@4.0.0':
    dependencies:
      '@smithy/is-array-buffer': 4.0.0
      tslib: 2.8.1

  '@smithy/util-config-provider@4.0.0':
    dependencies:
      tslib: 2.8.1

  '@smithy/util-defaults-mode-browser@4.0.19':
    dependencies:
      '@smithy/property-provider': 4.0.4
      '@smithy/smithy-client': 4.4.3
      '@smithy/types': 4.3.1
      bowser: 2.11.0
      tslib: 2.8.1

  '@smithy/util-defaults-mode-node@4.0.19':
    dependencies:
      '@smithy/config-resolver': 4.1.4
      '@smithy/credential-provider-imds': 4.0.6
      '@smithy/node-config-provider': 4.1.3
      '@smithy/property-provider': 4.0.4
      '@smithy/smithy-client': 4.4.3
      '@smithy/types': 4.3.1
      tslib: 2.8.1

  '@smithy/util-endpoints@3.0.6':
    dependencies:
      '@smithy/node-config-provider': 4.1.3
      '@smithy/types': 4.3.1
      tslib: 2.8.1

  '@smithy/util-hex-encoding@1.1.0':
    dependencies:
      tslib: 2.8.1

  '@smithy/util-hex-encoding@4.0.0':
    dependencies:
      tslib: 2.8.1

  '@smithy/util-middleware@1.1.0':
    dependencies:
      tslib: 2.8.1

  '@smithy/util-middleware@4.0.4':
    dependencies:
      '@smithy/types': 4.3.1
      tslib: 2.8.1

  '@smithy/util-retry@4.0.5':
    dependencies:
      '@smithy/service-error-classification': 4.0.5
      '@smithy/types': 4.3.1
      tslib: 2.8.1

  '@smithy/util-stream@4.2.2':
    dependencies:
      '@smithy/fetch-http-handler': 5.0.4
      '@smithy/node-http-handler': 4.0.6
      '@smithy/types': 4.3.1
      '@smithy/util-base64': 4.0.0
      '@smithy/util-buffer-from': 4.0.0
      '@smithy/util-hex-encoding': 4.0.0
      '@smithy/util-utf8': 4.0.0
      tslib: 2.8.1

  '@smithy/util-uri-escape@1.1.0':
    dependencies:
      tslib: 2.8.1

  '@smithy/util-uri-escape@4.0.0':
    dependencies:
      tslib: 2.8.1

  '@smithy/util-utf8@1.1.0':
    dependencies:
      '@smithy/util-buffer-from': 1.1.0
      tslib: 2.8.1

  '@smithy/util-utf8@2.3.0':
    dependencies:
      '@smithy/util-buffer-from': 2.2.0
      tslib: 2.8.1

  '@smithy/util-utf8@4.0.0':
    dependencies:
      '@smithy/util-buffer-from': 4.0.0
      tslib: 2.8.1

  '@smithy/util-waiter@4.0.5':
    dependencies:
      '@smithy/abort-controller': 4.0.4
      '@smithy/types': 4.3.1
      tslib: 2.8.1

  '@standard-schema/spec@1.0.0': {}

  '@swc/counter@0.1.3': {}

  '@swc/helpers@0.5.15':
    dependencies:
      tslib: 2.8.1

  '@types/aws-lambda@8.10.147': {}

  '@types/babel__helper-validator-identifier@7.15.2': {}

  '@types/bun@1.2.16':
    dependencies:
      bun-types: 1.2.16

  '@types/bunyan@1.8.11':
    dependencies:
      '@types/node': 22.15.31

  '@types/chai@5.2.2':
    dependencies:
      '@types/deep-eql': 4.0.2

  '@types/connect@3.4.38':
    dependencies:
      '@types/node': 22.15.31

  '@types/convict@6.1.6':
    dependencies:
      '@types/node': 20.19.1

  '@types/deep-eql@4.0.2': {}

  '@types/diff-match-patch@1.0.36': {}

  '@types/estree@1.0.7': {}

  '@types/estree@1.0.8': {}

  '@types/glob@8.1.0':
    dependencies:
      '@types/minimatch': 5.1.2
      '@types/node': 20.19.1

  '@types/hast@3.0.4':
    dependencies:
      '@types/unist': 3.0.3

  '@types/json-schema@7.0.15': {}

  '@types/memcached@2.2.10':
    dependencies:
      '@types/node': 22.15.31

  '@types/minimatch@5.1.2': {}

  '@types/mute-stream@0.0.4':
    dependencies:
      '@types/node': 22.15.31

  '@types/mysql@2.15.26':
    dependencies:
      '@types/node': 22.15.31

  '@types/node-fetch@2.6.12':
    dependencies:
      '@types/node': 22.15.31
      form-data: 4.0.3

  '@types/node@12.20.55': {}

  '@types/node@18.19.111':
    dependencies:
      undici-types: 5.26.5

  '@types/node@20.19.1':
    dependencies:
      undici-types: 6.21.0

  '@types/node@22.15.31':
    dependencies:
      undici-types: 6.21.0

  '@types/node@24.0.3':
    dependencies:
      undici-types: 7.8.0

  '@types/oracledb@6.5.2':
    dependencies:
      '@types/node': 22.15.31

  '@types/pg-pool@2.0.6':
    dependencies:
      '@types/pg': 8.6.1

  '@types/pg@8.6.1':
    dependencies:
      '@types/node': 22.15.31
      pg-protocol: 1.10.0
      pg-types: 2.2.0

  '@types/prop-types@15.7.15': {}

  '@types/react@18.3.23':
    dependencies:
      '@types/prop-types': 15.7.15
      csstype: 3.1.3

  '@types/retry@0.12.0': {}

  '@types/semver@7.7.0': {}

  '@types/shimmer@1.2.0': {}

  '@types/tedious@4.0.14':
    dependencies:
      '@types/node': 22.15.31

  '@types/unist@3.0.3': {}

  '@types/uuid@10.0.0': {}

  '@types/uuid@9.0.8': {}

  '@types/wrap-ansi@3.0.0': {}

  '@types/ws@8.18.1':
    dependencies:
      '@types/node': 22.15.31

  '@types/yaml@1.9.7':
    dependencies:
      yaml: 2.8.0

  '@typescript-eslint/eslint-plugin@8.34.0(@typescript-eslint/parser@8.34.0(eslint@9.28.0(jiti@1.21.7))(typescript@5.8.3))(eslint@9.28.0(jiti@1.21.7))(typescript@5.8.3)':
    dependencies:
      '@eslint-community/regexpp': 4.12.1
      '@typescript-eslint/parser': 8.34.0(eslint@9.28.0(jiti@1.21.7))(typescript@5.8.3)
      '@typescript-eslint/scope-manager': 8.34.0
      '@typescript-eslint/type-utils': 8.34.0(eslint@9.28.0(jiti@1.21.7))(typescript@5.8.3)
      '@typescript-eslint/utils': 8.34.0(eslint@9.28.0(jiti@1.21.7))(typescript@5.8.3)
      '@typescript-eslint/visitor-keys': 8.34.0
      eslint: 9.28.0(jiti@1.21.7)
      graphemer: 1.4.0
      ignore: 7.0.5
      natural-compare: 1.4.0
      ts-api-utils: 2.1.0(typescript@5.8.3)
      typescript: 5.8.3
    transitivePeerDependencies:
      - supports-color

  '@typescript-eslint/parser@8.34.0(eslint@9.28.0(jiti@1.21.7))(typescript@5.8.3)':
    dependencies:
      '@typescript-eslint/scope-manager': 8.34.0
      '@typescript-eslint/types': 8.34.0
      '@typescript-eslint/typescript-estree': 8.34.0(typescript@5.8.3)
      '@typescript-eslint/visitor-keys': 8.34.0
      debug: 4.4.1
      eslint: 9.28.0(jiti@1.21.7)
      typescript: 5.8.3
    transitivePeerDependencies:
      - supports-color

  '@typescript-eslint/project-service@8.34.0(typescript@5.8.3)':
    dependencies:
      '@typescript-eslint/tsconfig-utils': 8.34.0(typescript@5.8.3)
      '@typescript-eslint/types': 8.34.0
      debug: 4.4.1
      typescript: 5.8.3
    transitivePeerDependencies:
      - supports-color

  '@typescript-eslint/scope-manager@8.34.0':
    dependencies:
      '@typescript-eslint/types': 8.34.0
      '@typescript-eslint/visitor-keys': 8.34.0

  '@typescript-eslint/tsconfig-utils@8.34.0(typescript@5.8.3)':
    dependencies:
      typescript: 5.8.3

  '@typescript-eslint/type-utils@8.34.0(eslint@9.28.0(jiti@1.21.7))(typescript@5.8.3)':
    dependencies:
      '@typescript-eslint/typescript-estree': 8.34.0(typescript@5.8.3)
      '@typescript-eslint/utils': 8.34.0(eslint@9.28.0(jiti@1.21.7))(typescript@5.8.3)
      debug: 4.4.1
      eslint: 9.28.0(jiti@1.21.7)
      ts-api-utils: 2.1.0(typescript@5.8.3)
      typescript: 5.8.3
    transitivePeerDependencies:
      - supports-color

  '@typescript-eslint/types@8.34.0': {}

  '@typescript-eslint/typescript-estree@8.34.0(typescript@5.8.3)':
    dependencies:
      '@typescript-eslint/project-service': 8.34.0(typescript@5.8.3)
      '@typescript-eslint/tsconfig-utils': 8.34.0(typescript@5.8.3)
      '@typescript-eslint/types': 8.34.0
      '@typescript-eslint/visitor-keys': 8.34.0
      debug: 4.4.1
      fast-glob: 3.3.3
      is-glob: 4.0.3
      minimatch: 9.0.5
      semver: 7.7.2
      ts-api-utils: 2.1.0(typescript@5.8.3)
      typescript: 5.8.3
    transitivePeerDependencies:
      - supports-color

  '@typescript-eslint/utils@8.34.0(eslint@9.28.0(jiti@1.21.7))(typescript@5.8.3)':
    dependencies:
      '@eslint-community/eslint-utils': 4.7.0(eslint@9.28.0(jiti@1.21.7))
      '@typescript-eslint/scope-manager': 8.34.0
      '@typescript-eslint/types': 8.34.0
      '@typescript-eslint/typescript-estree': 8.34.0(typescript@5.8.3)
      eslint: 9.28.0(jiti@1.21.7)
      typescript: 5.8.3
    transitivePeerDependencies:
      - supports-color

  '@typescript-eslint/visitor-keys@8.34.0':
    dependencies:
      '@typescript-eslint/types': 8.34.0
      eslint-visitor-keys: 4.2.1

  '@vitest/expect@3.2.3':
    dependencies:
      '@types/chai': 5.2.2
      '@vitest/spy': 3.2.3
      '@vitest/utils': 3.2.3
      chai: 5.2.0
      tinyrainbow: 2.0.0

<<<<<<< HEAD
  '@vitest/mocker@3.2.3(vite@6.3.5(@types/node@20.19.1)(jiti@1.21.7)(tsx@4.20.1)(yaml@2.8.0))':
=======
  '@vitest/expect@3.2.4':
    dependencies:
      '@types/chai': 5.2.2
      '@vitest/spy': 3.2.4
      '@vitest/utils': 3.2.4
      chai: 5.2.0
      tinyrainbow: 2.0.0

  '@vitest/mocker@3.2.3(vite@6.3.5(@types/node@20.19.1)(jiti@1.21.7)(tsx@4.20.3)(yaml@2.8.0))':
>>>>>>> de4a1735
    dependencies:
      '@vitest/spy': 3.2.3
      estree-walker: 3.0.3
      magic-string: 0.30.17
    optionalDependencies:
<<<<<<< HEAD
      vite: 6.3.5(@types/node@20.19.1)(jiti@1.21.7)(tsx@4.20.1)(yaml@2.8.0)
=======
      vite: 6.3.5(@types/node@20.19.1)(jiti@1.21.7)(tsx@4.20.3)(yaml@2.8.0)
>>>>>>> de4a1735

  '@vitest/mocker@3.2.3(vite@6.3.5(@types/node@22.15.31)(jiti@1.21.7)(tsx@4.20.1)(yaml@2.8.0))':
    dependencies:
      '@vitest/spy': 3.2.3
      estree-walker: 3.0.3
      magic-string: 0.30.17
    optionalDependencies:
      vite: 6.3.5(@types/node@22.15.31)(jiti@1.21.7)(tsx@4.20.1)(yaml@2.8.0)

  '@vitest/mocker@3.2.3(vite@6.3.5(@types/node@24.0.3)(jiti@1.21.7)(tsx@4.20.1)(yaml@2.8.0))':
    dependencies:
      '@vitest/spy': 3.2.3
      estree-walker: 3.0.3
      magic-string: 0.30.17
    optionalDependencies:
      vite: 6.3.5(@types/node@24.0.3)(jiti@1.21.7)(tsx@4.20.1)(yaml@2.8.0)

<<<<<<< HEAD
=======
  '@vitest/mocker@3.2.3(vite@6.3.5(@types/node@24.0.3)(jiti@1.21.7)(tsx@4.20.3)(yaml@2.8.0))':
    dependencies:
      '@vitest/spy': 3.2.3
      estree-walker: 3.0.3
      magic-string: 0.30.17
    optionalDependencies:
      vite: 6.3.5(@types/node@24.0.3)(jiti@1.21.7)(tsx@4.20.3)(yaml@2.8.0)

  '@vitest/mocker@3.2.4(vite@6.3.5(@types/node@24.0.3)(jiti@1.21.7)(tsx@4.20.3)(yaml@2.8.0))':
    dependencies:
      '@vitest/spy': 3.2.4
      estree-walker: 3.0.3
      magic-string: 0.30.17
    optionalDependencies:
      vite: 6.3.5(@types/node@24.0.3)(jiti@1.21.7)(tsx@4.20.3)(yaml@2.8.0)

>>>>>>> de4a1735
  '@vitest/pretty-format@3.2.3':
    dependencies:
      tinyrainbow: 2.0.0

  '@vitest/pretty-format@3.2.4':
    dependencies:
      tinyrainbow: 2.0.0

  '@vitest/runner@3.2.3':
    dependencies:
      '@vitest/utils': 3.2.3
      pathe: 2.0.3
      strip-literal: 3.0.0

  '@vitest/runner@3.2.4':
    dependencies:
      '@vitest/utils': 3.2.4
      pathe: 2.0.3
      strip-literal: 3.0.0

  '@vitest/snapshot@3.2.3':
    dependencies:
      '@vitest/pretty-format': 3.2.3
      magic-string: 0.30.17
      pathe: 2.0.3

  '@vitest/snapshot@3.2.4':
    dependencies:
      '@vitest/pretty-format': 3.2.4
      magic-string: 0.30.17
      pathe: 2.0.3

  '@vitest/spy@3.2.3':
    dependencies:
      tinyspy: 4.0.3

  '@vitest/spy@3.2.4':
    dependencies:
      tinyspy: 4.0.3

  '@vitest/ui@3.2.3(vitest@3.2.3)':
    dependencies:
      '@vitest/utils': 3.2.3
      fflate: 0.8.2
      flatted: 3.3.3
      pathe: 2.0.3
      sirv: 3.0.1
      tinyglobby: 0.2.14
      tinyrainbow: 2.0.0
      vitest: 3.2.3(@types/node@20.19.1)(@vitest/ui@3.2.3)(jiti@1.21.7)(tsx@4.20.3)(yaml@2.8.0)

  '@vitest/utils@3.2.3':
    dependencies:
      '@vitest/pretty-format': 3.2.3
      loupe: 3.1.3
      tinyrainbow: 2.0.0

  '@vitest/utils@3.2.4':
    dependencies:
      '@vitest/pretty-format': 3.2.4
      loupe: 3.1.4
      tinyrainbow: 2.0.0

  abort-controller@3.0.0:
    dependencies:
      event-target-shim: 5.0.1

  accepts@1.3.8:
    dependencies:
      mime-types: 2.1.35
      negotiator: 0.6.3

  accepts@2.0.0:
    dependencies:
      mime-types: 3.0.1
      negotiator: 1.0.0

  acorn-import-attributes@1.9.5(acorn@8.15.0):
    dependencies:
      acorn: 8.15.0

  acorn-jsx@5.3.2(acorn@8.15.0):
    dependencies:
      acorn: 8.15.0

  acorn@8.15.0: {}

  agent-base@7.1.3: {}

  agentkeepalive@4.6.0:
    dependencies:
      humanize-ms: 1.2.1

  ai@4.3.16(react@18.3.1)(zod@3.25.62):
    dependencies:
      '@ai-sdk/provider': 1.1.3
      '@ai-sdk/provider-utils': 2.2.8(zod@3.25.62)
      '@ai-sdk/react': 1.2.12(react@18.3.1)(zod@3.25.62)
      '@ai-sdk/ui-utils': 1.2.11(zod@3.25.62)
      '@opentelemetry/api': 1.9.0
      jsondiffpatch: 0.6.0
      zod: 3.25.62
    optionalDependencies:
      react: 18.3.1

  ajv@6.12.6:
    dependencies:
      fast-deep-equal: 3.1.3
      fast-json-stable-stringify: 2.1.0
      json-schema-traverse: 0.4.1
      uri-js: 4.4.1

  ansi-colors@4.1.3: {}

  ansi-escapes@4.3.2:
    dependencies:
      type-fest: 0.21.3

  ansi-escapes@7.0.0:
    dependencies:
      environment: 1.1.0

  ansi-regex@5.0.1: {}

  ansi-regex@6.1.0: {}

  ansi-styles@4.3.0:
    dependencies:
      color-convert: 2.0.1

  ansi-styles@5.2.0: {}

  ansi-styles@6.2.1: {}

  any-promise@1.3.0: {}

  anymatch@3.1.3:
    dependencies:
      normalize-path: 3.0.0
      picomatch: 2.3.1

  arg@5.0.2: {}

  argparse@1.0.10:
    dependencies:
      sprintf-js: 1.0.3

  argparse@2.0.1: {}

  array-flatten@1.1.1: {}

  array-timsort@1.0.3: {}

  array-union@2.1.0: {}

  assertion-error@2.0.1: {}

  asynckit@0.4.0: {}

  atomic-sleep@1.0.0: {}

  axios@1.10.0:
    dependencies:
      follow-redirects: 1.15.9
      form-data: 4.0.3
      proxy-from-env: 1.1.0
    transitivePeerDependencies:
      - debug

  balanced-match@1.0.2: {}

  base64-js@1.5.1: {}

  better-path-resolve@1.0.0:
    dependencies:
      is-windows: 1.0.2

  bignumber.js@9.3.0: {}

  binary-extensions@2.3.0: {}

  body-parser@1.20.3:
    dependencies:
      bytes: 3.1.2
      content-type: 1.0.5
      debug: 2.6.9
      depd: 2.0.0
      destroy: 1.2.0
      http-errors: 2.0.0
      iconv-lite: 0.4.24
      on-finished: 2.4.1
      qs: 6.13.0
      raw-body: 2.5.2
      type-is: 1.6.18
      unpipe: 1.0.0
    transitivePeerDependencies:
      - supports-color

  body-parser@2.2.0:
    dependencies:
      bytes: 3.1.2
      content-type: 1.0.5
      debug: 4.4.1
      http-errors: 2.0.0
      iconv-lite: 0.6.3
      on-finished: 2.4.1
      qs: 6.14.0
      raw-body: 3.0.0
      type-is: 2.0.1
    transitivePeerDependencies:
      - supports-color

  bowser@2.11.0: {}

  brace-expansion@1.1.12:
    dependencies:
      balanced-match: 1.0.2
      concat-map: 0.0.1

  brace-expansion@2.0.2:
    dependencies:
      balanced-match: 1.0.2

  braces@3.0.3:
    dependencies:
      fill-range: 7.1.1

  buffer-equal-constant-time@1.0.1: {}

  buffer@6.0.3:
    dependencies:
      base64-js: 1.5.1
      ieee754: 1.2.1

  bun-types@1.2.16:
    dependencies:
      '@types/node': 22.15.31

  bundle-require@5.1.0(esbuild@0.25.5):
    dependencies:
      esbuild: 0.25.5
      load-tsconfig: 0.2.5

  busboy@1.6.0:
    dependencies:
      streamsearch: 1.1.0

  bytes@3.1.2: {}

  cac@6.7.14: {}

  call-bind-apply-helpers@1.0.2:
    dependencies:
      es-errors: 1.3.0
      function-bind: 1.1.2

  call-bound@1.0.4:
    dependencies:
      call-bind-apply-helpers: 1.0.2
      get-intrinsic: 1.3.0

  callsites@3.1.0: {}

  camelcase-css@2.0.1: {}

  camelcase@6.3.0: {}

  caniuse-lite@1.0.30001723: {}

  chai@5.2.0:
    dependencies:
      assertion-error: 2.0.1
      check-error: 2.1.1
      deep-eql: 5.0.2
      loupe: 3.1.3
      pathval: 2.0.0

  chalk@4.1.2:
    dependencies:
      ansi-styles: 4.3.0
      supports-color: 7.2.0

  chalk@5.4.1: {}

  chardet@0.7.0: {}

  check-error@2.1.1: {}

  chokidar@3.6.0:
    dependencies:
      anymatch: 3.1.3
      braces: 3.0.3
      glob-parent: 5.1.2
      is-binary-path: 2.1.0
      is-glob: 4.0.3
      normalize-path: 3.0.0
      readdirp: 3.6.0
    optionalDependencies:
      fsevents: 2.3.3

  chokidar@4.0.3:
    dependencies:
      readdirp: 4.1.2

  ci-info@3.9.0: {}

  cjs-module-lexer@1.4.3: {}

  cli-cursor@5.0.0:
    dependencies:
      restore-cursor: 5.1.0

  cli-progress@3.12.0:
    dependencies:
      string-width: 4.2.3

  cli-truncate@4.0.0:
    dependencies:
      slice-ansi: 5.0.0
      string-width: 7.2.0

  cli-width@4.1.0: {}

  client-only@0.0.1: {}

  cliui@8.0.1:
    dependencies:
      string-width: 4.2.3
      strip-ansi: 6.0.1
      wrap-ansi: 7.0.0

  clone@2.1.2: {}

  cohere-ai@7.17.1:
    dependencies:
      '@aws-sdk/client-sagemaker': 3.828.0
      '@aws-sdk/credential-providers': 3.828.0
      '@aws-sdk/protocol-http': 3.374.0
      '@aws-sdk/signature-v4': 3.374.0
      convict: 6.2.4
      form-data: 4.0.3
      form-data-encoder: 4.1.0
      formdata-node: 6.0.3
      js-base64: 3.7.2
      node-fetch: 2.7.0
      qs: 6.11.2
      readable-stream: 4.7.0
      url-join: 4.0.1
    transitivePeerDependencies:
      - aws-crt
      - encoding

  color-convert@2.0.1:
    dependencies:
      color-name: 1.1.4

  color-name@1.1.4: {}

  color-string@1.9.1:
    dependencies:
      color-name: 1.1.4
      simple-swizzle: 0.2.2
    optional: true

  color@4.2.3:
    dependencies:
      color-convert: 2.0.1
      color-string: 1.9.1
    optional: true

  colorette@2.0.20: {}

  combined-stream@1.0.8:
    dependencies:
      delayed-stream: 1.0.0

  commander@12.1.0: {}

  commander@13.1.0: {}

  commander@4.1.1: {}

  comment-json@4.2.5:
    dependencies:
      array-timsort: 1.0.3
      core-util-is: 1.0.3
      esprima: 4.0.1
      has-own-prop: 2.0.0
      repeat-string: 1.6.1

  composio-core@0.5.39(@ai-sdk/openai@1.3.22(zod@3.25.62))(@cloudflare/workers-types@4.20250612.0)(@langchain/core@0.3.58(openai@5.3.0(ws@8.18.2)(zod@3.25.62)))(@langchain/openai@0.5.13(@langchain/core@0.3.58(openai@5.3.0(ws@8.18.2)(zod@3.25.62)))(ws@8.18.2))(ai@4.3.16(react@18.3.1)(zod@3.25.62))(langchain@0.3.28(@langchain/core@0.3.58(openai@5.3.0(ws@8.18.2)(zod@3.25.62)))(axios@1.10.0)(openai@5.3.0(ws@8.18.2)(zod@3.25.62))(ws@8.18.2))(openai@5.3.0(ws@8.18.2)(zod@3.25.62)):
    dependencies:
      '@ai-sdk/openai': 1.3.22(zod@3.25.62)
      '@cloudflare/workers-types': 4.20250612.0
      '@composio/mcp': 1.0.3-0
      '@hey-api/client-axios': 0.2.12(axios@1.10.0)
      '@langchain/core': 0.3.58(openai@5.3.0(ws@8.18.2)(zod@3.25.62))
      '@langchain/openai': 0.5.13(@langchain/core@0.3.58(openai@5.3.0(ws@8.18.2)(zod@3.25.62)))(ws@8.18.2)
      ai: 4.3.16(react@18.3.1)(zod@3.25.62)
      axios: 1.10.0
      chalk: 4.1.2
      cli-progress: 3.12.0
      commander: 12.1.0
      inquirer: 10.2.2
      langchain: 0.3.28(@langchain/core@0.3.58(openai@5.3.0(ws@8.18.2)(zod@3.25.62)))(axios@1.10.0)(openai@5.3.0(ws@8.18.2)(zod@3.25.62))(ws@8.18.2)
      open: 8.4.2
      openai: 5.3.0(ws@8.18.2)(zod@3.25.62)
      pusher-js: 8.4.0-rc2
      resolve-package-path: 4.0.3
      uuid: 10.0.0
      zod: 3.25.62
      zod-to-json-schema: 3.24.5(zod@3.25.62)
    transitivePeerDependencies:
      - debug

  concat-map@0.0.1: {}

  confbox@0.1.8: {}

  consola@3.4.2: {}

  console-table-printer@2.14.3:
    dependencies:
      simple-wcswidth: 1.0.1

  content-disposition@0.5.4:
    dependencies:
      safe-buffer: 5.2.1

  content-disposition@1.0.0:
    dependencies:
      safe-buffer: 5.2.1

  content-type@1.0.5: {}

  convict@6.2.4:
    dependencies:
      lodash.clonedeep: 4.5.0
      yargs-parser: 20.2.9

  cookie-signature@1.0.6: {}

  cookie-signature@1.2.2: {}

  cookie@0.7.1: {}

  cookie@0.7.2: {}

  copy-anything@3.0.5:
    dependencies:
      is-what: 4.1.16

  core-util-is@1.0.3: {}

  cors@2.8.5:
    dependencies:
      object-assign: 4.1.1
      vary: 1.1.2

  cross-spawn@7.0.6:
    dependencies:
      path-key: 3.1.1
      shebang-command: 2.0.0
      which: 2.0.2

  crypto-random-string@4.0.0:
    dependencies:
      type-fest: 1.4.0

  cssesc@3.0.0: {}

  csstype@3.1.3: {}

  date-fns@3.6.0: {}

  date-fns@4.1.0: {}

  dateformat@4.6.3: {}

  debug@2.6.9:
    dependencies:
      ms: 2.0.0

  debug@4.4.1:
    dependencies:
      ms: 2.1.3

  decamelize@1.2.0: {}

  deep-eql@5.0.2: {}

  deep-is@0.1.4: {}

  define-lazy-prop@2.0.0: {}

  delayed-stream@1.0.0: {}

  depd@2.0.0: {}

  dequal@2.0.3: {}

  destroy@1.2.0: {}

  detect-indent@6.1.0: {}

  detect-libc@1.0.3: {}

  detect-libc@2.0.4:
    optional: true

  didyoumean@1.2.2: {}

  diff-match-patch@1.0.5: {}

  dir-glob@3.0.1:
    dependencies:
      path-type: 4.0.0

  dlv@1.1.3: {}

  dotenv@16.5.0: {}

  dunder-proto@1.0.1:
    dependencies:
      call-bind-apply-helpers: 1.0.2
      es-errors: 1.3.0
      gopd: 1.2.0

  eastasianwidth@0.2.0: {}

  ecdsa-sig-formatter@1.0.11:
    dependencies:
      safe-buffer: 5.2.1

  ee-first@1.1.1: {}

  effect-errors@1.10.11(ff5edfb43a1891ed491370151a2c33b9):
    dependencies:
      '@effect/cluster': 0.39.2(@effect/platform@0.84.11(effect@3.16.8))(@effect/rpc@0.62.2(@effect/platform@0.84.11(effect@3.16.8))(effect@3.16.8))(@effect/sql@0.38.1(@effect/experimental@0.49.1(@effect/platform@0.84.11(effect@3.16.8))(effect@3.16.8))(@effect/platform@0.84.11(effect@3.16.8))(effect@3.16.8))(@effect/workflow@0.2.2(@effect/platform@0.84.11(effect@3.16.8))(@effect/rpc@0.62.2(@effect/platform@0.84.11(effect@3.16.8))(effect@3.16.8))(effect@3.16.8))(effect@3.16.8)
      '@effect/platform': 0.84.11(effect@3.16.8)
      '@effect/platform-node': 0.86.2(@effect/cluster@0.39.2(@effect/platform@0.84.11(effect@3.16.8))(@effect/rpc@0.62.2(@effect/platform@0.84.11(effect@3.16.8))(effect@3.16.8))(@effect/sql@0.38.1(@effect/experimental@0.49.1(@effect/platform@0.84.11(effect@3.16.8))(effect@3.16.8))(@effect/platform@0.84.11(effect@3.16.8))(effect@3.16.8))(@effect/workflow@0.2.2(@effect/platform@0.84.11(effect@3.16.8))(@effect/rpc@0.62.2(@effect/platform@0.84.11(effect@3.16.8))(effect@3.16.8))(effect@3.16.8))(effect@3.16.8))(@effect/platform@0.84.11(effect@3.16.8))(@effect/rpc@0.62.2(@effect/platform@0.84.11(effect@3.16.8))(effect@3.16.8))(@effect/sql@0.38.1(@effect/experimental@0.49.1(@effect/platform@0.84.11(effect@3.16.8))(effect@3.16.8))(@effect/platform@0.84.11(effect@3.16.8))(effect@3.16.8))(effect@3.16.8)
      '@effect/rpc': 0.62.2(@effect/platform@0.84.11(effect@3.16.8))(effect@3.16.8)
      '@effect/sql': 0.38.1(@effect/experimental@0.49.1(@effect/platform@0.84.11(effect@3.16.8))(effect@3.16.8))(@effect/platform@0.84.11(effect@3.16.8))(effect@3.16.8)
      comment-json: 4.2.5
      effect: 3.16.8
      picocolors: 1.1.1
      source-map-js: 1.2.1

  effect@3.16.8:
    dependencies:
      '@standard-schema/spec': 1.0.0
      fast-check: 3.23.2

  emoji-regex@10.4.0: {}

  emoji-regex@8.0.0: {}

  emoji-regex@9.2.2: {}

  encodeurl@1.0.2: {}

  encodeurl@2.0.0: {}

  end-of-stream@1.4.5:
    dependencies:
      once: 1.4.0

  enquirer@2.4.1:
    dependencies:
      ansi-colors: 4.1.3
      strip-ansi: 6.0.1

  entities@4.5.0: {}

  environment@1.1.0: {}

  es-define-property@1.0.1: {}

  es-errors@1.3.0: {}

  es-module-lexer@1.7.0: {}

  es-object-atoms@1.1.1:
    dependencies:
      es-errors: 1.3.0

  es-set-tostringtag@2.1.0:
    dependencies:
      es-errors: 1.3.0
      get-intrinsic: 1.3.0
      has-tostringtag: 1.0.2
      hasown: 2.0.2

  esbuild@0.25.5:
    optionalDependencies:
      '@esbuild/aix-ppc64': 0.25.5
      '@esbuild/android-arm': 0.25.5
      '@esbuild/android-arm64': 0.25.5
      '@esbuild/android-x64': 0.25.5
      '@esbuild/darwin-arm64': 0.25.5
      '@esbuild/darwin-x64': 0.25.5
      '@esbuild/freebsd-arm64': 0.25.5
      '@esbuild/freebsd-x64': 0.25.5
      '@esbuild/linux-arm': 0.25.5
      '@esbuild/linux-arm64': 0.25.5
      '@esbuild/linux-ia32': 0.25.5
      '@esbuild/linux-loong64': 0.25.5
      '@esbuild/linux-mips64el': 0.25.5
      '@esbuild/linux-ppc64': 0.25.5
      '@esbuild/linux-riscv64': 0.25.5
      '@esbuild/linux-s390x': 0.25.5
      '@esbuild/linux-x64': 0.25.5
      '@esbuild/netbsd-arm64': 0.25.5
      '@esbuild/netbsd-x64': 0.25.5
      '@esbuild/openbsd-arm64': 0.25.5
      '@esbuild/openbsd-x64': 0.25.5
      '@esbuild/sunos-x64': 0.25.5
      '@esbuild/win32-arm64': 0.25.5
      '@esbuild/win32-ia32': 0.25.5
      '@esbuild/win32-x64': 0.25.5

  escalade@3.2.0: {}

  escape-html@1.0.3: {}

  escape-string-regexp@4.0.0: {}

  escape-string-regexp@5.0.0: {}

  eslint-scope@8.4.0:
    dependencies:
      esrecurse: 4.3.0
      estraverse: 5.3.0

  eslint-visitor-keys@3.4.3: {}

  eslint-visitor-keys@4.2.1: {}

  eslint@9.28.0(jiti@1.21.7):
    dependencies:
      '@eslint-community/eslint-utils': 4.7.0(eslint@9.28.0(jiti@1.21.7))
      '@eslint-community/regexpp': 4.12.1
      '@eslint/config-array': 0.20.1
      '@eslint/config-helpers': 0.2.3
      '@eslint/core': 0.14.0
      '@eslint/eslintrc': 3.3.1
      '@eslint/js': 9.28.0
      '@eslint/plugin-kit': 0.3.2
      '@humanfs/node': 0.16.6
      '@humanwhocodes/module-importer': 1.0.1
      '@humanwhocodes/retry': 0.4.3
      '@types/estree': 1.0.8
      '@types/json-schema': 7.0.15
      ajv: 6.12.6
      chalk: 4.1.2
      cross-spawn: 7.0.6
      debug: 4.4.1
      escape-string-regexp: 4.0.0
      eslint-scope: 8.4.0
      eslint-visitor-keys: 4.2.1
      espree: 10.4.0
      esquery: 1.6.0
      esutils: 2.0.3
      fast-deep-equal: 3.1.3
      file-entry-cache: 8.0.0
      find-up: 5.0.0
      glob-parent: 6.0.2
      ignore: 5.3.2
      imurmurhash: 0.1.4
      is-glob: 4.0.3
      json-stable-stringify-without-jsonify: 1.0.1
      lodash.merge: 4.6.2
      minimatch: 3.1.2
      natural-compare: 1.4.0
      optionator: 0.9.4
    optionalDependencies:
      jiti: 1.21.7
    transitivePeerDependencies:
      - supports-color

  espree@10.4.0:
    dependencies:
      acorn: 8.15.0
      acorn-jsx: 5.3.2(acorn@8.15.0)
      eslint-visitor-keys: 4.2.1

  esprima@4.0.1: {}

  esquery@1.6.0:
    dependencies:
      estraverse: 5.3.0

  esrecurse@4.3.0:
    dependencies:
      estraverse: 5.3.0

  estraverse@5.3.0: {}

  estree-walker@3.0.3:
    dependencies:
      '@types/estree': 1.0.8

  esutils@2.0.3: {}

  etag@1.8.1: {}

  event-target-shim@5.0.1: {}

  eventemitter3@4.0.7: {}

  eventemitter3@5.0.1: {}

  events@3.3.0: {}

  eventsource-parser@3.0.2: {}

  eventsource@3.0.7:
    dependencies:
      eventsource-parser: 3.0.2

  execa@8.0.1:
    dependencies:
      cross-spawn: 7.0.6
      get-stream: 8.0.1
      human-signals: 5.0.0
      is-stream: 3.0.0
      merge-stream: 2.0.0
      npm-run-path: 5.3.0
      onetime: 6.0.0
      signal-exit: 4.1.0
      strip-final-newline: 3.0.0

  exit-hook@4.0.0: {}

  expect-type@1.2.1: {}

  express-rate-limit@7.5.0(express@5.1.0):
    dependencies:
      express: 5.1.0

  express@4.21.2:
    dependencies:
      accepts: 1.3.8
      array-flatten: 1.1.1
      body-parser: 1.20.3
      content-disposition: 0.5.4
      content-type: 1.0.5
      cookie: 0.7.1
      cookie-signature: 1.0.6
      debug: 2.6.9
      depd: 2.0.0
      encodeurl: 2.0.0
      escape-html: 1.0.3
      etag: 1.8.1
      finalhandler: 1.3.1
      fresh: 0.5.2
      http-errors: 2.0.0
      merge-descriptors: 1.0.3
      methods: 1.1.2
      on-finished: 2.4.1
      parseurl: 1.3.3
      path-to-regexp: 0.1.12
      proxy-addr: 2.0.7
      qs: 6.13.0
      range-parser: 1.2.1
      safe-buffer: 5.2.1
      send: 0.19.0
      serve-static: 1.16.2
      setprototypeof: 1.2.0
      statuses: 2.0.1
      type-is: 1.6.18
      utils-merge: 1.0.1
      vary: 1.1.2
    transitivePeerDependencies:
      - supports-color

  express@5.1.0:
    dependencies:
      accepts: 2.0.0
      body-parser: 2.2.0
      content-disposition: 1.0.0
      content-type: 1.0.5
      cookie: 0.7.2
      cookie-signature: 1.2.2
      debug: 4.4.1
      encodeurl: 2.0.0
      escape-html: 1.0.3
      etag: 1.8.1
      finalhandler: 2.1.0
      fresh: 2.0.0
      http-errors: 2.0.0
      merge-descriptors: 2.0.0
      mime-types: 3.0.1
      on-finished: 2.4.1
      once: 1.4.0
      parseurl: 1.3.3
      proxy-addr: 2.0.7
      qs: 6.14.0
      range-parser: 1.2.1
      router: 2.2.0
      send: 1.2.0
      serve-static: 2.2.0
      statuses: 2.0.2
      type-is: 2.0.1
      vary: 1.1.2
    transitivePeerDependencies:
      - supports-color

  extend-shallow@2.0.1:
    dependencies:
      is-extendable: 0.1.1

  extend@3.0.2: {}

  extendable-error@0.1.7: {}

  external-editor@3.1.0:
    dependencies:
      chardet: 0.7.0
      iconv-lite: 0.4.24
      tmp: 0.0.33

  fast-check@3.23.2:
    dependencies:
      pure-rand: 6.1.0

  fast-copy@3.0.2: {}

  fast-deep-equal@3.1.3: {}

  fast-diff@1.3.0: {}

  fast-glob@3.3.3:
    dependencies:
      '@nodelib/fs.stat': 2.0.5
      '@nodelib/fs.walk': 1.2.8
      glob-parent: 5.1.2
      merge2: 1.4.1
      micromatch: 4.0.8

  fast-json-stable-stringify@2.1.0: {}

  fast-levenshtein@2.0.6: {}

  fast-redact@3.5.0: {}

  fast-safe-stringify@2.1.1: {}

  fast-xml-parser@4.4.1:
    dependencies:
      strnum: 1.1.2

  fastq@1.19.1:
    dependencies:
      reusify: 1.1.0

  fdir@6.4.6(picomatch@4.0.2):
    optionalDependencies:
      picomatch: 4.0.2

  fern-api@0.51.39: {}

  fflate@0.8.2: {}

  file-entry-cache@8.0.0:
    dependencies:
      flat-cache: 4.0.1

  fill-range@7.1.1:
    dependencies:
      to-regex-range: 5.0.1

  finalhandler@1.3.1:
    dependencies:
      debug: 2.6.9
      encodeurl: 2.0.0
      escape-html: 1.0.3
      on-finished: 2.4.1
      parseurl: 1.3.3
      statuses: 2.0.1
      unpipe: 1.0.0
    transitivePeerDependencies:
      - supports-color

  finalhandler@2.1.0:
    dependencies:
      debug: 4.4.1
      encodeurl: 2.0.0
      escape-html: 1.0.3
      on-finished: 2.4.1
      parseurl: 1.3.3
      statuses: 2.0.2
    transitivePeerDependencies:
      - supports-color

  find-my-way-ts@0.1.5: {}

  find-up@4.1.0:
    dependencies:
      locate-path: 5.0.0
      path-exists: 4.0.0

  find-up@5.0.0:
    dependencies:
      locate-path: 6.0.0
      path-exists: 4.0.0

  fix-dts-default-cjs-exports@1.0.1:
    dependencies:
      magic-string: 0.30.17
      mlly: 1.7.4
      rollup: 4.43.0

  flat-cache@4.0.1:
    dependencies:
      flatted: 3.3.3
      keyv: 4.5.4

  flatted@3.3.3: {}

  follow-redirects@1.15.9: {}

  foreground-child@3.3.1:
    dependencies:
      cross-spawn: 7.0.6
      signal-exit: 4.1.0

  form-data-encoder@1.7.2: {}

  form-data-encoder@4.1.0: {}

  form-data@4.0.3:
    dependencies:
      asynckit: 0.4.0
      combined-stream: 1.0.8
      es-set-tostringtag: 2.1.0
      hasown: 2.0.2
      mime-types: 2.1.35

  formdata-node@4.4.1:
    dependencies:
      node-domexception: 1.0.0
      web-streams-polyfill: 4.0.0-beta.3

  formdata-node@6.0.3: {}

  forwarded-parse@2.1.2: {}

  forwarded@0.2.0: {}

  fresh@0.5.2: {}

  fresh@2.0.0: {}

  fs-extra@7.0.1:
    dependencies:
      graceful-fs: 4.2.11
      jsonfile: 4.0.0
      universalify: 0.1.2

  fs-extra@8.1.0:
    dependencies:
      graceful-fs: 4.2.11
      jsonfile: 4.0.0
      universalify: 0.1.2

  fsevents@2.3.3:
    optional: true

  function-bind@1.1.2: {}

  gaxios@6.7.1:
    dependencies:
      extend: 3.0.2
      https-proxy-agent: 7.0.6
      is-stream: 2.0.1
      node-fetch: 2.7.0
      uuid: 9.0.1
    transitivePeerDependencies:
      - encoding
      - supports-color

  gcp-metadata@6.1.1:
    dependencies:
      gaxios: 6.7.1
      google-logging-utils: 0.0.2
      json-bigint: 1.0.0
    transitivePeerDependencies:
      - encoding
      - supports-color

  get-caller-file@2.0.5: {}

  get-east-asian-width@1.3.0: {}

  get-intrinsic@1.3.0:
    dependencies:
      call-bind-apply-helpers: 1.0.2
      es-define-property: 1.0.1
      es-errors: 1.3.0
      es-object-atoms: 1.1.1
      function-bind: 1.1.2
      get-proto: 1.0.1
      gopd: 1.2.0
      has-symbols: 1.1.0
      hasown: 2.0.2
      math-intrinsics: 1.1.0

  get-proto@1.0.1:
    dependencies:
      dunder-proto: 1.0.1
      es-object-atoms: 1.1.1

  get-stream@8.0.1: {}

  get-tsconfig@4.10.1:
    dependencies:
      resolve-pkg-maps: 1.0.0

  glob-parent@5.1.2:
    dependencies:
      is-glob: 4.0.3

  glob-parent@6.0.2:
    dependencies:
      is-glob: 4.0.3

  glob@10.4.5:
    dependencies:
      foreground-child: 3.3.1
      jackspeak: 3.4.3
      minimatch: 9.0.5
      minipass: 7.1.2
      package-json-from-dist: 1.0.1
      path-scurry: 1.11.1

  globals@14.0.0: {}

  globals@16.2.0: {}

  globby@11.1.0:
    dependencies:
      array-union: 2.1.0
      dir-glob: 3.0.1
      fast-glob: 3.3.3
      ignore: 5.3.2
      merge2: 1.4.1
      slash: 3.0.0

  google-auth-library@9.15.1:
    dependencies:
      base64-js: 1.5.1
      ecdsa-sig-formatter: 1.0.11
      gaxios: 6.7.1
      gcp-metadata: 6.1.1
      gtoken: 7.1.0
      jws: 4.0.0
    transitivePeerDependencies:
      - encoding
      - supports-color

  google-logging-utils@0.0.2: {}

  gopd@1.2.0: {}

  graceful-fs@4.2.11: {}

  graphemer@1.4.0: {}

  gray-matter@4.0.3:
    dependencies:
      js-yaml: 3.14.1
      kind-of: 6.0.3
      section-matter: 1.0.0
      strip-bom-string: 1.0.0

  gtoken@7.1.0:
    dependencies:
      gaxios: 6.7.1
      jws: 4.0.0
    transitivePeerDependencies:
      - encoding
      - supports-color

  has-flag@4.0.0: {}

  has-own-prop@2.0.0: {}

  has-symbols@1.1.0: {}

  has-tostringtag@1.0.2:
    dependencies:
      has-symbols: 1.1.0

  hasown@2.0.2:
    dependencies:
      function-bind: 1.1.2

  help-me@5.0.0: {}

  hono-openapi@0.4.8(effect@3.16.8)(hono@4.7.11)(openapi-types@12.1.3)(zod@3.25.62):
    dependencies:
      json-schema-walker: 2.0.0
      openapi-types: 12.1.3
    optionalDependencies:
      effect: 3.16.8
      hono: 4.7.11
      zod: 3.25.62

  hono@4.7.11: {}

  http-errors@2.0.0:
    dependencies:
      depd: 2.0.0
      inherits: 2.0.4
      setprototypeof: 1.2.0
      statuses: 2.0.1
      toidentifier: 1.0.1

  https-proxy-agent@7.0.6:
    dependencies:
      agent-base: 7.1.3
      debug: 4.4.1
    transitivePeerDependencies:
      - supports-color

  human-id@4.1.1: {}

  human-signals@5.0.0: {}

  humanize-ms@1.2.1:
    dependencies:
      ms: 2.1.3

  husky@9.1.7: {}

  iconv-lite@0.4.24:
    dependencies:
      safer-buffer: 2.1.2

  iconv-lite@0.6.3:
    dependencies:
      safer-buffer: 2.1.2

  ieee754@1.2.1: {}

  ignore@5.3.2: {}

  ignore@7.0.5: {}

  import-fresh@3.3.1:
    dependencies:
      parent-module: 1.0.1
      resolve-from: 4.0.0

  import-in-the-middle@1.14.2:
    dependencies:
      acorn: 8.15.0
      acorn-import-attributes: 1.9.5(acorn@8.15.0)
      cjs-module-lexer: 1.4.3
      module-details-from-path: 1.0.4

  imurmurhash@0.1.4: {}

  indent-string@5.0.0: {}

  inherits@2.0.4: {}

  ini@4.1.3: {}

  inquirer@10.2.2:
    dependencies:
      '@inquirer/core': 9.2.1
      '@inquirer/prompts': 5.5.0
      '@inquirer/type': 1.5.5
      '@types/mute-stream': 0.0.4
      ansi-escapes: 4.3.2
      mute-stream: 1.0.0
      run-async: 3.0.0
      rxjs: 7.8.2

  ipaddr.js@1.9.1: {}

  is-arrayish@0.3.2:
    optional: true

  is-binary-path@2.1.0:
    dependencies:
      binary-extensions: 2.3.0

  is-core-module@2.16.1:
    dependencies:
      hasown: 2.0.2

  is-docker@2.2.1: {}

  is-extendable@0.1.1: {}

  is-extglob@2.1.1: {}

  is-fullwidth-code-point@3.0.0: {}

  is-fullwidth-code-point@4.0.0: {}

  is-fullwidth-code-point@5.0.0:
    dependencies:
      get-east-asian-width: 1.3.0

  is-glob@4.0.3:
    dependencies:
      is-extglob: 2.1.1

  is-number@7.0.0: {}

  is-promise@4.0.0: {}

  is-stream@2.0.1: {}

  is-stream@3.0.0: {}

  is-subdir@1.2.0:
    dependencies:
      better-path-resolve: 1.0.0

  is-what@4.1.16: {}

  is-windows@1.0.2: {}

  is-wsl@2.2.0:
    dependencies:
      is-docker: 2.2.1

  isexe@2.0.0: {}

  jackspeak@3.4.3:
    dependencies:
      '@isaacs/cliui': 8.0.2
    optionalDependencies:
      '@pkgjs/parseargs': 0.11.0

  jiti@1.21.7: {}

  joycon@3.1.1: {}

  js-base64@3.7.2: {}

  js-tiktoken@1.0.20:
    dependencies:
      base64-js: 1.5.1

  js-tokens@4.0.0: {}

  js-tokens@9.0.1: {}

  js-yaml@3.14.1:
    dependencies:
      argparse: 1.0.10
      esprima: 4.0.1

  js-yaml@4.1.0:
    dependencies:
      argparse: 2.0.1

  json-bigint@1.0.0:
    dependencies:
      bignumber.js: 9.3.0

  json-buffer@3.0.1: {}

  json-schema-to-zod@2.6.1: {}

  json-schema-traverse@0.4.1: {}

  json-schema-walker@2.0.0:
    dependencies:
      '@apidevtools/json-schema-ref-parser': 11.9.3
      clone: 2.1.2

  json-schema@0.4.0: {}

  json-stable-stringify-without-jsonify@1.0.1: {}

  jsondiffpatch@0.6.0:
    dependencies:
      '@types/diff-match-patch': 1.0.36
      chalk: 5.4.1
      diff-match-patch: 1.0.5

  jsonfile@4.0.0:
    optionalDependencies:
      graceful-fs: 4.2.11

  jsonpointer@5.0.1: {}

  jwa@2.0.1:
    dependencies:
      buffer-equal-constant-time: 1.0.1
      ecdsa-sig-formatter: 1.0.11
      safe-buffer: 5.2.1

  jws@4.0.0:
    dependencies:
      jwa: 2.0.1
      safe-buffer: 5.2.1

  keyv@4.5.4:
    dependencies:
      json-buffer: 3.0.1

  kind-of@6.0.3: {}

  langchain@0.3.28(@langchain/core@0.3.58(openai@5.3.0(ws@8.18.2)(zod@3.25.62)))(axios@1.10.0)(openai@5.3.0(ws@8.18.2)(zod@3.25.62))(ws@8.18.2):
    dependencies:
      '@langchain/core': 0.3.58(openai@5.3.0(ws@8.18.2)(zod@3.25.62))
      '@langchain/openai': 0.5.13(@langchain/core@0.3.58(openai@5.3.0(ws@8.18.2)(zod@3.25.62)))(ws@8.18.2)
      '@langchain/textsplitters': 0.1.0(@langchain/core@0.3.58(openai@5.3.0(ws@8.18.2)(zod@3.25.62)))
      js-tiktoken: 1.0.20
      js-yaml: 4.1.0
      jsonpointer: 5.0.1
      langsmith: 0.3.31(openai@5.3.0(ws@8.18.2)(zod@3.25.62))
      openapi-types: 12.1.3
      p-retry: 4.6.2
      uuid: 10.0.0
      yaml: 2.8.0
      zod: 3.25.62
    optionalDependencies:
      axios: 1.10.0
    transitivePeerDependencies:
      - encoding
      - openai
      - ws

  langsmith@0.3.31(openai@4.104.0(ws@8.18.2)(zod@3.25.32)):
    dependencies:
      '@types/uuid': 10.0.0
      chalk: 4.1.2
      console-table-printer: 2.14.3
      p-queue: 6.6.2
      p-retry: 4.6.2
      semver: 7.7.2
      uuid: 10.0.0
    optionalDependencies:
      openai: 4.104.0(ws@8.18.2)(zod@3.25.32)

  langsmith@0.3.31(openai@5.3.0(ws@8.18.2)(zod@3.25.62)):
    dependencies:
      '@types/uuid': 10.0.0
      chalk: 4.1.2
      console-table-printer: 2.14.3
      p-queue: 6.6.2
      p-retry: 4.6.2
      semver: 7.7.2
      uuid: 10.0.0
    optionalDependencies:
      openai: 5.3.0(ws@8.18.2)(zod@3.25.62)

  langsmith@0.3.31(openai@5.3.0(zod@3.25.62)):
    dependencies:
      '@types/uuid': 10.0.0
      chalk: 4.1.2
      console-table-printer: 2.14.3
      p-queue: 6.6.2
      p-retry: 4.6.2
      semver: 7.7.2
      uuid: 10.0.0
    optionalDependencies:
      openai: 5.3.0(ws@8.18.2)(zod@3.25.62)

  levn@0.4.1:
    dependencies:
      prelude-ls: 1.2.1
      type-check: 0.4.0

  lilconfig@3.1.3: {}

  lines-and-columns@1.2.4: {}

  linkify-it@5.0.0:
    dependencies:
      uc.micro: 2.1.0

  lint-staged@15.5.2:
    dependencies:
      chalk: 5.4.1
      commander: 13.1.0
      debug: 4.4.1
      execa: 8.0.1
      lilconfig: 3.1.3
      listr2: 8.3.3
      micromatch: 4.0.8
      pidtree: 0.6.0
      string-argv: 0.3.2
      yaml: 2.8.0
    transitivePeerDependencies:
      - supports-color

  listr2@8.3.3:
    dependencies:
      cli-truncate: 4.0.0
      colorette: 2.0.20
      eventemitter3: 5.0.1
      log-update: 6.1.0
      rfdc: 1.4.1
      wrap-ansi: 9.0.0

  load-tsconfig@0.2.5: {}

  locate-path@5.0.0:
    dependencies:
      p-locate: 4.1.0

  locate-path@6.0.0:
    dependencies:
      p-locate: 5.0.0

  lodash.camelcase@4.3.0: {}

  lodash.clonedeep@4.5.0: {}

  lodash.merge@4.6.2: {}

  lodash.sortby@4.7.0: {}

  lodash.startcase@4.4.0: {}

  log-update@6.1.0:
    dependencies:
      ansi-escapes: 7.0.0
      cli-cursor: 5.0.0
      slice-ansi: 7.1.0
      strip-ansi: 7.1.0
      wrap-ansi: 9.0.0

  long@5.3.2: {}

  loose-envify@1.4.0:
    dependencies:
      js-tokens: 4.0.0

  loupe@3.1.3: {}

  loupe@3.1.4: {}

  lru-cache@10.4.3: {}

  lunr@2.3.9: {}

  magic-string@0.30.17:
    dependencies:
      '@jridgewell/sourcemap-codec': 1.5.0

  markdown-it@14.1.0:
    dependencies:
      argparse: 2.0.1
      entities: 4.5.0
      linkify-it: 5.0.0
      mdurl: 2.0.0
      punycode.js: 2.3.1
      uc.micro: 2.1.0

  math-intrinsics@1.1.0: {}

  mdurl@2.0.0: {}

  media-typer@0.3.0: {}

  media-typer@1.1.0: {}

  merge-descriptors@1.0.3: {}

  merge-descriptors@2.0.0: {}

  merge-stream@2.0.0: {}

  merge2@1.4.1: {}

  methods@1.1.2: {}

  micromatch@4.0.8:
    dependencies:
      braces: 3.0.3
      picomatch: 2.3.1

  mime-db@1.52.0: {}

  mime-db@1.54.0: {}

  mime-types@2.1.35:
    dependencies:
      mime-db: 1.52.0

  mime-types@3.0.1:
    dependencies:
      mime-db: 1.54.0

  mime@1.6.0: {}

  mime@3.0.0: {}

  mimic-fn@4.0.0: {}

  mimic-function@5.0.1: {}

  minimatch@3.1.2:
    dependencies:
      brace-expansion: 1.1.12

  minimatch@9.0.5:
    dependencies:
      brace-expansion: 2.0.2

  minimist@1.2.8: {}

  minipass@7.1.2: {}

  mlly@1.7.4:
    dependencies:
      acorn: 8.15.0
      pathe: 2.0.3
      pkg-types: 1.3.1
      ufo: 1.6.1

  module-details-from-path@1.0.4: {}

  mri@1.2.0: {}

  mrmime@2.0.1: {}

  ms@2.0.0: {}

  ms@2.1.3: {}

  msgpackr-extract@3.0.3:
    dependencies:
      node-gyp-build-optional-packages: 5.2.2
    optionalDependencies:
      '@msgpackr-extract/msgpackr-extract-darwin-arm64': 3.0.3
      '@msgpackr-extract/msgpackr-extract-darwin-x64': 3.0.3
      '@msgpackr-extract/msgpackr-extract-linux-arm': 3.0.3
      '@msgpackr-extract/msgpackr-extract-linux-arm64': 3.0.3
      '@msgpackr-extract/msgpackr-extract-linux-x64': 3.0.3
      '@msgpackr-extract/msgpackr-extract-win32-x64': 3.0.3
    optional: true

  msgpackr@1.11.4:
    optionalDependencies:
      msgpackr-extract: 3.0.3

  multipasta@0.2.5: {}

  mustache@4.2.0: {}

  mute-stream@1.0.0: {}

  mz@2.7.0:
    dependencies:
      any-promise: 1.3.0
      object-assign: 4.1.1
      thenify-all: 1.6.0

  nanoid@3.3.11: {}

  natural-compare@1.4.0: {}

  negotiator@0.6.3: {}

  negotiator@1.0.0: {}

  next@15.3.3(@opentelemetry/api@1.9.0)(react-dom@19.1.0(react@18.3.1))(react@18.3.1):
    dependencies:
      '@next/env': 15.3.3
      '@swc/counter': 0.1.3
      '@swc/helpers': 0.5.15
      busboy: 1.6.0
      caniuse-lite: 1.0.30001723
      postcss: 8.4.31
      react: 18.3.1
      react-dom: 19.1.0(react@18.3.1)
      styled-jsx: 5.1.6(react@18.3.1)
    optionalDependencies:
      '@next/swc-darwin-arm64': 15.3.3
      '@next/swc-darwin-x64': 15.3.3
      '@next/swc-linux-arm64-gnu': 15.3.3
      '@next/swc-linux-arm64-musl': 15.3.3
      '@next/swc-linux-x64-gnu': 15.3.3
      '@next/swc-linux-x64-musl': 15.3.3
      '@next/swc-win32-arm64-msvc': 15.3.3
      '@next/swc-win32-x64-msvc': 15.3.3
      '@opentelemetry/api': 1.9.0
      sharp: 0.34.2
    transitivePeerDependencies:
      - '@babel/core'
      - babel-plugin-macros

  node-addon-api@7.1.1: {}

  node-domexception@1.0.0: {}

  node-fetch@2.7.0:
    dependencies:
      whatwg-url: 5.0.0

  node-gyp-build-optional-packages@5.2.2:
    dependencies:
      detect-libc: 2.0.4
    optional: true

  normalize-path@3.0.0: {}

  npm-run-path@5.3.0:
    dependencies:
      path-key: 4.0.0

  object-assign@4.1.1: {}

  object-hash@3.0.0: {}

  object-inspect@1.13.4: {}

  on-exit-leak-free@2.1.2: {}

  on-finished@2.4.1:
    dependencies:
      ee-first: 1.1.1

  once@1.4.0:
    dependencies:
      wrappy: 1.0.2

  onetime@6.0.0:
    dependencies:
      mimic-fn: 4.0.0

  onetime@7.0.0:
    dependencies:
      mimic-function: 5.0.1

  only-allow@1.2.1:
    dependencies:
      which-pm-runs: 1.1.0

  open@8.4.2:
    dependencies:
      define-lazy-prop: 2.0.0
      is-docker: 2.2.1
      is-wsl: 2.2.0

  openai@4.104.0(ws@8.18.2)(zod@3.25.32):
    dependencies:
      '@types/node': 18.19.111
      '@types/node-fetch': 2.6.12
      abort-controller: 3.0.0
      agentkeepalive: 4.6.0
      form-data-encoder: 1.7.2
      formdata-node: 4.4.1
      node-fetch: 2.7.0
    optionalDependencies:
      ws: 8.18.2
      zod: 3.25.32
    transitivePeerDependencies:
      - encoding

  openai@4.104.0(ws@8.18.2)(zod@3.25.62):
    dependencies:
      '@types/node': 18.19.111
      '@types/node-fetch': 2.6.12
      abort-controller: 3.0.0
      agentkeepalive: 4.6.0
      form-data-encoder: 1.7.2
      formdata-node: 4.4.1
      node-fetch: 2.7.0
    optionalDependencies:
      ws: 8.18.2
      zod: 3.25.62
    transitivePeerDependencies:
      - encoding

  openai@5.3.0(ws@8.18.2)(zod@3.25.62):
    optionalDependencies:
      ws: 8.18.2
      zod: 3.25.62

  openapi-types@12.1.3: {}

  optionator@0.9.4:
    dependencies:
      deep-is: 0.1.4
      fast-levenshtein: 2.0.6
      levn: 0.4.1
      prelude-ls: 1.2.1
      type-check: 0.4.0
      word-wrap: 1.2.5

  os-tmpdir@1.0.2: {}

  outdent@0.5.0: {}

  p-filter@2.1.0:
    dependencies:
      p-map: 2.1.0

  p-finally@1.0.0: {}

  p-limit@2.3.0:
    dependencies:
      p-try: 2.2.0

  p-limit@3.1.0:
    dependencies:
      yocto-queue: 0.1.0

  p-locate@4.1.0:
    dependencies:
      p-limit: 2.3.0

  p-locate@5.0.0:
    dependencies:
      p-limit: 3.1.0

  p-map@2.1.0: {}

  p-queue@6.6.2:
    dependencies:
      eventemitter3: 4.0.7
      p-timeout: 3.2.0

  p-retry@4.6.2:
    dependencies:
      '@types/retry': 0.12.0
      retry: 0.13.1

  p-timeout@3.2.0:
    dependencies:
      p-finally: 1.0.0

  p-try@2.2.0: {}

  package-json-from-dist@1.0.1: {}

  package-manager-detector@0.2.11:
    dependencies:
      quansync: 0.2.10

  parent-module@1.0.1:
    dependencies:
      callsites: 3.1.0

  parseurl@1.3.3: {}

  path-exists@4.0.0: {}

  path-key@3.1.1: {}

  path-key@4.0.0: {}

  path-parse@1.0.7: {}

  path-root-regex@0.1.2: {}

  path-root@0.1.1:
    dependencies:
      path-root-regex: 0.1.2

  path-scurry@1.11.1:
    dependencies:
      lru-cache: 10.4.3
      minipass: 7.1.2

  path-to-regexp@0.1.12: {}

  path-to-regexp@8.2.0: {}

  path-type@4.0.0: {}

  pathe@2.0.3: {}

  pathval@2.0.0: {}

  pg-int8@1.0.1: {}

  pg-protocol@1.10.0: {}

  pg-types@2.2.0:
    dependencies:
      pg-int8: 1.0.1
      postgres-array: 2.0.0
      postgres-bytea: 1.0.0
      postgres-date: 1.0.7
      postgres-interval: 1.2.0

  picocolors@1.1.1: {}

  picomatch@2.3.1: {}

  picomatch@4.0.2: {}

  pidtree@0.6.0: {}

  pify@2.3.0: {}

  pify@4.0.1: {}

  pino-abstract-transport@2.0.0:
    dependencies:
      split2: 4.2.0

  pino-pretty@13.0.0:
    dependencies:
      colorette: 2.0.20
      dateformat: 4.6.3
      fast-copy: 3.0.2
      fast-safe-stringify: 2.1.1
      help-me: 5.0.0
      joycon: 3.1.1
      minimist: 1.2.8
      on-exit-leak-free: 2.1.2
      pino-abstract-transport: 2.0.0
      pump: 3.0.3
      secure-json-parse: 2.7.0
      sonic-boom: 4.2.0
      strip-json-comments: 3.1.1

  pino-std-serializers@7.0.0: {}

  pino@9.7.0:
    dependencies:
      atomic-sleep: 1.0.0
      fast-redact: 3.5.0
      on-exit-leak-free: 2.1.2
      pino-abstract-transport: 2.0.0
      pino-std-serializers: 7.0.0
      process-warning: 5.0.0
      quick-format-unescaped: 4.0.4
      real-require: 0.2.0
      safe-stable-stringify: 2.5.0
      sonic-boom: 4.2.0
      thread-stream: 3.1.0

  pirates@4.0.7: {}

  pkce-challenge@5.0.0: {}

  pkg-types@1.3.1:
    dependencies:
      confbox: 0.1.8
      mlly: 1.7.4
      pathe: 2.0.3

  postcss-import@15.1.0(postcss@8.5.5):
    dependencies:
      postcss: 8.5.5
      postcss-value-parser: 4.2.0
      read-cache: 1.0.0
      resolve: 1.22.10

  postcss-js@4.0.1(postcss@8.5.5):
    dependencies:
      camelcase-css: 2.0.1
      postcss: 8.5.5

  postcss-load-config@4.0.2(postcss@8.5.5):
    dependencies:
      lilconfig: 3.1.3
      yaml: 2.8.0
    optionalDependencies:
      postcss: 8.5.5

  postcss-load-config@6.0.1(jiti@1.21.7)(postcss@8.5.5)(tsx@4.20.1)(yaml@2.8.0):
    dependencies:
      lilconfig: 3.1.3
    optionalDependencies:
      jiti: 1.21.7
      postcss: 8.5.5
      tsx: 4.20.1
      yaml: 2.8.0

  postcss-load-config@6.0.1(jiti@1.21.7)(postcss@8.5.5)(tsx@4.20.3)(yaml@2.8.0):
    dependencies:
      lilconfig: 3.1.3
    optionalDependencies:
      jiti: 1.21.7
      postcss: 8.5.5
      tsx: 4.20.3
      yaml: 2.8.0

  postcss-nested@6.2.0(postcss@8.5.5):
    dependencies:
      postcss: 8.5.5
      postcss-selector-parser: 6.1.2

  postcss-selector-parser@6.1.2:
    dependencies:
      cssesc: 3.0.0
      util-deprecate: 1.0.2

  postcss-value-parser@4.2.0: {}

  postcss@8.4.31:
    dependencies:
      nanoid: 3.3.11
      picocolors: 1.1.1
      source-map-js: 1.2.1

  postcss@8.5.5:
    dependencies:
      nanoid: 3.3.11
      picocolors: 1.1.1
      source-map-js: 1.2.1

  postgres-array@2.0.0: {}

  postgres-bytea@1.0.0: {}

  postgres-date@1.0.7: {}

  postgres-interval@1.2.0:
    dependencies:
      xtend: 4.0.2

  prelude-ls@1.2.1: {}

  prettier-linter-helpers@1.0.0:
    dependencies:
      fast-diff: 1.3.0

  prettier@2.8.8: {}

  prettier@3.5.3: {}

  process-warning@5.0.0: {}

  process@0.11.10: {}

  protobufjs@7.5.3:
    dependencies:
      '@protobufjs/aspromise': 1.1.2
      '@protobufjs/base64': 1.1.2
      '@protobufjs/codegen': 2.0.4
      '@protobufjs/eventemitter': 1.1.0
      '@protobufjs/fetch': 1.1.0
      '@protobufjs/float': 1.0.2
      '@protobufjs/inquire': 1.1.0
      '@protobufjs/path': 1.1.2
      '@protobufjs/pool': 1.1.0
      '@protobufjs/utf8': 1.1.0
      '@types/node': 22.15.31
      long: 5.3.2

  proxy-addr@2.0.7:
    dependencies:
      forwarded: 0.2.0
      ipaddr.js: 1.9.1

  proxy-from-env@1.1.0: {}

  pump@3.0.3:
    dependencies:
      end-of-stream: 1.4.5
      once: 1.4.0

  punycode.js@2.3.1: {}

  punycode@2.3.1: {}

  pure-rand@6.1.0: {}

  pusher-js@8.4.0:
    dependencies:
      tweetnacl: 1.0.3

  pusher-js@8.4.0-rc2:
    dependencies:
      tweetnacl: 1.0.3

  qs@6.11.2:
    dependencies:
      side-channel: 1.1.0

  qs@6.13.0:
    dependencies:
      side-channel: 1.1.0

  qs@6.14.0:
    dependencies:
      side-channel: 1.1.0

  quansync@0.2.10: {}

  queue-microtask@1.2.3: {}

  quick-format-unescaped@4.0.4: {}

  radash@12.1.0: {}

  range-parser@1.2.1: {}

  raw-body@2.5.2:
    dependencies:
      bytes: 3.1.2
      http-errors: 2.0.0
      iconv-lite: 0.4.24
      unpipe: 1.0.0

  raw-body@3.0.0:
    dependencies:
      bytes: 3.1.2
      http-errors: 2.0.0
      iconv-lite: 0.6.3
      unpipe: 1.0.0

  react-dom@19.1.0(react@18.3.1):
    dependencies:
      react: 18.3.1
      scheduler: 0.26.0

  react@18.3.1:
    dependencies:
      loose-envify: 1.4.0

  read-cache@1.0.0:
    dependencies:
      pify: 2.3.0

  read-yaml-file@1.1.0:
    dependencies:
      graceful-fs: 4.2.11
      js-yaml: 3.14.1
      pify: 4.0.1
      strip-bom: 3.0.0

  readable-stream@4.7.0:
    dependencies:
      abort-controller: 3.0.0
      buffer: 6.0.3
      events: 3.3.0
      process: 0.11.10
      string_decoder: 1.3.0

  readdirp@3.6.0:
    dependencies:
      picomatch: 2.3.1

  readdirp@4.1.2: {}

  real-require@0.2.0: {}

  repeat-string@1.6.1: {}

  require-directory@2.1.1: {}

  require-in-the-middle@7.5.2:
    dependencies:
      debug: 4.4.1
      module-details-from-path: 1.0.4
      resolve: 1.22.10
    transitivePeerDependencies:
      - supports-color

  resolve-from@4.0.0: {}

  resolve-from@5.0.0: {}

  resolve-package-path@4.0.3:
    dependencies:
      path-root: 0.1.1

  resolve-pkg-maps@1.0.0: {}

  resolve@1.22.10:
    dependencies:
      is-core-module: 2.16.1
      path-parse: 1.0.7
      supports-preserve-symlinks-flag: 1.0.0

  restore-cursor@5.1.0:
    dependencies:
      onetime: 7.0.0
      signal-exit: 4.1.0

  retry@0.13.1: {}

  reusify@1.1.0: {}

  rfdc@1.4.1: {}

  rollup@4.43.0:
    dependencies:
      '@types/estree': 1.0.7
    optionalDependencies:
      '@rollup/rollup-android-arm-eabi': 4.43.0
      '@rollup/rollup-android-arm64': 4.43.0
      '@rollup/rollup-darwin-arm64': 4.43.0
      '@rollup/rollup-darwin-x64': 4.43.0
      '@rollup/rollup-freebsd-arm64': 4.43.0
      '@rollup/rollup-freebsd-x64': 4.43.0
      '@rollup/rollup-linux-arm-gnueabihf': 4.43.0
      '@rollup/rollup-linux-arm-musleabihf': 4.43.0
      '@rollup/rollup-linux-arm64-gnu': 4.43.0
      '@rollup/rollup-linux-arm64-musl': 4.43.0
      '@rollup/rollup-linux-loongarch64-gnu': 4.43.0
      '@rollup/rollup-linux-powerpc64le-gnu': 4.43.0
      '@rollup/rollup-linux-riscv64-gnu': 4.43.0
      '@rollup/rollup-linux-riscv64-musl': 4.43.0
      '@rollup/rollup-linux-s390x-gnu': 4.43.0
      '@rollup/rollup-linux-x64-gnu': 4.43.0
      '@rollup/rollup-linux-x64-musl': 4.43.0
      '@rollup/rollup-win32-arm64-msvc': 4.43.0
      '@rollup/rollup-win32-ia32-msvc': 4.43.0
      '@rollup/rollup-win32-x64-msvc': 4.43.0
      fsevents: 2.3.3

  router@2.2.0:
    dependencies:
      debug: 4.4.1
      depd: 2.0.0
      is-promise: 4.0.0
      parseurl: 1.3.3
      path-to-regexp: 8.2.0
    transitivePeerDependencies:
      - supports-color

  run-async@3.0.0: {}

  run-parallel@1.2.0:
    dependencies:
      queue-microtask: 1.2.3

  rxjs@7.8.2:
    dependencies:
      tslib: 2.8.1

  safe-buffer@5.2.1: {}

  safe-stable-stringify@2.5.0: {}

  safer-buffer@2.1.2: {}

  scheduler@0.26.0: {}

  section-matter@1.0.0:
    dependencies:
      extend-shallow: 2.0.1
      kind-of: 6.0.3

  secure-json-parse@2.7.0: {}

  semver@7.7.2: {}

  send@0.19.0:
    dependencies:
      debug: 2.6.9
      depd: 2.0.0
      destroy: 1.2.0
      encodeurl: 1.0.2
      escape-html: 1.0.3
      etag: 1.8.1
      fresh: 0.5.2
      http-errors: 2.0.0
      mime: 1.6.0
      ms: 2.1.3
      on-finished: 2.4.1
      range-parser: 1.2.1
      statuses: 2.0.1
    transitivePeerDependencies:
      - supports-color

  send@1.2.0:
    dependencies:
      debug: 4.4.1
      encodeurl: 2.0.0
      escape-html: 1.0.3
      etag: 1.8.1
      fresh: 2.0.0
      http-errors: 2.0.0
      mime-types: 3.0.1
      ms: 2.1.3
      on-finished: 2.4.1
      range-parser: 1.2.1
      statuses: 2.0.2
    transitivePeerDependencies:
      - supports-color

  serve-static@1.16.2:
    dependencies:
      encodeurl: 2.0.0
      escape-html: 1.0.3
      parseurl: 1.3.3
      send: 0.19.0
    transitivePeerDependencies:
      - supports-color

  serve-static@2.2.0:
    dependencies:
      encodeurl: 2.0.0
      escape-html: 1.0.3
      parseurl: 1.3.3
      send: 1.2.0
    transitivePeerDependencies:
      - supports-color

  setprototypeof@1.2.0: {}

  sharp@0.34.2:
    dependencies:
      color: 4.2.3
      detect-libc: 2.0.4
      semver: 7.7.2
    optionalDependencies:
      '@img/sharp-darwin-arm64': 0.34.2
      '@img/sharp-darwin-x64': 0.34.2
      '@img/sharp-libvips-darwin-arm64': 1.1.0
      '@img/sharp-libvips-darwin-x64': 1.1.0
      '@img/sharp-libvips-linux-arm': 1.1.0
      '@img/sharp-libvips-linux-arm64': 1.1.0
      '@img/sharp-libvips-linux-ppc64': 1.1.0
      '@img/sharp-libvips-linux-s390x': 1.1.0
      '@img/sharp-libvips-linux-x64': 1.1.0
      '@img/sharp-libvips-linuxmusl-arm64': 1.1.0
      '@img/sharp-libvips-linuxmusl-x64': 1.1.0
      '@img/sharp-linux-arm': 0.34.2
      '@img/sharp-linux-arm64': 0.34.2
      '@img/sharp-linux-s390x': 0.34.2
      '@img/sharp-linux-x64': 0.34.2
      '@img/sharp-linuxmusl-arm64': 0.34.2
      '@img/sharp-linuxmusl-x64': 0.34.2
      '@img/sharp-wasm32': 0.34.2
      '@img/sharp-win32-arm64': 0.34.2
      '@img/sharp-win32-ia32': 0.34.2
      '@img/sharp-win32-x64': 0.34.2
    optional: true

  shebang-command@2.0.0:
    dependencies:
      shebang-regex: 3.0.0

  shebang-regex@3.0.0: {}

  shimmer@1.2.1: {}

  side-channel-list@1.0.0:
    dependencies:
      es-errors: 1.3.0
      object-inspect: 1.13.4

  side-channel-map@1.0.1:
    dependencies:
      call-bound: 1.0.4
      es-errors: 1.3.0
      get-intrinsic: 1.3.0
      object-inspect: 1.13.4

  side-channel-weakmap@1.0.2:
    dependencies:
      call-bound: 1.0.4
      es-errors: 1.3.0
      get-intrinsic: 1.3.0
      object-inspect: 1.13.4
      side-channel-map: 1.0.1

  side-channel@1.1.0:
    dependencies:
      es-errors: 1.3.0
      object-inspect: 1.13.4
      side-channel-list: 1.0.0
      side-channel-map: 1.0.1
      side-channel-weakmap: 1.0.2

  sift@17.1.3: {}

  siginfo@2.0.0: {}

  signal-exit@4.1.0: {}

  simple-swizzle@0.2.2:
    dependencies:
      is-arrayish: 0.3.2
    optional: true

  simple-wcswidth@1.0.1: {}

  sirv@3.0.1:
    dependencies:
      '@polka/url': 1.0.0-next.29
      mrmime: 2.0.1
      totalist: 3.0.1

  slash@3.0.0: {}

  slice-ansi@5.0.0:
    dependencies:
      ansi-styles: 6.2.1
      is-fullwidth-code-point: 4.0.0

  slice-ansi@7.1.0:
    dependencies:
      ansi-styles: 6.2.1
      is-fullwidth-code-point: 5.0.0

  sonic-boom@4.2.0:
    dependencies:
      atomic-sleep: 1.0.0

  source-map-js@1.2.1: {}

  source-map@0.8.0-beta.0:
    dependencies:
      whatwg-url: 7.1.0

  spawndamnit@3.0.1:
    dependencies:
      cross-spawn: 7.0.6
      signal-exit: 4.1.0

  split2@4.2.0: {}

  sprintf-js@1.0.3: {}

  stackback@0.0.2: {}

  statuses@2.0.1: {}

  statuses@2.0.2: {}

  std-env@3.9.0: {}

  streamsearch@1.1.0: {}

  string-argv@0.3.2: {}

  string-width@4.2.3:
    dependencies:
      emoji-regex: 8.0.0
      is-fullwidth-code-point: 3.0.0
      strip-ansi: 6.0.1

  string-width@5.1.2:
    dependencies:
      eastasianwidth: 0.2.0
      emoji-regex: 9.2.2
      strip-ansi: 7.1.0

  string-width@7.2.0:
    dependencies:
      emoji-regex: 10.4.0
      get-east-asian-width: 1.3.0
      strip-ansi: 7.1.0

  string_decoder@1.3.0:
    dependencies:
      safe-buffer: 5.2.1

  strip-ansi@6.0.1:
    dependencies:
      ansi-regex: 5.0.1

  strip-ansi@7.1.0:
    dependencies:
      ansi-regex: 6.1.0

  strip-bom-string@1.0.0: {}

  strip-bom@3.0.0: {}

  strip-final-newline@3.0.0: {}

  strip-json-comments@3.1.1: {}

  strip-literal@3.0.0:
    dependencies:
      js-tokens: 9.0.1

  strnum@1.1.2: {}

  styled-jsx@5.1.6(react@18.3.1):
    dependencies:
      client-only: 0.0.1
      react: 18.3.1

  sucrase@3.35.0:
    dependencies:
      '@jridgewell/gen-mapping': 0.3.8
      commander: 4.1.1
      glob: 10.4.5
      lines-and-columns: 1.2.4
      mz: 2.7.0
      pirates: 4.0.7
      ts-interface-checker: 0.1.13

  supergateway@2.8.3:
    dependencies:
      '@modelcontextprotocol/sdk': 1.12.1
      body-parser: 1.20.3
      cors: 2.8.5
      express: 4.21.2
      uuid: 11.1.0
      ws: 8.18.2
      yargs: 17.7.2
      zod: 3.25.62
    transitivePeerDependencies:
      - bufferutil
      - supports-color
      - utf-8-validate

  superjson@2.2.2:
    dependencies:
      copy-anything: 3.0.5

  supports-color@7.2.0:
    dependencies:
      has-flag: 4.0.0

  supports-preserve-symlinks-flag@1.0.0: {}

  swr@2.3.3(react@18.3.1):
    dependencies:
      dequal: 2.0.3
      react: 18.3.1
      use-sync-external-store: 1.5.0(react@18.3.1)

  tailwindcss@3.4.17:
    dependencies:
      '@alloc/quick-lru': 5.2.0
      arg: 5.0.2
      chokidar: 3.6.0
      didyoumean: 1.2.2
      dlv: 1.1.3
      fast-glob: 3.3.3
      glob-parent: 6.0.2
      is-glob: 4.0.3
      jiti: 1.21.7
      lilconfig: 3.1.3
      micromatch: 4.0.8
      normalize-path: 3.0.0
      object-hash: 3.0.0
      picocolors: 1.1.1
      postcss: 8.5.5
      postcss-import: 15.1.0(postcss@8.5.5)
      postcss-js: 4.0.1(postcss@8.5.5)
      postcss-load-config: 4.0.2(postcss@8.5.5)
      postcss-nested: 6.2.0(postcss@8.5.5)
      postcss-selector-parser: 6.1.2
      resolve: 1.22.10
      sucrase: 3.35.0
    transitivePeerDependencies:
      - ts-node

  temp-dir@3.0.0: {}

  tempy@3.1.0:
    dependencies:
      is-stream: 3.0.0
      temp-dir: 3.0.0
      type-fest: 2.19.0
      unique-string: 3.0.0

  term-size@2.2.1: {}

  thenify-all@1.6.0:
    dependencies:
      thenify: 3.3.1

  thenify@3.3.1:
    dependencies:
      any-promise: 1.3.0

  thread-stream@3.1.0:
    dependencies:
      real-require: 0.2.0

  throttleit@2.1.0: {}

  tinybench@2.9.0: {}

  tinyexec@0.3.2: {}

  tinyglobby@0.2.14:
    dependencies:
      fdir: 6.4.6(picomatch@4.0.2)
      picomatch: 4.0.2

  tinypool@1.1.0: {}

  tinypool@1.1.1: {}

  tinyrainbow@2.0.0: {}

  tinyspy@4.0.3: {}

  tmp@0.0.33:
    dependencies:
      os-tmpdir: 1.0.2

  to-regex-range@5.0.1:
    dependencies:
      is-number: 7.0.0

  toidentifier@1.0.1: {}

  toml@3.0.0: {}

  totalist@3.0.1: {}

  tr46@0.0.3: {}

  tr46@1.0.1:
    dependencies:
      punycode: 2.3.1

  tree-kill@1.2.2: {}

  ts-api-utils@2.1.0(typescript@5.8.3):
    dependencies:
      typescript: 5.8.3

  ts-interface-checker@0.1.13: {}

  tslib@1.14.1: {}

  tslib@2.8.1: {}

  tsup@8.5.0(jiti@1.21.7)(postcss@8.5.5)(tsx@4.20.1)(typescript@5.8.3)(yaml@2.8.0):
    dependencies:
      bundle-require: 5.1.0(esbuild@0.25.5)
      cac: 6.7.14
      chokidar: 4.0.3
      consola: 3.4.2
      debug: 4.4.1
      esbuild: 0.25.5
      fix-dts-default-cjs-exports: 1.0.1
      joycon: 3.1.1
      picocolors: 1.1.1
      postcss-load-config: 6.0.1(jiti@1.21.7)(postcss@8.5.5)(tsx@4.20.1)(yaml@2.8.0)
      resolve-from: 5.0.0
      rollup: 4.43.0
      source-map: 0.8.0-beta.0
      sucrase: 3.35.0
      tinyexec: 0.3.2
      tinyglobby: 0.2.14
      tree-kill: 1.2.2
    optionalDependencies:
      postcss: 8.5.5
      typescript: 5.8.3
    transitivePeerDependencies:
      - jiti
      - supports-color
      - tsx
      - yaml

  tsup@8.5.0(jiti@1.21.7)(postcss@8.5.5)(tsx@4.20.3)(typescript@5.8.3)(yaml@2.8.0):
    dependencies:
      bundle-require: 5.1.0(esbuild@0.25.5)
      cac: 6.7.14
      chokidar: 4.0.3
      consola: 3.4.2
      debug: 4.4.1
      esbuild: 0.25.5
      fix-dts-default-cjs-exports: 1.0.1
      joycon: 3.1.1
      picocolors: 1.1.1
      postcss-load-config: 6.0.1(jiti@1.21.7)(postcss@8.5.5)(tsx@4.20.3)(yaml@2.8.0)
      resolve-from: 5.0.0
      rollup: 4.43.0
      source-map: 0.8.0-beta.0
      sucrase: 3.35.0
      tinyexec: 0.3.2
      tinyglobby: 0.2.14
      tree-kill: 1.2.2
    optionalDependencies:
      postcss: 8.5.5
      typescript: 5.8.3
    transitivePeerDependencies:
      - jiti
      - supports-color
      - tsx
      - yaml

  tsx@4.20.1:
    dependencies:
      esbuild: 0.25.5
      get-tsconfig: 4.10.1
    optionalDependencies:
      fsevents: 2.3.3

  tsx@4.20.3:
    dependencies:
      esbuild: 0.25.5
      get-tsconfig: 4.10.1
    optionalDependencies:
      fsevents: 2.3.3

  turbo-darwin-64@2.5.4:
    optional: true

  turbo-darwin-arm64@2.5.4:
    optional: true

  turbo-linux-64@2.5.4:
    optional: true

  turbo-linux-arm64@2.5.4:
    optional: true

  turbo-windows-64@2.5.4:
    optional: true

  turbo-windows-arm64@2.5.4:
    optional: true

  turbo@2.5.4:
    optionalDependencies:
      turbo-darwin-64: 2.5.4
      turbo-darwin-arm64: 2.5.4
      turbo-linux-64: 2.5.4
      turbo-linux-arm64: 2.5.4
      turbo-windows-64: 2.5.4
      turbo-windows-arm64: 2.5.4

  tweetnacl@1.0.3: {}

  type-check@0.4.0:
    dependencies:
      prelude-ls: 1.2.1

  type-fest@0.21.3: {}

  type-fest@1.4.0: {}

  type-fest@2.19.0: {}

  type-is@1.6.18:
    dependencies:
      media-typer: 0.3.0
      mime-types: 2.1.35

  type-is@2.0.1:
    dependencies:
      content-type: 1.0.5
      media-typer: 1.1.0
      mime-types: 3.0.1

  typedoc-plugin-markdown@4.6.4(typedoc@0.28.5(typescript@5.8.3)):
    dependencies:
      typedoc: 0.28.5(typescript@5.8.3)

  typedoc-plugin-zod@1.4.2(typedoc@0.28.5(typescript@5.8.3)):
    dependencies:
      typedoc: 0.28.5(typescript@5.8.3)

  typedoc@0.28.5(typescript@5.8.3):
    dependencies:
      '@gerrit0/mini-shiki': 3.6.0
      lunr: 2.3.9
      markdown-it: 14.1.0
      minimatch: 9.0.5
      typescript: 5.8.3
      yaml: 2.8.0

  typescript-eslint@8.34.0(eslint@9.28.0(jiti@1.21.7))(typescript@5.8.3):
    dependencies:
      '@typescript-eslint/eslint-plugin': 8.34.0(@typescript-eslint/parser@8.34.0(eslint@9.28.0(jiti@1.21.7))(typescript@5.8.3))(eslint@9.28.0(jiti@1.21.7))(typescript@5.8.3)
      '@typescript-eslint/parser': 8.34.0(eslint@9.28.0(jiti@1.21.7))(typescript@5.8.3)
      '@typescript-eslint/utils': 8.34.0(eslint@9.28.0(jiti@1.21.7))(typescript@5.8.3)
      eslint: 9.28.0(jiti@1.21.7)
      typescript: 5.8.3
    transitivePeerDependencies:
      - supports-color

  typescript@5.8.3: {}

  uc.micro@2.1.0: {}

  ufo@1.6.1: {}

  undici-types@5.26.5: {}

  undici-types@6.21.0: {}

  undici-types@7.8.0: {}

  undici@7.10.0: {}

  unique-string@3.0.0:
    dependencies:
      crypto-random-string: 4.0.0

  universalify@0.1.2: {}

  unpipe@1.0.0: {}

  uri-js@4.4.1:
    dependencies:
      punycode: 2.3.1

  url-join@4.0.1: {}

  use-sync-external-store@1.5.0(react@18.3.1):
    dependencies:
      react: 18.3.1

  util-deprecate@1.0.2: {}

  utils-merge@1.0.1: {}

  uuid@10.0.0: {}

  uuid@11.1.0: {}

  uuid@9.0.1: {}

  vary@1.1.2: {}

  vite-node@3.2.3(@types/node@20.19.1)(jiti@1.21.7)(tsx@4.20.3)(yaml@2.8.0):
    dependencies:
      cac: 6.7.14
      debug: 4.4.1
      es-module-lexer: 1.7.0
      pathe: 2.0.3
      vite: 6.3.5(@types/node@20.19.1)(jiti@1.21.7)(tsx@4.20.3)(yaml@2.8.0)
    transitivePeerDependencies:
      - '@types/node'
      - jiti
      - less
      - lightningcss
      - sass
      - sass-embedded
      - stylus
      - sugarss
      - supports-color
      - terser
      - tsx
      - yaml

  vite-node@3.2.3(@types/node@22.15.31)(jiti@1.21.7)(tsx@4.20.1)(yaml@2.8.0):
    dependencies:
      cac: 6.7.14
      debug: 4.4.1
      es-module-lexer: 1.7.0
      pathe: 2.0.3
      vite: 6.3.5(@types/node@22.15.31)(jiti@1.21.7)(tsx@4.20.1)(yaml@2.8.0)
    transitivePeerDependencies:
      - '@types/node'
      - jiti
      - less
      - lightningcss
      - sass
      - sass-embedded
      - stylus
      - sugarss
      - supports-color
      - terser
      - tsx
      - yaml

  vite-node@3.2.3(@types/node@24.0.3)(jiti@1.21.7)(tsx@4.20.1)(yaml@2.8.0):
    dependencies:
      cac: 6.7.14
      debug: 4.4.1
      es-module-lexer: 1.7.0
      pathe: 2.0.3
      vite: 6.3.5(@types/node@24.0.3)(jiti@1.21.7)(tsx@4.20.1)(yaml@2.8.0)
    transitivePeerDependencies:
      - '@types/node'
      - jiti
      - less
      - lightningcss
      - sass
      - sass-embedded
      - stylus
      - sugarss
      - supports-color
      - terser
      - tsx
      - yaml

  vite-node@3.2.3(@types/node@24.0.3)(jiti@1.21.7)(tsx@4.20.3)(yaml@2.8.0):
    dependencies:
      cac: 6.7.14
      debug: 4.4.1
      es-module-lexer: 1.7.0
      pathe: 2.0.3
      vite: 6.3.5(@types/node@24.0.3)(jiti@1.21.7)(tsx@4.20.3)(yaml@2.8.0)
    transitivePeerDependencies:
      - '@types/node'
      - jiti
      - less
      - lightningcss
      - sass
      - sass-embedded
      - stylus
      - sugarss
      - supports-color
      - terser
      - tsx
      - yaml

  vite-node@3.2.4(@types/node@24.0.3)(jiti@1.21.7)(tsx@4.20.3)(yaml@2.8.0):
    dependencies:
      cac: 6.7.14
      debug: 4.4.1
      es-module-lexer: 1.7.0
      pathe: 2.0.3
      vite: 6.3.5(@types/node@24.0.3)(jiti@1.21.7)(tsx@4.20.3)(yaml@2.8.0)
    transitivePeerDependencies:
      - '@types/node'
      - jiti
      - less
      - lightningcss
      - sass
      - sass-embedded
      - stylus
      - sugarss
      - supports-color
      - terser
      - tsx
      - yaml

  vite@6.3.5(@types/node@20.19.1)(jiti@1.21.7)(tsx@4.20.3)(yaml@2.8.0):
    dependencies:
      esbuild: 0.25.5
      fdir: 6.4.6(picomatch@4.0.2)
      picomatch: 4.0.2
      postcss: 8.5.5
      rollup: 4.43.0
      tinyglobby: 0.2.14
    optionalDependencies:
      '@types/node': 20.19.1
      fsevents: 2.3.3
      jiti: 1.21.7
      tsx: 4.20.3
      yaml: 2.8.0

  vite@6.3.5(@types/node@22.15.31)(jiti@1.21.7)(tsx@4.20.1)(yaml@2.8.0):
    dependencies:
      esbuild: 0.25.5
      fdir: 6.4.6(picomatch@4.0.2)
      picomatch: 4.0.2
      postcss: 8.5.5
      rollup: 4.43.0
      tinyglobby: 0.2.14
    optionalDependencies:
      '@types/node': 22.15.31
      fsevents: 2.3.3
      jiti: 1.21.7
      tsx: 4.20.1
      yaml: 2.8.0

  vite@6.3.5(@types/node@24.0.3)(jiti@1.21.7)(tsx@4.20.1)(yaml@2.8.0):
    dependencies:
      esbuild: 0.25.5
      fdir: 6.4.6(picomatch@4.0.2)
      picomatch: 4.0.2
      postcss: 8.5.5
      rollup: 4.43.0
      tinyglobby: 0.2.14
    optionalDependencies:
      '@types/node': 24.0.3
      fsevents: 2.3.3
      jiti: 1.21.7
      tsx: 4.20.1
      yaml: 2.8.0

  vite@6.3.5(@types/node@24.0.3)(jiti@1.21.7)(tsx@4.20.3)(yaml@2.8.0):
    dependencies:
      esbuild: 0.25.5
      fdir: 6.4.6(picomatch@4.0.2)
      picomatch: 4.0.2
      postcss: 8.5.5
      rollup: 4.43.0
      tinyglobby: 0.2.14
    optionalDependencies:
      '@types/node': 24.0.3
      fsevents: 2.3.3
      jiti: 1.21.7
      tsx: 4.20.3
      yaml: 2.8.0

  vitest@3.2.3(@types/node@20.19.1)(@vitest/ui@3.2.3)(jiti@1.21.7)(tsx@4.20.3)(yaml@2.8.0):
    dependencies:
      '@types/chai': 5.2.2
      '@vitest/expect': 3.2.3
<<<<<<< HEAD
      '@vitest/mocker': 3.2.3(vite@6.3.5(@types/node@20.19.1)(jiti@1.21.7)(tsx@4.20.1)(yaml@2.8.0))
=======
      '@vitest/mocker': 3.2.3(vite@6.3.5(@types/node@20.19.1)(jiti@1.21.7)(tsx@4.20.3)(yaml@2.8.0))
>>>>>>> de4a1735
      '@vitest/pretty-format': 3.2.3
      '@vitest/runner': 3.2.3
      '@vitest/snapshot': 3.2.3
      '@vitest/spy': 3.2.3
      '@vitest/utils': 3.2.3
      chai: 5.2.0
      debug: 4.4.1
      expect-type: 1.2.1
      magic-string: 0.30.17
      pathe: 2.0.3
      picomatch: 4.0.2
      std-env: 3.9.0
      tinybench: 2.9.0
      tinyexec: 0.3.2
      tinyglobby: 0.2.14
      tinypool: 1.1.0
      tinyrainbow: 2.0.0
      vite: 6.3.5(@types/node@20.19.1)(jiti@1.21.7)(tsx@4.20.3)(yaml@2.8.0)
      vite-node: 3.2.3(@types/node@20.19.1)(jiti@1.21.7)(tsx@4.20.3)(yaml@2.8.0)
      why-is-node-running: 2.3.0
    optionalDependencies:
      '@types/node': 20.19.1
      '@vitest/ui': 3.2.3(vitest@3.2.3)
    transitivePeerDependencies:
      - jiti
      - less
      - lightningcss
      - msw
      - sass
      - sass-embedded
      - stylus
      - sugarss
      - supports-color
      - terser
      - tsx
      - yaml

  vitest@3.2.3(@types/node@22.15.31)(@vitest/ui@3.2.3)(jiti@1.21.7)(tsx@4.20.1)(yaml@2.8.0):
    dependencies:
      '@types/chai': 5.2.2
      '@vitest/expect': 3.2.3
      '@vitest/mocker': 3.2.3(vite@6.3.5(@types/node@22.15.31)(jiti@1.21.7)(tsx@4.20.1)(yaml@2.8.0))
      '@vitest/pretty-format': 3.2.3
      '@vitest/runner': 3.2.3
      '@vitest/snapshot': 3.2.3
      '@vitest/spy': 3.2.3
      '@vitest/utils': 3.2.3
      chai: 5.2.0
      debug: 4.4.1
      expect-type: 1.2.1
      magic-string: 0.30.17
      pathe: 2.0.3
      picomatch: 4.0.2
      std-env: 3.9.0
      tinybench: 2.9.0
      tinyexec: 0.3.2
      tinyglobby: 0.2.14
      tinypool: 1.1.0
      tinyrainbow: 2.0.0
      vite: 6.3.5(@types/node@22.15.31)(jiti@1.21.7)(tsx@4.20.1)(yaml@2.8.0)
      vite-node: 3.2.3(@types/node@22.15.31)(jiti@1.21.7)(tsx@4.20.1)(yaml@2.8.0)
      why-is-node-running: 2.3.0
    optionalDependencies:
      '@types/node': 22.15.31
      '@vitest/ui': 3.2.3(vitest@3.2.3)
    transitivePeerDependencies:
      - jiti
      - less
      - lightningcss
      - msw
      - sass
      - sass-embedded
      - stylus
      - sugarss
      - supports-color
      - terser
      - tsx
      - yaml

  vitest@3.2.3(@types/node@24.0.3)(@vitest/ui@3.2.3)(jiti@1.21.7)(tsx@4.20.1)(yaml@2.8.0):
    dependencies:
      '@types/chai': 5.2.2
      '@vitest/expect': 3.2.3
      '@vitest/mocker': 3.2.3(vite@6.3.5(@types/node@24.0.3)(jiti@1.21.7)(tsx@4.20.1)(yaml@2.8.0))
      '@vitest/pretty-format': 3.2.3
      '@vitest/runner': 3.2.3
      '@vitest/snapshot': 3.2.3
      '@vitest/spy': 3.2.3
      '@vitest/utils': 3.2.3
      chai: 5.2.0
      debug: 4.4.1
      expect-type: 1.2.1
      magic-string: 0.30.17
      pathe: 2.0.3
      picomatch: 4.0.2
      std-env: 3.9.0
      tinybench: 2.9.0
      tinyexec: 0.3.2
      tinyglobby: 0.2.14
      tinypool: 1.1.0
      tinyrainbow: 2.0.0
      vite: 6.3.5(@types/node@24.0.3)(jiti@1.21.7)(tsx@4.20.1)(yaml@2.8.0)
      vite-node: 3.2.3(@types/node@24.0.3)(jiti@1.21.7)(tsx@4.20.1)(yaml@2.8.0)
      why-is-node-running: 2.3.0
    optionalDependencies:
      '@types/node': 24.0.3
      '@vitest/ui': 3.2.3(vitest@3.2.3)
    transitivePeerDependencies:
      - jiti
      - less
      - lightningcss
      - msw
      - sass
      - sass-embedded
      - stylus
      - sugarss
      - supports-color
      - terser
      - tsx
      - yaml

  vitest@3.2.3(@types/node@24.0.3)(@vitest/ui@3.2.3)(jiti@1.21.7)(tsx@4.20.3)(yaml@2.8.0):
    dependencies:
      '@types/chai': 5.2.2
      '@vitest/expect': 3.2.3
      '@vitest/mocker': 3.2.3(vite@6.3.5(@types/node@24.0.3)(jiti@1.21.7)(tsx@4.20.3)(yaml@2.8.0))
      '@vitest/pretty-format': 3.2.3
      '@vitest/runner': 3.2.3
      '@vitest/snapshot': 3.2.3
      '@vitest/spy': 3.2.3
      '@vitest/utils': 3.2.3
      chai: 5.2.0
      debug: 4.4.1
      expect-type: 1.2.1
      magic-string: 0.30.17
      pathe: 2.0.3
      picomatch: 4.0.2
      std-env: 3.9.0
      tinybench: 2.9.0
      tinyexec: 0.3.2
      tinyglobby: 0.2.14
      tinypool: 1.1.0
      tinyrainbow: 2.0.0
      vite: 6.3.5(@types/node@24.0.3)(jiti@1.21.7)(tsx@4.20.3)(yaml@2.8.0)
      vite-node: 3.2.3(@types/node@24.0.3)(jiti@1.21.7)(tsx@4.20.3)(yaml@2.8.0)
      why-is-node-running: 2.3.0
    optionalDependencies:
      '@types/node': 24.0.3
      '@vitest/ui': 3.2.3(vitest@3.2.3)
    transitivePeerDependencies:
      - jiti
      - less
      - lightningcss
      - msw
      - sass
      - sass-embedded
      - stylus
      - sugarss
      - supports-color
      - terser
      - tsx
      - yaml

  vitest@3.2.4(@types/node@24.0.3)(@vitest/ui@3.2.3(vitest@3.2.3))(jiti@1.21.7)(tsx@4.20.3)(yaml@2.8.0):
    dependencies:
      '@types/chai': 5.2.2
      '@vitest/expect': 3.2.4
      '@vitest/mocker': 3.2.4(vite@6.3.5(@types/node@24.0.3)(jiti@1.21.7)(tsx@4.20.3)(yaml@2.8.0))
      '@vitest/pretty-format': 3.2.4
      '@vitest/runner': 3.2.4
      '@vitest/snapshot': 3.2.4
      '@vitest/spy': 3.2.4
      '@vitest/utils': 3.2.4
      chai: 5.2.0
      debug: 4.4.1
      expect-type: 1.2.1
      magic-string: 0.30.17
      pathe: 2.0.3
      picomatch: 4.0.2
      std-env: 3.9.0
      tinybench: 2.9.0
      tinyexec: 0.3.2
      tinyglobby: 0.2.14
      tinypool: 1.1.1
      tinyrainbow: 2.0.0
      vite: 6.3.5(@types/node@24.0.3)(jiti@1.21.7)(tsx@4.20.3)(yaml@2.8.0)
      vite-node: 3.2.4(@types/node@24.0.3)(jiti@1.21.7)(tsx@4.20.3)(yaml@2.8.0)
      why-is-node-running: 2.3.0
    optionalDependencies:
      '@types/node': 24.0.3
      '@vitest/ui': 3.2.3(vitest@3.2.3)
    transitivePeerDependencies:
      - jiti
      - less
      - lightningcss
      - msw
      - sass
      - sass-embedded
      - stylus
      - sugarss
      - supports-color
      - terser
      - tsx
      - yaml

  web-streams-polyfill@4.0.0-beta.3: {}

  webidl-conversions@3.0.1: {}

  webidl-conversions@4.0.2: {}

  whatwg-url@5.0.0:
    dependencies:
      tr46: 0.0.3
      webidl-conversions: 3.0.1

  whatwg-url@7.1.0:
    dependencies:
      lodash.sortby: 4.7.0
      tr46: 1.0.1
      webidl-conversions: 4.0.2

  which-pm-runs@1.1.0: {}

  which@2.0.2:
    dependencies:
      isexe: 2.0.0

  why-is-node-running@2.3.0:
    dependencies:
      siginfo: 2.0.0
      stackback: 0.0.2

  word-wrap@1.2.5: {}

  wrap-ansi@6.2.0:
    dependencies:
      ansi-styles: 4.3.0
      string-width: 4.2.3
      strip-ansi: 6.0.1

  wrap-ansi@7.0.0:
    dependencies:
      ansi-styles: 4.3.0
      string-width: 4.2.3
      strip-ansi: 6.0.1

  wrap-ansi@8.1.0:
    dependencies:
      ansi-styles: 6.2.1
      string-width: 5.1.2
      strip-ansi: 7.1.0

  wrap-ansi@9.0.0:
    dependencies:
      ansi-styles: 6.2.1
      string-width: 7.2.0
      strip-ansi: 7.1.0

  wrappy@1.0.2: {}

  ws@8.18.2: {}

  xstate@5.19.4: {}

  xtend@4.0.2: {}

  y18n@5.0.8: {}

  yaml@2.8.0: {}

  yargs-parser@20.2.9: {}

  yargs-parser@21.1.1: {}

  yargs@17.7.2:
    dependencies:
      cliui: 8.0.1
      escalade: 3.2.0
      get-caller-file: 2.0.5
      require-directory: 2.1.1
      string-width: 4.2.3
      y18n: 5.0.8
      yargs-parser: 21.1.1

  yocto-queue@0.1.0: {}

  yoctocolors-cjs@2.1.2: {}

  zod-from-json-schema@0.0.5:
    dependencies:
      zod: 3.25.62

  zod-to-json-schema@3.24.5(zod@3.25.32):
    dependencies:
      zod: 3.25.32
    optional: true

  zod-to-json-schema@3.24.5(zod@3.25.62):
    dependencies:
      zod: 3.25.62

  zod@3.25.32: {}

  zod@3.25.62: {}<|MERGE_RESOLUTION|>--- conflicted
+++ resolved
@@ -282,14 +282,7 @@
         version: link:../../packages/providers/mastra
       '@mastra/core':
         specifier: ^0.10.0
-<<<<<<< HEAD
-        version: 0.10.5(openapi-types@12.1.3)(react@18.3.1)(zod@3.25.62)
-      '@mastra/mcp':
-        specifier: ^0.10.3
-        version: 0.10.3(@mastra/core@0.10.5(openapi-types@12.1.3)(react@18.3.1)(zod@3.25.62))(zod@3.25.62)
-=======
         version: 0.10.5(effect@3.16.8)(openapi-types@12.1.3)(react@18.3.1)(zod@3.25.62)
->>>>>>> de4a1735
       dotenv:
         specifier: ^16.4.1
         version: 16.5.0
@@ -8731,9 +8724,6 @@
       chai: 5.2.0
       tinyrainbow: 2.0.0
 
-<<<<<<< HEAD
-  '@vitest/mocker@3.2.3(vite@6.3.5(@types/node@20.19.1)(jiti@1.21.7)(tsx@4.20.1)(yaml@2.8.0))':
-=======
   '@vitest/expect@3.2.4':
     dependencies:
       '@types/chai': 5.2.2
@@ -8743,17 +8733,12 @@
       tinyrainbow: 2.0.0
 
   '@vitest/mocker@3.2.3(vite@6.3.5(@types/node@20.19.1)(jiti@1.21.7)(tsx@4.20.3)(yaml@2.8.0))':
->>>>>>> de4a1735
     dependencies:
       '@vitest/spy': 3.2.3
       estree-walker: 3.0.3
       magic-string: 0.30.17
     optionalDependencies:
-<<<<<<< HEAD
-      vite: 6.3.5(@types/node@20.19.1)(jiti@1.21.7)(tsx@4.20.1)(yaml@2.8.0)
-=======
       vite: 6.3.5(@types/node@20.19.1)(jiti@1.21.7)(tsx@4.20.3)(yaml@2.8.0)
->>>>>>> de4a1735
 
   '@vitest/mocker@3.2.3(vite@6.3.5(@types/node@22.15.31)(jiti@1.21.7)(tsx@4.20.1)(yaml@2.8.0))':
     dependencies:
@@ -8771,8 +8756,6 @@
     optionalDependencies:
       vite: 6.3.5(@types/node@24.0.3)(jiti@1.21.7)(tsx@4.20.1)(yaml@2.8.0)
 
-<<<<<<< HEAD
-=======
   '@vitest/mocker@3.2.3(vite@6.3.5(@types/node@24.0.3)(jiti@1.21.7)(tsx@4.20.3)(yaml@2.8.0))':
     dependencies:
       '@vitest/spy': 3.2.3
@@ -8789,7 +8772,6 @@
     optionalDependencies:
       vite: 6.3.5(@types/node@24.0.3)(jiti@1.21.7)(tsx@4.20.3)(yaml@2.8.0)
 
->>>>>>> de4a1735
   '@vitest/pretty-format@3.2.3':
     dependencies:
       tinyrainbow: 2.0.0
@@ -11670,11 +11652,7 @@
     dependencies:
       '@types/chai': 5.2.2
       '@vitest/expect': 3.2.3
-<<<<<<< HEAD
-      '@vitest/mocker': 3.2.3(vite@6.3.5(@types/node@20.19.1)(jiti@1.21.7)(tsx@4.20.1)(yaml@2.8.0))
-=======
       '@vitest/mocker': 3.2.3(vite@6.3.5(@types/node@20.19.1)(jiti@1.21.7)(tsx@4.20.3)(yaml@2.8.0))
->>>>>>> de4a1735
       '@vitest/pretty-format': 3.2.3
       '@vitest/runner': 3.2.3
       '@vitest/snapshot': 3.2.3
