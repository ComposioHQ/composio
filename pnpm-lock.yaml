--- conflicted
+++ resolved
@@ -456,6 +456,8 @@
       '@composio/json-schema-to-zod':
         specifier: 0.1.9
         version: 0.1.9
+        specifier: 0.1.9
+        version: 0.1.9
       chalk:
         specifier: ^5.4.1
         version: 5.4.1
@@ -925,7 +927,6 @@
   '@composio/client@0.1.0-alpha.22':
     resolution: {integrity: sha512-b9KCO5gy0EsCG+nXikOdm17PiZZ85rw3vwu9aNRIse9rEj2FA1SScpP+P9GN4G0lQHl+QPyDuVvGa6U9AATFeg==}
 
-<<<<<<< HEAD
   '@composio/core@0.1.21':
     resolution: {integrity: sha512-OySTo4SVQp3cUhufkysJpm+qFQE3qTKNd62v5lZ1hj115nFHdoB0jO8mjMRjBCkP3xEKD6OM2QQXOn34SRwaWA==}
 
@@ -944,10 +945,6 @@
 
   '@emnapi/runtime@1.4.3':
     resolution: {integrity: sha512-pBPWdu6MLKROBX05wSNKcNb++m5Er+KQ9QkB+WVM+pW2Kx9hoSrVTnu3BdkI5eBLZoKu/J6mW/B6i6bJB2ytXQ==}
-=======
-  '@composio/json-schema-to-zod@0.1.9':
-    resolution: {integrity: sha512-uDOAPPkaMWM2DJLCFCW6/rxTgair6EmQ4Ojo6RDayzIl2BRUro0wGkpof4Za8sJPrmdTfSqteRMDy46xPnOYhw==}
->>>>>>> 5c844b7d
 
   '@esbuild/aix-ppc64@0.25.5':
     resolution: {integrity: sha512-9o3TMmpmftaCMepOdA5k/yDw8SfInyzWWTjYTFCX3kPSDJMROQTb8jg+h9Cnwnmm1vOzvxN7gIfB5V2ewpjtGA==}
@@ -2477,13 +2474,8 @@
   '@types/uuid@9.0.8':
     resolution: {integrity: sha512-jg+97EGIcY9AGHJJRaaPVgetKDsrTgbRjQ5Msgjh/DQKEFl0DtyRr/VCOyD1T2R1MNeWPK/u7JoGhlDZnKBAfA==}
 
-<<<<<<< HEAD
   '@types/wrap-ansi@3.0.0':
     resolution: {integrity: sha512-ltIpx+kM7g/MLRZfkbL7EsCEjfzCcScLpkg37eXEtx5kmrAKBkTJwd1GIAjDSL8wTpM6Hzn5YO4pSb91BEwu1g==}
-=======
-  '@types/ws@8.18.1':
-    resolution: {integrity: sha512-ThVF6DCVhA8kUGy+aazFQ4kXQ7E1Ty7A3ypFOe0IcJV8O/M511G99AW24irKrW56Wt44yG9+ij8FaqoBGkuBXg==}
->>>>>>> 5c844b7d
 
   '@types/yaml@1.9.7':
     resolution: {integrity: sha512-8WMXRDD1D+wCohjfslHDgICd2JtMATZU8CkhH8LVJqcJs6dyYj5TGptzP8wApbmEullGBSsCEzzap73DQ1HJaA==}
@@ -5874,7 +5866,6 @@
 
   '@composio/client@0.1.0-alpha.22': {}
 
-<<<<<<< HEAD
   '@composio/core@0.1.21(ws@8.18.2)':
     dependencies:
       '@composio/client': 0.1.0-alpha.22
@@ -5890,8 +5881,6 @@
       - encoding
       - ws
 
-=======
->>>>>>> 5c844b7d
   '@composio/json-schema-to-zod@0.1.9':
     dependencies:
       '@types/json-schema': 7.0.15
@@ -6310,7 +6299,6 @@
     transitivePeerDependencies:
       - openai
 
-<<<<<<< HEAD
   '@langchain/core@0.3.58(openai@4.104.0(ws@8.18.2)(zod@3.25.62))':
     dependencies:
       '@cfworker/json-schema': 4.1.1
@@ -6329,9 +6317,6 @@
       - openai
 
   '@langchain/core@0.3.58(openai@4.104.0(zod@3.25.62))':
-=======
-  '@langchain/core@0.3.58(openai@5.3.0(ws@8.18.2)(zod@3.25.62))':
->>>>>>> 5c844b7d
     dependencies:
       '@cfworker/json-schema': 4.1.1
       ansi-styles: 5.2.0
@@ -7832,13 +7817,7 @@
 
   '@types/uuid@9.0.8': {}
 
-<<<<<<< HEAD
   '@types/wrap-ansi@3.0.0': {}
-=======
-  '@types/ws@8.18.1':
-    dependencies:
-      '@types/node': 24.0.1
->>>>>>> 5c844b7d
 
   '@types/yaml@1.9.7':
     dependencies:
@@ -7981,11 +7960,7 @@
       sirv: 3.0.1
       tinyglobby: 0.2.14
       tinyrainbow: 2.0.0
-<<<<<<< HEAD
       vitest: 3.2.3(@types/node@20.19.0)(@vitest/ui@3.2.3)(jiti@1.21.7)(tsx@4.20.1)(yaml@2.8.0)
-=======
-      vitest: 3.2.3(@types/node@22.15.31)(@vitest/ui@3.2.3)(jiti@1.21.7)(tsx@4.20.1)(yaml@2.8.0)
->>>>>>> 5c844b7d
 
   '@vitest/utils@3.2.3':
     dependencies:
@@ -9214,7 +9189,6 @@
     optionalDependencies:
       openai: 4.104.0(ws@8.18.2)(zod@3.25.32)
 
-<<<<<<< HEAD
   langsmith@0.3.31(openai@4.104.0(ws@8.18.2)(zod@3.25.62)):
     dependencies:
       '@types/uuid': 10.0.0
@@ -9228,9 +9202,6 @@
       openai: 4.104.0(ws@8.18.2)(zod@3.25.62)
 
   langsmith@0.3.31(openai@4.104.0(zod@3.25.62)):
-=======
-  langsmith@0.3.31(openai@5.3.0(ws@8.18.2)(zod@3.25.62)):
->>>>>>> 5c844b7d
     dependencies:
       '@types/uuid': 10.0.0
       chalk: 4.1.2
